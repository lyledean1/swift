from Classification import classification_by_name
from Node import error
from kinds import lowercase_first_word


class Token(object):
    """
    Represents the specification for a Token in the TokenSyntax file.
    """

    def __init__(self, name, kind, serialization_code, unprefixed_kind=None, 
                 text=None, classification='None', is_keyword=False):
        self.name = name
        self.kind = kind
        if unprefixed_kind is None:
            self.unprefixed_kind = kind
        else:
            self.unprefixed_kind = unprefixed_kind
        self.serialization_code = serialization_code
        self.text = text or ""
        self.classification = classification_by_name(classification)
        self.is_keyword = is_keyword

    def swift_kind(self):
        name = lowercase_first_word(self.name)
        if self.is_keyword:
            return name + 'Keyword'
        return name


class Keyword(Token):
    """
    Represents a keyword token.
    """

    def __init__(self, name, text, serialization_code, 
                 classification='Keyword'):
        Token.__init__(self, name, 'kw_' + text, serialization_code, 
                       unprefixed_kind=text, text=text,  
                       classification=classification, is_keyword=True)

    def macro_name(self):
        return "KEYWORD"


class SwiftKeyword(Keyword):
    def macro_name(self):
        return "SWIFT_KEYWORD"


class DeclKeyword(SwiftKeyword):
    def macro_name(self):
        return "DECL_KEYWORD"


class StmtKeyword(SwiftKeyword):
    def macro_name(self):
        return "STMT_KEYWORD"


class ExprKeyword(SwiftKeyword):
    def macro_name(self):
        return "EXPR_KEYWORD"


class PatternKeyword(SwiftKeyword):
    def macro_name(self):
        return "PAT_KEYWORD"


class SilKeyword(Keyword):
    def macro_name(self):
        return "SIL_KEYWORD"


class PoundKeyword(Token):
    def __init__(self, name, kind, text, serialization_code, 
                 classification='Keyword'):
        Token.__init__(self, name, 'pound_' + kind, serialization_code,
                       unprefixed_kind=kind, text=text,  
                       classification=classification, is_keyword=True)

    def macro_name(self):
        return "POUND_KEYWORD"


class PoundObjectLiteral(PoundKeyword):
    def __init__(self, name, kind, text, serialization_code, description, 
                 protocol, classification='ObjectLiteral'):
        PoundKeyword.__init__(self, name, kind, text, serialization_code, 
                              classification)
        self.description = description
        self.protocol = protocol

    def macro_name(self):
        return "POUND_OBJECT_LITERAL"


class PoundConfig(PoundKeyword):
    def macro_name(self):
        return "POUND_CONFIG"


class PoundDirectiveKeyword(PoundKeyword):
    def __init__(self, name, kind, text, serialization_code, 
                 classification='PoundDirectiveKeyword'):
        PoundKeyword.__init__(self, name, kind, text, serialization_code, 
                              classification)

    def macro_name(self):
        return "POUND_DIRECTIVE_KEYWORD"


class PoundConditionalDirectiveKeyword(PoundDirectiveKeyword):
    def __init__(self, name, kind, text, serialization_code, 
                 classification='PoundDirectiveKeyword'):
        PoundKeyword.__init__(self, name, kind, text, serialization_code, 
                              classification)

    def macro_name(self):
        return "POUND_COND_DIRECTIVE_KEYWORD"


class Punctuator(Token):
    def macro_name(self):
        return "PUNCTUATOR"


class Literal(Token):
    def macro_name(self):
        return "LITERAL"


class Misc(Token):
    def macro_name(self):
        return "MISC"    


SYNTAX_TOKENS = [
    # Keywords that start decls
    DeclKeyword('Associatedtype', 'associatedtype', serialization_code=1),
    DeclKeyword('Class', 'class', serialization_code=2),
    DeclKeyword('Deinit', 'deinit', serialization_code=3),
    DeclKeyword('Enum', 'enum', serialization_code=4),
    DeclKeyword('Extension', 'extension', serialization_code=5),
    DeclKeyword('Func', 'func', serialization_code=6),
    DeclKeyword('Import', 'import', serialization_code=7),
    DeclKeyword('Init', 'init', serialization_code=8),
    DeclKeyword('Inout', 'inout', serialization_code=9),
    DeclKeyword('Let', 'let', serialization_code=10),
    DeclKeyword('Operator', 'operator', serialization_code=11),
    DeclKeyword('Precedencegroup', 'precedencegroup', serialization_code=12),
    DeclKeyword('Protocol', 'protocol', serialization_code=13),
    DeclKeyword('Struct', 'struct', serialization_code=14),
    DeclKeyword('Subscript', 'subscript', serialization_code=15),
    DeclKeyword('Typealias', 'typealias', serialization_code=16),
    DeclKeyword('Var', 'var', serialization_code=17),

    DeclKeyword('Fileprivate', 'fileprivate', serialization_code=18),
    DeclKeyword('Internal', 'internal', serialization_code=19),
    DeclKeyword('Private', 'private', serialization_code=20),
    DeclKeyword('Public', 'public', serialization_code=21),
    DeclKeyword('Static', 'static', serialization_code=22),

    # Statement keywords
    StmtKeyword('Defer', 'defer', serialization_code=23),
    StmtKeyword('If', 'if', serialization_code=24),
    StmtKeyword('Guard', 'guard', serialization_code=25),
    StmtKeyword('Do', 'do', serialization_code=26),
    StmtKeyword('Repeat', 'repeat', serialization_code=27),
    StmtKeyword('Else', 'else', serialization_code=28),
    StmtKeyword('For', 'for', serialization_code=29),
    StmtKeyword('In', 'in', serialization_code=30),
    StmtKeyword('While', 'while', serialization_code=31),
    StmtKeyword('Return', 'return', serialization_code=32),
    StmtKeyword('Break', 'break', serialization_code=33),
    StmtKeyword('Continue', 'continue', serialization_code=34),
    StmtKeyword('Fallthrough', 'fallthrough', serialization_code=35),
    StmtKeyword('Switch', 'switch', serialization_code=36),
    StmtKeyword('Case', 'case', serialization_code=37),
    StmtKeyword('Default', 'default', serialization_code=38),
    StmtKeyword('Where', 'where', serialization_code=39),
    StmtKeyword('Catch', 'catch', serialization_code=40),
    StmtKeyword('Throw', 'throw', serialization_code=50),

    # Expression keywords
    ExprKeyword('As', 'as', serialization_code=41),
    ExprKeyword('Any', 'Any', serialization_code=42),
    ExprKeyword('False', 'false', serialization_code=43),
    ExprKeyword('Is', 'is', serialization_code=44),
    ExprKeyword('Nil', 'nil', serialization_code=45),
    ExprKeyword('Rethrows', 'rethrows', serialization_code=46),
    ExprKeyword('Super', 'super', serialization_code=47),
    ExprKeyword('Self', 'self', serialization_code=48),
    ExprKeyword('CapitalSelf', 'Self', serialization_code=49),
    ExprKeyword('True', 'true', serialization_code=51),
    ExprKeyword('Try', 'try', serialization_code=52),
    ExprKeyword('Throws', 'throws', serialization_code=53),

    Keyword('__FILE__', '__FILE__', serialization_code=54),
    Keyword('__LINE__', '__LINE__', serialization_code=55),
    Keyword('__COLUMN__', '__COLUMN__', serialization_code=56),
    Keyword('__FUNCTION__', '__FUNCTION__', serialization_code=57),
    Keyword('__DSO_HANDLE__', '__DSO_HANDLE__', serialization_code=58),

    # Pattern keywords
    PatternKeyword('Wildcard', '_', serialization_code=59),

    # Punctuators
    Punctuator('LeftParen', 'l_paren', text='(', serialization_code=88),
    Punctuator('RightParen', 'r_paren', text=')', serialization_code=89),
    Punctuator('LeftBrace', 'l_brace', text='{', serialization_code=90),
    Punctuator('RightBrace', 'r_brace', text='}', serialization_code=91),
    Punctuator('LeftSquareBracket', 'l_square', text='[', 
               serialization_code=92),
    Punctuator('RightSquareBracket', 'r_square', text=']', 
               serialization_code=93),
    Punctuator('LeftAngle', 'l_angle', text='<', serialization_code=94),
    Punctuator('RightAngle', 'r_angle', text='>', serialization_code=95),

    Punctuator('Period', 'period', text='.', serialization_code=85),
    Punctuator('PrefixPeriod', 'period_prefix', text='.', 
               serialization_code=87),
    Punctuator('Comma', 'comma', text=',', serialization_code=84),
    Punctuator('Colon', 'colon', text=':', serialization_code=82),
    Punctuator('Semicolon', 'semi', text=';', serialization_code=83),
    Punctuator('Equal', 'equal', text='=', serialization_code=86),
    Punctuator('AtSign', 'at_sign', text='@', classification='Attribute', 
               serialization_code=80),
    Punctuator('Pound', 'pound', text='#', serialization_code=81),

    Punctuator('PrefixAmpersand', 'amp_prefix', text='&', 
               serialization_code=96),
    Punctuator('Arrow', 'arrow', text='->', serialization_code=78),


    Punctuator('Backtick', 'backtick', text='`', serialization_code=79),

    Punctuator('Backslash', 'backslash', text='\\\\', serialization_code=100),    

    Punctuator('ExclamationMark', 'exclaim_postfix', text='!', 
               serialization_code=99),

    Punctuator('PostfixQuestionMark', 'question_postfix', text='?', 
               serialization_code=97),
    Punctuator('InfixQuestionMark', 'question_infix', text='?', 
               serialization_code=98),

    Punctuator('StringQuote', 'string_quote', text='\\\"', 
               classification='StringLiteral', serialization_code=102),
    Punctuator('MultilineStringQuote', 'multiline_string_quote',
               text='\\\"\\\"\\\"', classification='StringLiteral', 
               serialization_code=103),

    # Keywords prefixed with a '#'.

    PoundKeyword('PoundKeyPath', 'keyPath', text='#keyPath', 
                 serialization_code=74),
    PoundKeyword('PoundLine', 'line', text='#line', 
                 serialization_code=69),
    PoundKeyword('PoundSelector', 'selector', text='#selector',
                 serialization_code=73),
    PoundKeyword('PoundFile', 'file', text='#file', 
                 serialization_code=68),
    PoundKeyword('PoundColumn', 'column', text='#column',
                 serialization_code=70),
    PoundKeyword('PoundFunction', 'function', text='#function',
                 serialization_code=72),
    PoundKeyword('PoundDsohandle', 'dsohandle', text='#dsohandle',
                 serialization_code=71),
    PoundKeyword('PoundAssert', 'assert', text='#assert',
                 serialization_code=117),

    PoundDirectiveKeyword('PoundSourceLocation', 'sourceLocation',
                          text='#sourceLocation', serialization_code=65),
    PoundDirectiveKeyword('PoundWarning', 'warning', text='#warning', 
                          serialization_code=66),
    PoundDirectiveKeyword('PoundError', 'error', text='#error', 
                          serialization_code=67),

    PoundConditionalDirectiveKeyword('PoundIf', 'if', text='#if',
                                     serialization_code=64),
    PoundConditionalDirectiveKeyword('PoundElse', 'else', text='#else',
                                     serialization_code=62),
    PoundConditionalDirectiveKeyword('PoundElseif', 'elseif', 
                                     text='#elseif', serialization_code=63),
    PoundConditionalDirectiveKeyword('PoundEndif', 'endif', 
                                     text='#endif', serialization_code=61),

    PoundConfig('PoundAvailable', 'available', text='#available',
                serialization_code=60),

    PoundObjectLiteral('PoundFileLiteral', 'fileLiteral', 
                       text='#fileLiteral', serialization_code=76, 
                       description='file reference', 
                       protocol='ExpressibleByFileReferenceLiteral'),
    PoundObjectLiteral('PoundImageLiteral', 'imageLiteral', 
                       text='#imageLiteral', serialization_code=77, 
                       description='image', 
                       protocol='ExpressibleByImageLiteral'),
    PoundObjectLiteral('PoundColorLiteral', 'colorLiteral', 
                       text='#colorLiteral', serialization_code=75,
                       description='color', 
                       protocol='ExpressibleByColorLiteral'),

    Literal('IntegerLiteral', 'integer_literal', 
            classification='IntegerLiteral', serialization_code=111),
    Literal('FloatingLiteral', 'floating_literal', 
            classification='FloatingLiteral', serialization_code=112),
    Literal('StringLiteral', 'string_literal',
            classification='StringLiteral', serialization_code=113),

    Misc('Unknown', 'unknown', serialization_code=115),
    Misc('Identifier', 'identifier', classification=None, 
         serialization_code=105),
    Misc('UnspacedBinaryOperator', 'oper_binary_unspaced', 
         serialization_code=107),
    Misc('SpacedBinaryOperator', 'oper_binary_spaced', serialization_code=108),
    Misc('PostfixOperator', 'oper_postfix', serialization_code=110),
    Misc('PrefixOperator', 'oper_prefix', serialization_code=109),
    Misc('DollarIdentifier', 'dollarident', classification='DollarIdentifier', 
         serialization_code=106),

    Misc('ContextualKeyword', 'contextual_keyword', classification='Keyword', 
         serialization_code=114),
    Misc('StringSegment', 'string_segment', classification='StringLiteral', 
         serialization_code=104),
    Misc('StringInterpolationAnchor', 'string_interpolation_anchor',
         text=')', classification='StringInterpolationAnchor', 
         serialization_code=101),
    Misc('Yield', 'kw_yield', serialization_code=116, text='yield'),

    # SWIFT_ENABLE_TENSORFLOW
    PoundObjectLiteral('PoundTensorFlowOp', 'tfop', text='#tfop',
                       serialization_code=118,
                       description='TensorFlow operation',
                       protocol='ExpressibleByTensorFlowOp'),
<<<<<<< HEAD
    PoundKeyword('PoundGradient', 'gradient', text='#gradient',
                 serialization_code=119),
    PoundKeyword('PoundChainableGradient', 'chainableGradient',
                 text='#chainableGradient', serialization_code=120),
    PoundKeyword('PoundValueAndGradient', 'valueAndGradient',
                 text='#valueAndGradient', serialization_code=121),
    PoundKeyword('PoundAdjoint', 'adjoint', text='#adjoint',
                 serialization_code=122),
=======
    PoundKeyword('PoundAssert', 'assert', text='#assert',
                 serialization_code=119),
>>>>>>> fc09e94b
]

SYNTAX_TOKEN_MAP = {token.name + 'Token': token for token in SYNTAX_TOKENS}


def verify_no_duplicate_serialization_codes(tokens):
    used_codes = set()
    for token in tokens:
        if token.serialization_code in used_codes:
            error("Serialization code %d used twice for tokens" % 
                  token.serialization_code)
        used_codes.add(token.serialization_code)


verify_no_duplicate_serialization_codes(SYNTAX_TOKENS)<|MERGE_RESOLUTION|>--- conflicted
+++ resolved
@@ -335,19 +335,6 @@
                        serialization_code=118,
                        description='TensorFlow operation',
                        protocol='ExpressibleByTensorFlowOp'),
-<<<<<<< HEAD
-    PoundKeyword('PoundGradient', 'gradient', text='#gradient',
-                 serialization_code=119),
-    PoundKeyword('PoundChainableGradient', 'chainableGradient',
-                 text='#chainableGradient', serialization_code=120),
-    PoundKeyword('PoundValueAndGradient', 'valueAndGradient',
-                 text='#valueAndGradient', serialization_code=121),
-    PoundKeyword('PoundAdjoint', 'adjoint', text='#adjoint',
-                 serialization_code=122),
-=======
-    PoundKeyword('PoundAssert', 'assert', text='#assert',
-                 serialization_code=119),
->>>>>>> fc09e94b
 ]
 
 SYNTAX_TOKEN_MAP = {token.name + 'Token': token for token in SYNTAX_TOKENS}
