{
    "ssh-clone-pattern": "git@github.com:%s.git",
    "https-clone-pattern": "https://github.com/%s.git",
    "repos" : {
       "swift": {
            "remote": { "id": "apple/swift" } },
       "cmark": {
            "remote": { "id": "apple/swift-cmark" } },
        "llbuild": {
            "remote": { "id": "apple/swift-llbuild" } },
        "swift-argument-parser": {
            "remote": { "id": "apple/swift-argument-parser" } },
        "swift-driver": {
            "remote": { "id": "apple/swift-driver" } },
        "swift-tools-support-core": {
            "remote": { "id": "apple/swift-tools-support-core" } },
        "swiftpm": {
            "remote": { "id": "apple/swift-package-manager" } },
        "swift-syntax": {
            "remote": { "id": "apple/swift-syntax" } },
        "swift-stress-tester": {
            "remote": { "id": "apple/swift-stress-tester" } },
        "swift-corelibs-xctest": {
            "remote": { "id": "apple/swift-corelibs-xctest" } },
        "swift-corelibs-foundation": {
            "remote": { "id": "apple/swift-corelibs-foundation" } },
        "swift-corelibs-libdispatch": {
            "remote": { "id": "apple/swift-corelibs-libdispatch" } },
        "swift-integration-tests": {
            "remote": { "id": "apple/swift-integration-tests" } },
        "swift-xcode-playground-support": {
            "remote": { "id": "apple/swift-xcode-playground-support" } },
        "ninja": {
            "remote": { "id": "ninja-build/ninja" } },
        "tensorflow": {
            "remote": { "id": "tensorflow/tensorflow" } },
        "tensorflow-swift-apis": {
            "remote": { "id": "tensorflow/swift-apis" } },
        "icu": {
            "remote": { "id": "unicode-org/icu" },
            "platforms": [ "Linux" ]
        },
        "yams": {
            "remote": { "id": "asuhan/Yams" }
        },
        "cmake": {
            "remote": { "id": "KitWare/CMake" },
            "platforms": [ "Linux" ]
        },
        "tensorflow-swift-apis": {
            "remote": { "id": "tensorflow/swift-apis" }
        },
       "indexstore-db": {
            "remote": { "id": "apple/indexstore-db" } },
        "sourcekit-lsp": {
            "remote": { "id": "apple/sourcekit-lsp" } },
        "swift-format": {
            "remote": { "id": "apple/swift-format" } },
        "llvm-project": {
            "remote": { "id": "apple/llvm-project" } }
    },
    "default-branch-scheme": "master",
    "branch-schemes": {
       "master": {
            "aliases": ["master", "swift/master", "main"],
            "repos": {
                "llvm-project": "swift/master",
                "swift": "master",
                "cmark": "main",
                "llbuild": "main",
                "swift-tools-support-core": "main",
                "swiftpm": "main",
                "swift-argument-parser": "0.3.0",
                "swift-driver": "main",
                "swift-syntax": "main",
                "swift-stress-tester": "main",
                "swift-corelibs-xctest": "main",
                "swift-corelibs-foundation": "main",
                "swift-corelibs-libdispatch": "main",
                "swift-integration-tests": "main",
                "swift-xcode-playground-support": "main",
                "ninja": "release",
                "icu": "release-65-1",
                "yams": "3.0.1",
                "cmake": "v3.16.5",
                "indexstore-db": "main",
<<<<<<< HEAD
                "sourcekit-lsp": "master",
                "swift-format": "master",
                "tensorflow-swift-apis": "master"
=======
                "sourcekit-lsp": "main",
                "swift-format": "master"
>>>>>>> c58457d0
            }
        },
        "next" : {
            "aliases": ["next", "master-next",
                        "swift/master-next",
                        "stable-next", "upstream",
                        "next-upstream", "upstream-with-swift"],
            "repos": {
                "llvm-project": "swift/master-next",
                "swift": "master-next",
                "cmark": "main",
                "llbuild": "main",
                "swift-tools-support-core": "main",
                "swiftpm": "main",
                "swift-argument-parser": "0.3.0",
                "swift-driver": "main",
                "swift-syntax": "main",
                "swift-stress-tester": "main",
                "swift-corelibs-xctest": "main",
                "swift-corelibs-foundation": "main",
                "swift-corelibs-libdispatch": "main",
                "swift-integration-tests": "main",
                "swift-xcode-playground-support": "main",
                "ninja": "release",
                "icu": "release-65-1",
                "yams": "3.0.1",
                "cmake": "v3.16.5",
                "indexstore-db": "main",
<<<<<<< HEAD
                "sourcekit-lsp": "master",
                "swift-format": "master",
                "tensorflow-swift-apis": "master"
=======
                "sourcekit-lsp": "main",
                "swift-format": "master"
>>>>>>> c58457d0
            }
        },
       "swift-3.0-branch" : {
            "aliases": ["swift-3.0-branch"],
            "repos": {
                "llvm-project": "swift/swift-3.0-branch",
                "cmark": "swift-3.0-branch",
                "llbuild": "swift-3.0-branch",
                "swiftpm": "swift-3.0-branch",
                "swift-syntax": "main",
                "swift-stress-tester": "main",
                "swift-corelibs-xctest": "swift-3.0-branch",
                "swift-corelibs-foundation": "swift-3.0-branch",
                "swift-corelibs-libdispatch": "swift-3.0-branch",
                "swift-integration-tests": "swift-3.0-branch",
                "swift-xcode-playground-support": "swift-3.0-branch",
                "ninja": "release",
                "indexstore-db": "main",
                "sourcekit-lsp": "main",
                "swift-format": "master"
            }
        },
        "swift-3.1-branch" : {
            "aliases": ["swift-3.1-branch"],
            "repos": {
                "llvm-project": "swift/swift-3.1-branch",
                "swift": "swift-3.1-branch",
                "cmark": "swift-3.1-branch",
                "llbuild": "swift-3.1-branch",
                "swiftpm": "swift-3.1-branch",
                "swift-syntax": "main",
                "swift-stress-tester": "main",
                "swift-corelibs-xctest": "swift-3.1-branch",
                "swift-corelibs-foundation": "swift-3.1-branch",
                "swift-corelibs-libdispatch": "swift-3.1-branch",
                "swift-integration-tests": "swift-3.1-branch",
                "swift-xcode-playground-support": "swift-3.1-branch",
                "ninja": "release",
                "indexstore-db": "main",
                "sourcekit-lsp": "main",
                "swift-format": "master"
            }
        },
        "swift-4.0-branch" : {
            "aliases": ["swift-4.0-branch"],
            "repos": {
                "llvm-project": "swift/swift-4.0-branch",
                "swift": "swift-4.0-branch",
                "cmark": "swift-4.0-branch",
                "llbuild": "swift-4.0-branch",
                "swiftpm": "swift-4.0-branch",
                "swift-syntax": "main",
                "swift-stress-tester": "main",
                "swift-corelibs-xctest": "swift-4.0-branch",
                "swift-corelibs-foundation": "swift-4.0-branch",
                "swift-corelibs-libdispatch": "swift-4.0-branch",
                "swift-integration-tests": "swift-4.0-branch",
                "swift-xcode-playground-support": "swift-4.0-branch",
                "ninja": "release",
                "indexstore-db": "main",
                "sourcekit-lsp": "main",
                "swift-format": "master"
            }
        },
        "swift-4.1-branch" : {
            "aliases": ["swift-4.1-branch"],
            "repos": {
                "llvm-project": "swift/swift-4.1-branch",
                "swift": "swift-4.1-branch",
                "cmark": "swift-4.1-branch",
                "llbuild": "swift-4.1-branch",
                "swiftpm": "swift-4.1-branch",
                "swift-syntax": "main",
                "swift-stress-tester": "main",
                "swift-corelibs-xctest": "swift-4.1-branch",
                "swift-corelibs-foundation": "swift-4.1-branch",
                "swift-corelibs-libdispatch": "swift-4.1-branch",
                "swift-integration-tests": "swift-4.1-branch",
                "swift-xcode-playground-support": "swift-4.1-branch",
                "ninja": "release",
                "indexstore-db": "main",
                "sourcekit-lsp": "main",
                "swift-format": "master"
            }
        },
        "swift-4.2-branch" : {
            "aliases": ["swift-4.2-branch"],
            "repos": {
                "llvm-project": "swift/swift-4.2-branch",
                "swift": "swift-4.2-branch",
                "cmark": "swift-4.2-branch",
                "llbuild": "swift-4.2-branch",
                "swiftpm": "swift-4.2-branch",
                "swift-syntax": "swift-4.2-branch",
                "swift-stress-tester": "main",
                "swift-corelibs-xctest": "swift-4.2-branch",
                "swift-corelibs-foundation": "swift-4.2-branch",
                "swift-corelibs-libdispatch": "swift-4.2-branch",
                "swift-integration-tests": "swift-4.2-branch",
                "swift-xcode-playground-support": "swift-4.2-branch",
                "ninja": "release",
                "indexstore-db": "main",
                "sourcekit-lsp": "main",
                "swift-format": "master"
            }
        },
        "swift-5.0-branch" : {
            "aliases": ["swift-5.0-branch"],
            "repos": {
                "llvm-project": "swift/swift-5.0-branch",
                "swift": "swift-5.0-branch",
                "cmark": "swift-5.0-branch",
                "llbuild": "swift-5.0-branch",
                "swiftpm": "swift-5.0-branch",
                "swift-syntax": "swift-5.0-branch",
                "swift-stress-tester": "swift-5.0-branch",
                "swift-corelibs-xctest": "swift-5.0-branch",
                "swift-corelibs-foundation": "swift-5.0-branch",
                "swift-corelibs-libdispatch": "swift-5.0-branch",
                "swift-integration-tests": "swift-5.0-branch",
                "swift-xcode-playground-support": "swift-5.0-branch",
                "ninja": "release",
                "icu": "release-61-1",
                "indexstore-db": "main",
                "sourcekit-lsp": "main",
                "swift-format": "master"
            }
        },
       "swift-5.1-branch" : {
            "aliases": ["swift-5.1-branch", "swift/swift-5.1-branch"],
            "repos": {
                "llvm-project": "swift/swift-5.1-branch",
                "swift": "swift-5.1-branch",
                "cmark": "swift-5.1-branch",
                "llbuild": "swift-5.1-branch",
                "swiftpm": "swift-5.1-branch",
                "swift-syntax": "swift-5.1-branch",
                "swift-stress-tester": "swift-5.1-branch",
                "swift-corelibs-xctest": "swift-5.1-branch",
                "swift-corelibs-foundation": "swift-5.1-branch",
                "swift-corelibs-libdispatch": "swift-5.1-branch",
                "swift-integration-tests": "swift-5.1-branch",
                "swift-xcode-playground-support": "swift-5.1-branch",
                "ninja": "release",
                "icu": "release-61-1",
                "indexstore-db": "swift-5.1-branch",
                "sourcekit-lsp": "swift-5.1-branch",
                "swift-format": "master"
            }
        },
       "swift-5.2-branch": {
            "aliases": ["swift-5.2-branch", "swift/swift-5.2-branch"],
            "repos": {
                "llvm-project": "swift/swift-5.2-branch",
                "swift": "swift-5.2-branch",
                "cmark": "swift-5.2-branch",
                "llbuild": "swift-5.2-branch",
                "swift-tools-support-core": "swift-5.2-branch",
                "swiftpm": "swift-5.2-branch",
                "swift-syntax": "swift-5.2-branch",
                "swift-stress-tester": "swift-5.2-branch",
                "swift-corelibs-xctest": "swift-5.2-branch",
                "swift-corelibs-foundation": "swift-5.2-branch",
                "swift-corelibs-libdispatch": "swift-5.2-branch",
                "swift-integration-tests": "swift-5.2-branch",
                "swift-xcode-playground-support": "swift-5.2-branch",
                "ninja": "release",
                "icu": "release-65-1",
                "cmake": "v3.15.1",
                "indexstore-db": "swift-5.2-branch",
                "sourcekit-lsp": "swift-5.2-branch",
                "swift-format": "master"
            }
        },
       "release/5.3": {
            "aliases": ["release/5.3", "swift/release/5.3"],
            "repos": {
                "llvm-project": "swift/release/5.3",
                "swift": "release/5.3",
                "cmark": "release/5.3",
                "llbuild": "release/5.3",
                "swift-tools-support-core": "release/5.3",
                "swiftpm": "release/5.3",
                "swift-syntax": "release/5.3",
                "swift-stress-tester": "release/5.3",
                "swift-corelibs-xctest": "release/5.3",
                "swift-corelibs-foundation": "release/5.3",
                "swift-corelibs-libdispatch": "release/5.3",
                "swift-integration-tests": "release/5.3",
                "swift-xcode-playground-support": "release/5.3",
                "ninja": "release",
                "icu": "release-65-1",
                "cmake": "v3.16.5",
                "indexstore-db": "release/5.3",
                "sourcekit-lsp": "release/5.3",
                "swift-format": "master",
                "tensorflow-swift-apis": "master"
            }
        },
       "master-rebranch": {
            "aliases": ["master-rebranch", "swift/master-rebranch"],
            "repos": {
                "llvm-project": "swift/master-rebranch",
                "swift": "master-rebranch",
                "cmark": "main",
                "llbuild": "main",
                "swift-tools-support-core": "main",
                "swiftpm": "main",
                "swift-argument-parser": "0.3.0",
                "swift-driver": "main",
                "swift-syntax": "main",
                "swift-stress-tester": "main",
                "swift-corelibs-xctest": "main",
                "swift-corelibs-foundation": "main",
                "swift-corelibs-libdispatch": "main",
                "swift-integration-tests": "main",
                "swift-xcode-playground-support": "main",
                "ninja": "release",
                "icu": "release-65-1",
                "yams": "3.0.1",
                "cmake": "v3.16.5",
                "indexstore-db": "main",
                "sourcekit-lsp": "main",
                "swift-format": "master"
            }
       },

       "tensorflow": {
            "aliases": ["tensorflow"],
            "repos": {
                "llvm-project": "dcc2a3415fb5d529ddefeca9924d93910a57ad8f",
                "swift": "tensorflow",
                "cmark": "swift-DEVELOPMENT-SNAPSHOT-2020-09-11-a",
                "llbuild": "swift-DEVELOPMENT-SNAPSHOT-2020-09-11-a",
                "swift-tools-support-core": "0.1.8",
                "swiftpm": "swift-DEVELOPMENT-SNAPSHOT-2020-09-11-a",
                "swift-argument-parser": "0.3.1",
                "swift-driver": "7a441561a176f6eac2953aea2c395cc4e683f820",
                "swift-syntax": "swift-DEVELOPMENT-SNAPSHOT-2020-09-11-a",
                "swift-stress-tester": "swift-DEVELOPMENT-SNAPSHOT-2020-09-11-a",
                "swift-corelibs-xctest": "swift-DEVELOPMENT-SNAPSHOT-2020-09-11-a",
                "swift-corelibs-foundation": "swift-DEVELOPMENT-SNAPSHOT-2020-09-11-a",
                "swift-corelibs-libdispatch": "swift-DEVELOPMENT-SNAPSHOT-2020-09-11-a",
                "swift-integration-tests": "swift-DEVELOPMENT-SNAPSHOT-2020-09-11-a",
                "swift-xcode-playground-support": "swift-DEVELOPMENT-SNAPSHOT-2020-09-11-a",
                "ninja": "release",
                "icu": "release-65-1",
                "yams": "3.0.1-patched",
                "indexstore-db": "swift-DEVELOPMENT-SNAPSHOT-2020-09-11-a",
                "sourcekit-lsp": "swift-DEVELOPMENT-SNAPSHOT-2020-09-11-a",
                "PythonKit": "master",
                "swift-format": "master",
                "tensorflow": "v2.3.0",
                "tensorflow-swift-apis": "master"
            }
        }
    }
}<|MERGE_RESOLUTION|>--- conflicted
+++ resolved
@@ -84,14 +84,9 @@
                 "yams": "3.0.1",
                 "cmake": "v3.16.5",
                 "indexstore-db": "main",
-<<<<<<< HEAD
-                "sourcekit-lsp": "master",
-                "swift-format": "master",
+                "sourcekit-lsp": "main",
+                "swift-format": "master"
                 "tensorflow-swift-apis": "master"
-=======
-                "sourcekit-lsp": "main",
-                "swift-format": "master"
->>>>>>> c58457d0
             }
         },
         "next" : {
@@ -120,14 +115,9 @@
                 "yams": "3.0.1",
                 "cmake": "v3.16.5",
                 "indexstore-db": "main",
-<<<<<<< HEAD
-                "sourcekit-lsp": "master",
+                "sourcekit-lsp": "main",
                 "swift-format": "master",
                 "tensorflow-swift-apis": "master"
-=======
-                "sourcekit-lsp": "main",
-                "swift-format": "master"
->>>>>>> c58457d0
             }
         },
        "swift-3.0-branch" : {
