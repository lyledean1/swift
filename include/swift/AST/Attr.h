//===--- Attr.h - Swift Language Attribute ASTs -----------------*- C++ -*-===//
//
// This source file is part of the Swift.org open source project
//
// Copyright (c) 2014 - 2017 Apple Inc. and the Swift project authors
// Licensed under Apache License v2.0 with Runtime Library Exception
//
// See https://swift.org/LICENSE.txt for license information
// See https://swift.org/CONTRIBUTORS.txt for the list of Swift project authors
//
//===----------------------------------------------------------------------===//
//
// This file defines classes related to declaration attributes.
//
//===----------------------------------------------------------------------===//

#ifndef SWIFT_ATTR_H
#define SWIFT_ATTR_H

#include "swift/Basic/Debug.h"
#include "swift/Basic/InlineBitfield.h"
#include "swift/Basic/SourceLoc.h"
#include "swift/Basic/UUID.h"
#include "swift/Basic/STLExtras.h"
#include "swift/Basic/Range.h"
#include "swift/Basic/OptimizationMode.h"
#include "swift/Basic/Version.h"
#include "swift/AST/Identifier.h"
#include "swift/AST/AttrKind.h"
#include "swift/AST/ConcreteDeclRef.h"
#include "swift/AST/DeclNameLoc.h"
#include "swift/AST/KnownProtocols.h"
#include "swift/AST/Ownership.h"
#include "swift/AST/PlatformKind.h"
#include "swift/AST/Requirement.h"
#include "swift/AST/TrailingCallArguments.h"
#include "swift/AST/TypeLoc.h"
// SWIFT_ENABLE_TENSORFLOW
#include "swift/AST/AutoDiff.h"
#include "llvm/ADT/SmallVector.h"
#include "llvm/ADT/StringRef.h"
#include "llvm/Support/ErrorHandling.h"
#include "llvm/Support/TrailingObjects.h"
#include "llvm/Support/VersionTuple.h"

namespace swift {
class ASTPrinter;
class ASTContext;
struct PrintOptions;
class Decl;
class AbstractFunctionDecl;
class FuncDecl;
class ClassDecl;
class FuncDecl;
class GenericFunctionType;
class LazyConformanceLoader;
class PatternBindingInitializer;
class TrailingWhereClause;

/// TypeAttributes - These are attributes that may be applied to types.
class TypeAttributes {
  // Get a SourceLoc for every possible attribute that can be parsed in source.
  // the presence of the attribute is indicated by its location being set.
  SourceLoc AttrLocs[TAK_Count];
public:
  /// AtLoc - This is the location of the first '@' in the attribute specifier.
  /// If this is an empty attribute specifier, then this will be an invalid loc.
  SourceLoc AtLoc;
  Optional<StringRef> convention = None;
  Optional<StringRef> conventionWitnessMethodProtocol = None;
  
  // SWIFT_ENABLE_TENSORFLOW
  // Indicates whether the type's '@differentiable' attribute has a 'linear'
  // argument.
  bool linear = false;

  // Indicates whether the type's '@differentiable' attribute has a 'linear'
  // argument.
  bool linear = false;

  // For an opened existential type, the known ID.
  Optional<UUID> OpenedID;
  
  // For a reference to an opaque return type, the mangled name and argument
  // index into the generic signature.
  struct OpaqueReturnTypeRef {
    StringRef mangledName;
    unsigned index;
  };
  Optional<OpaqueReturnTypeRef> OpaqueReturnTypeOf;

  TypeAttributes() {}
  
  bool isValid() const { return AtLoc.isValid(); }
<<<<<<< HEAD
  
  // SWIFT_ENABLE_TENSORFLOW
  bool isLinear() const {
    assert(!linear || (linear && has(TAK_differentiable)) &&
           "Linear shouldn't have been true if there's no `@differentiable`");
=======

  bool isLinear() const {
    assert(
        !linear ||
        (linear && has(TAK_differentiable)) &&
            "Linear shouldn't have been true if there's no `@differentiable`");
>>>>>>> ce6a1cbd
    return linear;
  }

  void clearAttribute(TypeAttrKind A) {
    AttrLocs[A] = SourceLoc();
  }
  
  bool has(TypeAttrKind A) const {
    return getLoc(A).isValid();
  }
  
  SourceLoc getLoc(TypeAttrKind A) const {
    return AttrLocs[A];
  }
  
  void setOpaqueReturnTypeOf(StringRef mangling, unsigned index) {
    OpaqueReturnTypeOf = OpaqueReturnTypeRef{mangling, index};
  }
  
  void setAttr(TypeAttrKind A, SourceLoc L) {
    assert(!L.isInvalid() && "Cannot clear attribute with this method");
    AttrLocs[A] = L;
  }

  void getAttrLocs(SmallVectorImpl<SourceLoc> &Locs) const {
    for (auto Loc : AttrLocs) {
      if (Loc.isValid())
        Locs.push_back(Loc);
    }
  }

  // This attribute list is empty if no attributes are specified.  Note that
  // the presence of the leading @ is not enough to tell, because we want
  // clients to be able to remove attributes they process until they get to
  // an empty list.
  bool empty() const {
    for (SourceLoc elt : AttrLocs)
      if (elt.isValid())
        return false;
    
    return true;
  }
  
  bool hasConvention() const { return convention.hasValue(); }
  StringRef getConvention() const { return *convention; }

  bool hasOwnership() const {
    return getOwnership() != ReferenceOwnership::Strong;
  }
  ReferenceOwnership getOwnership() const {
#define REF_STORAGE(Name, name, ...) \
    if (has(TAK_sil_##name)) return ReferenceOwnership::Name;
#include "swift/AST/ReferenceStorage.def"
    return ReferenceOwnership::Strong;
  }
  
  void clearOwnership() {
#define REF_STORAGE(Name, name, ...) \
    clearAttribute(TAK_sil_##name);
#include "swift/AST/ReferenceStorage.def"
  }

  bool hasOpenedID() const { return OpenedID.hasValue(); }
  UUID getOpenedID() const { return *OpenedID; }

  /// Given a name like "autoclosure", return the type attribute ID that
  /// corresponds to it.  This returns TAK_Count on failure.
  ///
  static TypeAttrKind getAttrKindFromString(StringRef Str);

  /// Return the name (like "autoclosure") for an attribute ID.
  static const char *getAttrName(TypeAttrKind kind);
};

class AttributeBase {
public:
  /// The location of the '@'.
  const SourceLoc AtLoc;

  /// The source range of the attribute.
  const SourceRange Range;

  /// The location of the attribute.
  SourceLoc getLocation() const { return Range.Start; }

  /// Return the source range of the attribute.
  SourceRange getRange() const { return Range; }

  SourceRange getRangeWithAt() const {
    if (AtLoc.isValid())
      return {AtLoc, Range.End};
    return Range;
  }

  // Only allow allocation of attributes using the allocator in ASTContext
  // or by doing a placement new.
  void *operator new(size_t Bytes, ASTContext &C,
                     unsigned Alignment = alignof(AttributeBase));

  void operator delete(void *Data) throw() { }
  void *operator new(size_t Bytes, void *Mem) throw() { return Mem; }

  // Make vanilla new/delete illegal for attributes.
  void *operator new(size_t Bytes) throw() = delete;

  AttributeBase(const AttributeBase &) = delete;

protected:
  AttributeBase(SourceLoc AtLoc, SourceRange Range)
    : AtLoc(AtLoc), Range(Range) {}
};

class DeclAttributes;
enum class DeclKind : uint8_t;

  /// Represents one declaration attribute.
class DeclAttribute : public AttributeBase {
  friend class DeclAttributes;

protected:
  union {
    uint64_t OpaqueBits;

    SWIFT_INLINE_BITFIELD_BASE(DeclAttribute, bitmax(NumDeclAttrKindBits,8)+1+1,
      Kind : bitmax(NumDeclAttrKindBits,8),
      // Whether this attribute was implicitly added.
      Implicit : 1,

      Invalid : 1
    );

    SWIFT_INLINE_BITFIELD(ObjCAttr, DeclAttribute, 1+1+1,
      /// Whether this attribute has location information that trails the main
      /// record, which contains the locations of the parentheses and any names.
      HasTrailingLocationInfo : 1,

      /// Whether the name is implicit, produced as the result of caching.
      ImplicitName : 1,

      /// Whether the @objc was inferred using Swift 3's deprecated inference
      /// rules.
      Swift3Inferred : 1
    );

    SWIFT_INLINE_BITFIELD(DynamicReplacementAttr, DeclAttribute, 1,
      /// Whether this attribute has location information that trails the main
      /// record, which contains the locations of the parentheses and any names.
      HasTrailingLocationInfo : 1
    );

    SWIFT_INLINE_BITFIELD(AbstractAccessControlAttr, DeclAttribute, 3,
      AccessLevel : 3
    );

    SWIFT_INLINE_BITFIELD_FULL(AlignmentAttr, DeclAttribute, 32,
      : NumPadBits,
      // The alignment value.
      Value : 32
    );

    SWIFT_INLINE_BITFIELD(ClangImporterSynthesizedTypeAttr, DeclAttribute, 1,
      kind : 1
    );

    SWIFT_INLINE_BITFIELD(EffectsAttr, DeclAttribute, NumEffectsKindBits,
      kind : NumEffectsKindBits
    );

    SWIFT_INLINE_BITFIELD(InlineAttr, DeclAttribute, NumInlineKindBits,
      kind : NumInlineKindBits
    );

    SWIFT_INLINE_BITFIELD(OptimizeAttr, DeclAttribute, NumOptimizationModeBits,
      mode : NumOptimizationModeBits
    );

    SWIFT_INLINE_BITFIELD(ReferenceOwnershipAttr, DeclAttribute,
                          NumReferenceOwnershipBits,
      ownership : NumReferenceOwnershipBits
    );

    SWIFT_INLINE_BITFIELD(SpecializeAttr, DeclAttribute, 1+1,
      exported : 1,
      kind : 1
    );

    SWIFT_INLINE_BITFIELD(SynthesizedProtocolAttr, DeclAttribute,
                          NumKnownProtocolKindBits,
      kind : NumKnownProtocolKindBits
    );
  } Bits;

  DeclAttribute *Next = nullptr;

  DeclAttribute(DeclAttrKind DK, SourceLoc AtLoc, SourceRange Range,
                bool Implicit) : AttributeBase(AtLoc, Range) {
    Bits.OpaqueBits = 0;
    Bits.DeclAttribute.Kind = static_cast<unsigned>(DK);
    Bits.DeclAttribute.Implicit = Implicit;
    Bits.DeclAttribute.Invalid = false;
  }

private:
  // NOTE: We cannot use DeclKind due to layering. Even if we could, there is no
  // guarantee that the first DeclKind starts at zero. This is only used to
  // build "OnXYZ" flags.
  enum class DeclKindIndex : unsigned {
#define DECL(Name, _) Name,
#define LAST_DECL(Name) Last_Decl = Name
#include "swift/AST/DeclNodes.def"
  };

public:
  enum DeclAttrOptions : uint64_t {
    // There is one entry for each DeclKind, and some higher level buckets
    // below. These are used in Attr.def to control which kinds of declarations
    // an attribute can be attached to.
#define DECL(Name, _) On##Name = 1ull << unsigned(DeclKindIndex::Name),
#include "swift/AST/DeclNodes.def"

    // Abstract class aggregations for use in Attr.def.
    OnValue = 0
#define DECL(Name, _)
#define VALUE_DECL(Name, _) |On##Name
#include "swift/AST/DeclNodes.def"
    ,

    OnNominalType = 0
#define DECL(Name, _)
#define NOMINAL_TYPE_DECL(Name, _) |On##Name
#include "swift/AST/DeclNodes.def"
    ,
    OnConcreteNominalType = OnNominalType & ~OnProtocol,
    OnGenericType = OnNominalType | OnTypeAlias,

    OnAbstractFunction = 0
#define DECL(Name, _)
#define ABSTRACT_FUNCTION_DECL(Name, _) |On##Name
#include "swift/AST/DeclNodes.def"
    ,

    OnOperator = 0
#define DECL(Name, _)
#define OPERATOR_DECL(Name, _) |On##Name
#include "swift/AST/DeclNodes.def"
    ,

    OnAnyDecl = 0
#define DECL(Name, _) |On##Name
#include "swift/AST/DeclNodes.def"
    ,

    /// True if multiple instances of this attribute are allowed on a single
    /// declaration.
    AllowMultipleAttributes = 1ull << (unsigned(DeclKindIndex::Last_Decl) + 1),

    /// True if this is a decl modifier - i.e., that it should not be spelled
    /// with an @.
    DeclModifier = 1ull << (unsigned(DeclKindIndex::Last_Decl) + 2),

    /// True if this is a long attribute that should be printed on its own line.
    ///
    /// Currently has no effect on DeclModifier attributes.
    LongAttribute = 1ull << (unsigned(DeclKindIndex::Last_Decl) + 3),

    /// True if this shouldn't be serialized.
    NotSerialized = 1ull << (unsigned(DeclKindIndex::Last_Decl) + 4),
    
    /// True if this attribute is only valid when parsing a .sil file.
    SILOnly = 1ull << (unsigned(DeclKindIndex::Last_Decl) + 5),

    /// The attribute should be reported by parser as unknown.
    RejectByParser = 1ull << (unsigned(DeclKindIndex::Last_Decl) + 6),

    /// Whether client code cannot use the attribute.
    UserInaccessible = 1ull << (unsigned(DeclKindIndex::Last_Decl) + 7),

    /// Whether adding this attribute can break API
    APIBreakingToAdd = 1ull << (unsigned(DeclKindIndex::Last_Decl) + 8),

    /// Whether removing this attribute can break API
    APIBreakingToRemove = 1ull << (unsigned(DeclKindIndex::Last_Decl) + 9),

    /// Whether adding this attribute can break ABI
    ABIBreakingToAdd = 1ull << (unsigned(DeclKindIndex::Last_Decl) + 10),

    /// Whether removing this attribute can break ABI
    ABIBreakingToRemove = 1ull << (unsigned(DeclKindIndex::Last_Decl) + 11),

    /// The opposite of APIBreakingToAdd
    APIStableToAdd = 1ull << (unsigned(DeclKindIndex::Last_Decl) + 12),

    /// The opposite of APIBreakingToRemove
    APIStableToRemove = 1ull << (unsigned(DeclKindIndex::Last_Decl) + 13),

    /// The opposite of ABIBreakingToAdd
    ABIStableToAdd = 1ull << (unsigned(DeclKindIndex::Last_Decl) + 14),

    /// The opposite of ABIBreakingToRemove
    ABIStableToRemove = 1ull << (unsigned(DeclKindIndex::Last_Decl) + 15),
  };

  LLVM_READNONE
  static uint64_t getOptions(DeclAttrKind DK);

  uint64_t getOptions() const {
    return getOptions(getKind());
  }

  /// Prints this attribute (if applicable), returning `true` if anything was
  /// printed.
  bool printImpl(ASTPrinter &Printer, const PrintOptions &Options,
                 const Decl *D = nullptr) const;

public:
  DeclAttrKind getKind() const {
    return static_cast<DeclAttrKind>(Bits.DeclAttribute.Kind);
  }

  /// Whether this attribute was implicitly added.
  bool isImplicit() const { return Bits.DeclAttribute.Implicit; }

  /// Set whether this attribute was implicitly added.
  void setImplicit(bool Implicit = true) {
    Bits.DeclAttribute.Implicit = Implicit;
  }

  /// Returns true if this attribute was find to be invalid in some way by
  /// semantic analysis.  In that case, the attribute should not be considered,
  /// the attribute node should be only used to retrieve source information.
  bool isInvalid() const { return Bits.DeclAttribute.Invalid; }
  void setInvalid() { Bits.DeclAttribute.Invalid = true; }

  bool isValid() const { return !isInvalid(); }

  /// Returns the address of the next pointer field.
  /// Used for object deserialization.
  DeclAttribute **getMutableNext() {
    return &Next;
  }

  /// Print the attribute to the provided ASTPrinter.
  void print(ASTPrinter &Printer, const PrintOptions &Options,
             const Decl *D = nullptr) const;

  /// Print the attribute to the provided stream.
  void print(llvm::raw_ostream &OS, const Decl *D = nullptr) const;

  /// Returns true if this attribute can appear on the specified decl.  This is
  /// controlled by the flags in Attr.def.
  bool canAppearOnDecl(const Decl *D) const {
    return canAttributeAppearOnDecl(getKind(), D);
  }

  LLVM_READONLY
  static bool canAttributeAppearOnDecl(DeclAttrKind DK, const Decl *D);

  /// Returns true if multiple instances of an attribute kind
  /// can appear on a declaration.
  static bool allowMultipleAttributes(DeclAttrKind DK) {
    return getOptions(DK) & AllowMultipleAttributes;
  }

  bool isLongAttribute() const {
    return isLongAttribute(getKind());
  }
  static bool isLongAttribute(DeclAttrKind DK) {
    return getOptions(DK) & LongAttribute;
  }

  static bool shouldBeRejectedByParser(DeclAttrKind DK) {
    return getOptions(DK) & RejectByParser;
  }

  static bool isSilOnly(DeclAttrKind DK) {
    return getOptions(DK) & SILOnly;
  }

  static bool isUserInaccessible(DeclAttrKind DK) {
    return getOptions(DK) & UserInaccessible;
  }

  static bool isAddingBreakingABI(DeclAttrKind DK) {
    return getOptions(DK) & ABIBreakingToAdd;
  }

#define DECL_ATTR(_, CLASS, OPTIONS, ...)                                                         \
  static constexpr bool isOptionSetFor##CLASS(DeclAttrOptions Bit) {                              \
    return (OPTIONS) & Bit;                                                                       \
  }
#include "swift/AST/Attr.def"

  static bool isAddingBreakingAPI(DeclAttrKind DK) {
    return getOptions(DK) & APIBreakingToAdd;
  }

  static bool isRemovingBreakingABI(DeclAttrKind DK) {
    return getOptions(DK) & ABIBreakingToRemove;
  }
  static bool isRemovingBreakingAPI(DeclAttrKind DK) {
    return getOptions(DK) & APIBreakingToRemove;
  }

  bool isDeclModifier() const {
    return isDeclModifier(getKind());
  }
  static bool isDeclModifier(DeclAttrKind DK) {
    return getOptions(DK) & DeclModifier;
  }

  static bool isOnParam(DeclAttrKind DK) {
    return getOptions(DK) & OnParam;
  }

  static bool isOnFunc(DeclAttrKind DK) {
    return getOptions(DK) & OnFunc;
  }

  static bool isOnClass(DeclAttrKind DK) {
    return getOptions(DK) & OnClass;
  }

  static bool isNotSerialized(DeclAttrKind DK) {
    return getOptions(DK) & NotSerialized;
  }
  bool isNotSerialized() const {
    return isNotSerialized(getKind());
  }

  LLVM_READNONE
  static bool canAttributeAppearOnDeclKind(DeclAttrKind DAK, DeclKind DK);

  /// Returns the source name of the attribute, without the @ or any arguments.
  StringRef getAttrName() const;

  /// Given a name like "inline", return the decl attribute ID that corresponds
  /// to it.  Note that this is a many-to-one mapping, and that the identifier
  /// passed in may only be the first portion of the attribute (e.g. in the case
  /// of the 'unowned(unsafe)' attribute, the string passed in is 'unowned'.
  ///
  /// Also note that this recognizes both attributes like '@inline' (with no @)
  /// and decl modifiers like 'final'.  This returns DAK_Count on failure.
  ///
  static DeclAttrKind getAttrKindFromString(StringRef Str);
};

/// Describes a "simple" declaration attribute that carries no data.
template<DeclAttrKind Kind>
class SimpleDeclAttr : public DeclAttribute {
public:
  SimpleDeclAttr(bool IsImplicit)
    : DeclAttribute(Kind, SourceLoc(), SourceLoc(), IsImplicit) {}

  SimpleDeclAttr(SourceLoc AtLoc, SourceLoc NameLoc)
    : DeclAttribute(Kind, AtLoc,
                    SourceRange(AtLoc.isValid() ? AtLoc : NameLoc, NameLoc),
                    /*Implicit=*/false) { }
  SimpleDeclAttr(SourceLoc NameLoc)
    : DeclAttribute(Kind, SourceLoc(), SourceRange(NameLoc, NameLoc),
                    /*Implicit=*/false) { }

  static bool classof(const DeclAttribute *DA) {
    return DA->getKind() == Kind;
  }
};

// Declare typedefs for all of the simple declaration attributes.
#define SIMPLE_DECL_ATTR(_, CLASS, ...) \
 typedef SimpleDeclAttr<DAK_##CLASS> CLASS##Attr;
#include "swift/AST/Attr.def"

/// Defines the @_silgen_name attribute.
class SILGenNameAttr : public DeclAttribute {
public:
  SILGenNameAttr(StringRef Name, SourceLoc AtLoc, SourceRange Range, bool Implicit)
    : DeclAttribute(DAK_SILGenName, AtLoc, Range, Implicit),
      Name(Name) {}

  SILGenNameAttr(StringRef Name, bool Implicit)
    : SILGenNameAttr(Name, SourceLoc(), SourceRange(), /*Implicit=*/true) {}

  /// The symbol name.
  const StringRef Name;

  static bool classof(const DeclAttribute *DA) {
    return DA->getKind() == DAK_SILGenName;
  }
};

/// Defines the @_cdecl attribute.
class CDeclAttr : public DeclAttribute {
public:
  CDeclAttr(StringRef Name, SourceLoc AtLoc, SourceRange Range, bool Implicit)
    : DeclAttribute(DAK_CDecl, AtLoc, Range, Implicit),
      Name(Name) {}

  CDeclAttr(StringRef Name, bool Implicit)
    : CDeclAttr(Name, SourceLoc(), SourceRange(), /*Implicit=*/true) {}

  /// The symbol name.
  const StringRef Name;

  static bool classof(const DeclAttribute *DA) {
    return DA->getKind() == DAK_CDecl;
  }
};

/// Defines the @_semantics attribute.
class SemanticsAttr : public DeclAttribute {
public:
  SemanticsAttr(StringRef Value, SourceLoc AtLoc, SourceRange Range,
                bool Implicit)
  : DeclAttribute(DAK_Semantics, AtLoc, Range, Implicit),
  Value(Value) {}

  SemanticsAttr(StringRef Value, bool Implicit)
  : SemanticsAttr(Value, SourceLoc(), SourceRange(), /*Implicit=*/true) {}

  /// The semantics tag value.
  const StringRef Value;

  static bool classof(const DeclAttribute *DA) {
    return DA->getKind() == DAK_Semantics;
  }
};

/// Defines the @_alignment attribute.
class AlignmentAttr : public DeclAttribute {
public:
  AlignmentAttr(unsigned Value, SourceLoc AtLoc, SourceRange Range,
                bool Implicit)
      : DeclAttribute(DAK_Alignment, AtLoc, Range, Implicit) {
    Bits.AlignmentAttr.Value = Value;
  }

  unsigned getValue() const { return Bits.AlignmentAttr.Value; }
  
  static bool classof(const DeclAttribute *DA) {
    return DA->getKind() == DAK_Alignment;
  }
};

/// Defines the @_swift_native_objc_runtime_base attribute.
///
/// This attribute indicates a class that should be treated semantically
/// as a native Swift root class, but which inherits a specific Objective-C
/// class at runtime. For most classes this is the runtime's "SwiftObject"
/// root class. The compiler does not need to know about the class; it's the
/// build system's responsibility to link against the ObjC code that implements
/// the root class, and the ObjC implementation's responsibility to ensure
/// instances begin with a Swift-refcounting-compatible object header and
/// override all the necessary NSObject refcounting methods.
class SwiftNativeObjCRuntimeBaseAttr : public DeclAttribute {
public:
  SwiftNativeObjCRuntimeBaseAttr(Identifier BaseClassName,
                                 SourceLoc AtLoc, SourceRange Range,
                                 bool Implicit)
    : DeclAttribute(DAK_SwiftNativeObjCRuntimeBase, AtLoc, Range, Implicit),
      BaseClassName(BaseClassName) {}
  
  // The base class's name.
  const Identifier BaseClassName;
  
  static bool classof(const DeclAttribute *DA) {
    return DA->getKind() == DAK_SwiftNativeObjCRuntimeBase;
  }
};

/// Determine the result of comparing an availability attribute to a specific
/// platform or language version.
enum class AvailableVersionComparison {
  /// The entity is guaranteed to be available.
  Available,

  /// The entity is never available.
  Unavailable,

  /// The entity might be unavailable at runtime, because it was introduced
  /// after the requested minimum platform version.
  PotentiallyUnavailable,

  /// The entity has been obsoleted.
  Obsoleted,
};

/// Describes the platform-agnostic availability of a declaration.
enum class PlatformAgnosticAvailabilityKind {
  /// The associated availability attribute is not platform-agnostic.
  None,
  /// The declaration is deprecated, but can still be used.
  Deprecated,
  /// The declaration is unavailable in Swift, specifically
  UnavailableInSwift,
  /// The declaration is available in some but not all versions
  /// of Swift, as specified by the VersionTuple members.
  SwiftVersionSpecific,
  /// The declaration is available in some but not all versions
  /// of SwiftPM's PackageDescription library, as specified by
  /// the VersionTuple members.
  PackageDescriptionVersionSpecific,
  /// The declaration is unavailable for other reasons.
  Unavailable,
};

/// Defines the @available attribute.
class AvailableAttr : public DeclAttribute {
public:
#define INIT_VER_TUPLE(X)\
  X(X.empty() ? Optional<llvm::VersionTuple>() : X)

  AvailableAttr(SourceLoc AtLoc, SourceRange Range,
                   PlatformKind Platform,
                   StringRef Message, StringRef Rename,
                   const llvm::VersionTuple &Introduced,
                   SourceRange IntroducedRange,
                   const llvm::VersionTuple &Deprecated,
                   SourceRange DeprecatedRange,
                   const llvm::VersionTuple &Obsoleted,
                   SourceRange ObsoletedRange,
                   PlatformAgnosticAvailabilityKind PlatformAgnostic,
                   bool Implicit)
    : DeclAttribute(DAK_Available, AtLoc, Range, Implicit),
      Message(Message), Rename(Rename),
      INIT_VER_TUPLE(Introduced), IntroducedRange(IntroducedRange),
      INIT_VER_TUPLE(Deprecated), DeprecatedRange(DeprecatedRange),
      INIT_VER_TUPLE(Obsoleted), ObsoletedRange(ObsoletedRange),
      PlatformAgnostic(PlatformAgnostic),
      Platform(Platform)
  {}

#undef INIT_VER_TUPLE

  /// The optional message.
  const StringRef Message;

  /// An optional replacement string to emit in a fixit.  This allows simple
  /// declaration renames to be applied by Xcode.
  ///
  /// This should take the form of an operator, identifier, or full function
  /// name, optionally with a prefixed type, similar to the syntax used for
  /// the `NS_SWIFT_NAME` annotation in Objective-C.
  const StringRef Rename;

  /// Indicates when the symbol was introduced.
  const Optional<llvm::VersionTuple> Introduced;

  /// Indicates where the Introduced version was specified.
  const SourceRange IntroducedRange;

  /// Indicates when the symbol was deprecated.
  const Optional<llvm::VersionTuple> Deprecated;

  /// Indicates where the Deprecated version was specified.
  const SourceRange DeprecatedRange;

  /// Indicates when the symbol was obsoleted.
  const Optional<llvm::VersionTuple> Obsoleted;

  /// Indicates where the Obsoleted version was specified.
  const SourceRange ObsoletedRange;

  /// Indicates if the declaration has platform-agnostic availability.
  const PlatformAgnosticAvailabilityKind PlatformAgnostic;

  /// The platform of the availability.
  const PlatformKind Platform;

  /// Whether this is a language-version-specific entity.
  bool isLanguageVersionSpecific() const;

  /// Whether this is a PackageDescription version specific entity.
  bool isPackageDescriptionVersionSpecific() const;

  /// Whether this is an unconditionally unavailable entity.
  bool isUnconditionallyUnavailable() const;

  /// Whether this is an unconditionally deprecated entity.
  bool isUnconditionallyDeprecated() const;

  /// Returns the platform-agnostic availability.
  PlatformAgnosticAvailabilityKind getPlatformAgnosticAvailability() const {
    return PlatformAgnostic;
  }

  /// Determine if a given declaration should be considered unavailable given
  /// the current settings.
  ///
  /// \returns The attribute responsible for making the declaration unavailable.
  static const AvailableAttr *isUnavailable(const Decl *D);

  /// Returns true if the availability applies to a specific
  /// platform.
  bool hasPlatform() const {
    return Platform != PlatformKind::none;
  }

  /// Returns the string for the platform of the attribute.
  StringRef platformString() const {
    return swift::platformString(Platform);
  }

  /// Returns the human-readable string for the platform of the attribute.
  StringRef prettyPlatformString() const {
    return swift::prettyPlatformString(Platform);
  }

  /// Returns true if this attribute is active given the current platform.
  bool isActivePlatform(const ASTContext &ctx) const;

  /// Returns the active version from the AST context corresponding to
  /// the available kind. For example, this will return the effective language
  /// version for swift version-specific availability kind, PackageDescription
  /// version for PackageDescription version-specific availability.
  llvm::VersionTuple getActiveVersion(const ASTContext &ctx) const;

  /// Compare this attribute's version information against the platform or
  /// language version (assuming the this attribute pertains to the active
  /// platform).
  AvailableVersionComparison getVersionAvailability(const ASTContext &ctx) const;

  /// Create an AvailableAttr that indicates specific availability
  /// for all platforms.
  static AvailableAttr *
  createPlatformAgnostic(ASTContext &C, StringRef Message, StringRef Rename = "",
                      PlatformAgnosticAvailabilityKind Reason
                         = PlatformAgnosticAvailabilityKind::Unavailable,
                         llvm::VersionTuple Obsoleted
                         = llvm::VersionTuple());

  static bool classof(const DeclAttribute *DA) {
    return DA->getKind() == DAK_Available;
  }
};

/// Indicates that the given declaration is visible to Objective-C.
class ObjCAttr final : public DeclAttribute,
    private llvm::TrailingObjects<ObjCAttr, SourceLoc> {
  friend TrailingObjects;

  /// The Objective-C name associated with this entity, stored in its opaque
  /// representation so that we can use null as an indicator for "no name".
  void *NameData;

  /// Create an implicit @objc attribute with the given (optional) name.
  explicit ObjCAttr(Optional<ObjCSelector> name, bool implicitName)
    : DeclAttribute(DAK_ObjC, SourceLoc(), SourceRange(), /*Implicit=*/true),
      NameData(nullptr)
  {
    Bits.ObjCAttr.HasTrailingLocationInfo = false;
    Bits.ObjCAttr.ImplicitName = implicitName;
    Bits.ObjCAttr.Swift3Inferred = false;

    if (name) {
      NameData = name->getOpaqueValue();
    }
  }

  /// Create an @objc attribute written in the source.
  ObjCAttr(SourceLoc atLoc, SourceRange baseRange, Optional<ObjCSelector> name,
           SourceRange parenRange, ArrayRef<SourceLoc> nameLocs);

  /// Determine whether this attribute has trailing location information.
  bool hasTrailingLocationInfo() const {
    return Bits.ObjCAttr.HasTrailingLocationInfo;
  }

  /// Retrieve the trailing location information.
  MutableArrayRef<SourceLoc> getTrailingLocations() {
    assert(hasTrailingLocationInfo() && "No trailing location information");
    unsigned length = 2;
    if (auto name = getName())
      length += name->getNumSelectorPieces();
    return {getTrailingObjects<SourceLoc>(), length};
  }

  /// Retrieve the trailing location information.
  ArrayRef<SourceLoc> getTrailingLocations() const {
    assert(hasTrailingLocationInfo() && "No trailing location information");
    unsigned length = 2;
    if (auto name = getName())
      length += name->getNumSelectorPieces();
    return {getTrailingObjects<SourceLoc>(), length};
  }

public:
  /// Create implicit ObjC attribute with a given (optional) name.
  static ObjCAttr *create(ASTContext &Ctx, Optional<ObjCSelector> name,
                          bool implicitName);

  /// Create an unnamed Objective-C attribute, i.e., @objc.
  static ObjCAttr *createUnnamed(ASTContext &Ctx, SourceLoc AtLoc, 
                                 SourceLoc ObjCLoc);

  static ObjCAttr *createUnnamedImplicit(ASTContext &Ctx);

  /// Create a nullary Objective-C attribute, which has a single name
  /// with no colon following it.
  ///
  /// Note that a nullary Objective-C attribute may represent either a
  /// selector for a zero-parameter function or some other Objective-C
  /// entity, such as a class or protocol.
  static ObjCAttr *createNullary(ASTContext &Ctx, SourceLoc AtLoc, 
                                 SourceLoc ObjCLoc, SourceLoc LParenLoc, 
                                 SourceLoc NameLoc, Identifier Name,
                                 SourceLoc RParenLoc);

  /// Create an implicit nullary Objective-C attribute, which has a
  /// single name with no colon following it.
  ///
  /// Note that a nullary Objective-C attribute may represent either a
  /// selector for a zero-parameter function or some other Objective-C
  /// entity, such as a class or protocol.
  static ObjCAttr *createNullary(ASTContext &Ctx, Identifier Name, 
                                 bool isNameImplicit);

  /// Create a "selector" Objective-C attribute, which has some number
  /// of identifiers followed by colons.
  static ObjCAttr *createSelector(ASTContext &Ctx, SourceLoc AtLoc, 
                                  SourceLoc ObjCLoc, SourceLoc LParenLoc, 
                                  ArrayRef<SourceLoc> NameLocs,
                                  ArrayRef<Identifier> Names,
                                  SourceLoc RParenLoc);

  /// Create an implicit "selector" Objective-C attribute, which has
  /// some number of identifiers followed by colons.
  static ObjCAttr *createSelector(ASTContext &Ctx, ArrayRef<Identifier> Names,
                                  bool isNameImplicit);

  /// Determine whether this attribute has a name associated with it.
  bool hasName() const { return NameData != nullptr; }

  /// Retrieve the name of this entity, if specified.
  Optional<ObjCSelector> getName() const {
    if (!hasName())
      return None;

    return ObjCSelector::getFromOpaqueValue(NameData);
  }

  /// Determine whether the name associated with this attribute was
  /// implicit.
  bool isNameImplicit() const { return Bits.ObjCAttr.ImplicitName; }

  /// Set the name of this entity.
  void setName(ObjCSelector name, bool implicit) {
    // If we already have a name and we have location information, make sure
    // drop the location information rather than allowing it to corrupt our
    // state
    if (hasTrailingLocationInfo() &&
        (!hasName() ||
         getName()->getNumSelectorPieces() < name.getNumSelectorPieces())) {
      Bits.ObjCAttr.HasTrailingLocationInfo = false;
    }

    NameData = name.getOpaqueValue();
    Bits.ObjCAttr.ImplicitName = implicit;
  }

  /// Determine whether this attribute was inferred based on Swift 3's
  /// deprecated @objc inference rules.
  bool isSwift3Inferred() const {
    return Bits.ObjCAttr.Swift3Inferred;
  }

  /// Set whether this attribute was inferred based on Swift 3's deprecated
  /// @objc inference rules.
  void setSwift3Inferred(bool inferred = true) {
    Bits.ObjCAttr.Swift3Inferred = inferred;
  }

  /// Clear the name of this entity.
  void clearName() {
    NameData = nullptr;
  }

  /// Retrieve the source locations for the names in a non-implicit
  /// nullary or selector attribute.
  ArrayRef<SourceLoc> getNameLocs() const;

  /// Retrieve the location of the opening parentheses, if there is one.
  SourceLoc getLParenLoc() const;

  /// Retrieve the location of the closing parentheses, if there is one.
  SourceLoc getRParenLoc() const;

  /// Clone the given attribute, producing an implicit copy of the
  /// original without source location information.
  ObjCAttr *clone(ASTContext &context) const;

  static bool classof(const DeclAttribute *DA) {
    return DA->getKind() == DAK_ObjC;
  }
};

class PrivateImportAttr final
: public DeclAttribute {
  StringRef SourceFile;

  PrivateImportAttr(SourceLoc atLoc, SourceRange baseRange,
                    StringRef sourceFile, SourceRange parentRange);

public:
  static PrivateImportAttr *create(ASTContext &Ctxt, SourceLoc AtLoc,
                                   SourceLoc PrivateLoc, SourceLoc LParenLoc,
                                   StringRef sourceFile, SourceLoc RParenLoc);

  StringRef getSourceFile() const {
    return SourceFile;
  }
  static bool classof(const DeclAttribute *DA) {
    return DA->getKind() == DAK_PrivateImport;
  }
};

/// The @_dynamicReplacement(for:) attribute.
class DynamicReplacementAttr final
    : public DeclAttribute,
      private llvm::TrailingObjects<DynamicReplacementAttr, SourceLoc> {
  friend TrailingObjects;

  DeclName ReplacedFunctionName;
  AbstractFunctionDecl *ReplacedFunction;

  /// Create an @_dynamicReplacement(for:) attribute written in the source.
  DynamicReplacementAttr(SourceLoc atLoc, SourceRange baseRange,
                         DeclName replacedFunctionName, SourceRange parenRange);

  explicit DynamicReplacementAttr(DeclName name)
      : DeclAttribute(DAK_DynamicReplacement, SourceLoc(), SourceRange(),
                      /*Implicit=*/false),
        ReplacedFunctionName(name), ReplacedFunction(nullptr) {
    Bits.DynamicReplacementAttr.HasTrailingLocationInfo = false;
  }

  /// Retrieve the trailing location information.
  MutableArrayRef<SourceLoc> getTrailingLocations() {
    assert(Bits.DynamicReplacementAttr.HasTrailingLocationInfo);
    unsigned length = 2;
    return {getTrailingObjects<SourceLoc>(), length};
  }

  /// Retrieve the trailing location information.
  ArrayRef<SourceLoc> getTrailingLocations() const {
    assert(Bits.DynamicReplacementAttr.HasTrailingLocationInfo);
    unsigned length = 2; // lParens, rParens
    return {getTrailingObjects<SourceLoc>(), length};
  }

public:
  static DynamicReplacementAttr *
  create(ASTContext &Context, SourceLoc AtLoc, SourceLoc DynReplLoc,
         SourceLoc LParenLoc, DeclName replacedFunction, SourceLoc RParenLoc);

  static DynamicReplacementAttr *create(ASTContext &ctx,
                                        DeclName replacedFunction);

  static DynamicReplacementAttr *create(ASTContext &ctx,
                                        DeclName replacedFunction,
                                        AbstractFunctionDecl *replacedFuncDecl);

  DeclName getReplacedFunctionName() const {
    return ReplacedFunctionName;
  }

  AbstractFunctionDecl *getReplacedFunction() const {
    return ReplacedFunction;
  }

  void setReplacedFunction(AbstractFunctionDecl *f) {
    assert(ReplacedFunction == nullptr);
    ReplacedFunction = f;
  }

  /// Retrieve the location of the opening parentheses, if there is one.
  SourceLoc getLParenLoc() const;

  /// Retrieve the location of the closing parentheses, if there is one.
  SourceLoc getRParenLoc() const;

  static bool classof(const DeclAttribute *DA) {
    return DA->getKind() == DAK_DynamicReplacement;
  }
};

/// Represents any sort of access control modifier.
class AbstractAccessControlAttr : public DeclAttribute {
protected:
  AbstractAccessControlAttr(DeclAttrKind DK, SourceLoc atLoc, SourceRange range,
                            AccessLevel access, bool implicit)
      : DeclAttribute(DK, atLoc, range, implicit) {
    Bits.AbstractAccessControlAttr.AccessLevel = static_cast<unsigned>(access);
    assert(getAccess() == access && "not enough bits for access control");
  }

public:
  AccessLevel getAccess() const {
    return static_cast<AccessLevel>(Bits.AbstractAccessControlAttr.AccessLevel);
  }

  static bool classof(const DeclAttribute *DA) {
    return DA->getKind() == DAK_AccessControl ||
           DA->getKind() == DAK_SetterAccess;
  }
};

/// Represents a 'private', 'internal', or 'public' marker on a declaration.
class AccessControlAttr : public AbstractAccessControlAttr {
public:
  AccessControlAttr(SourceLoc atLoc, SourceRange range, AccessLevel access,
                    bool implicit = false)
      : AbstractAccessControlAttr(DAK_AccessControl, atLoc, range, access,
                                  implicit) {}

  static bool classof(const DeclAttribute *DA) {
    return DA->getKind() == DAK_AccessControl;
  }
};

/// Represents a 'private', 'internal', or 'public' marker for a setter on a
/// declaration.
class SetterAccessAttr : public AbstractAccessControlAttr {
public:
  SetterAccessAttr(SourceLoc atLoc, SourceRange range,
                          AccessLevel access, bool implicit = false)
      : AbstractAccessControlAttr(DAK_SetterAccess, atLoc, range, access,
                                  implicit) {}

  static bool classof(const DeclAttribute *DA) {
    return DA->getKind() == DAK_SetterAccess;
  }
};

/// Represents an inline attribute.
class InlineAttr : public DeclAttribute {
public:
  InlineAttr(SourceLoc atLoc, SourceRange range, InlineKind kind)
      : DeclAttribute(DAK_Inline, atLoc, range, /*Implicit=*/false) {
    Bits.InlineAttr.kind = unsigned(kind);
  }

  InlineAttr(InlineKind kind)
    : InlineAttr(SourceLoc(), SourceRange(), kind) {}

  InlineKind getKind() const { return InlineKind(Bits.InlineAttr.kind); }
  static bool classof(const DeclAttribute *DA) {
    return DA->getKind() == DAK_Inline;
  }
};

/// Represents the optimize attribute.
class OptimizeAttr : public DeclAttribute {
public:
  OptimizeAttr(SourceLoc atLoc, SourceRange range, OptimizationMode mode)
      : DeclAttribute(DAK_Optimize, atLoc, range, /*Implicit=*/false) {
    Bits.OptimizeAttr.mode = unsigned(mode);
  }

  OptimizeAttr(OptimizationMode mode)
    : OptimizeAttr(SourceLoc(), SourceRange(), mode) {}

  OptimizationMode getMode() const {
    return OptimizationMode(Bits.OptimizeAttr.mode);
  }
  static bool classof(const DeclAttribute *DA) {
    return DA->getKind() == DAK_Optimize;
  }
};

/// Represents the side effects attribute.
class EffectsAttr : public DeclAttribute {
public:
  EffectsAttr(SourceLoc atLoc, SourceRange range, EffectsKind kind)
      : DeclAttribute(DAK_Effects, atLoc, range, /*Implicit=*/false) {
    Bits.EffectsAttr.kind = unsigned(kind);
  }

  EffectsAttr(EffectsKind kind)
  : EffectsAttr(SourceLoc(), SourceRange(), kind) {}

  EffectsKind getKind() const { return EffectsKind(Bits.EffectsAttr.kind); }
  static bool classof(const DeclAttribute *DA) {
    return DA->getKind() == DAK_Effects;
  }
};



/// Represents weak/unowned/unowned(unsafe) decl modifiers.
class ReferenceOwnershipAttr : public DeclAttribute {
public:
  ReferenceOwnershipAttr(SourceRange range, ReferenceOwnership kind)
      : DeclAttribute(DAK_ReferenceOwnership, range.Start, range,
                      /*Implicit=*/false) {
    Bits.ReferenceOwnershipAttr.ownership = unsigned(kind);
  }

  ReferenceOwnershipAttr(ReferenceOwnership kind)
      : ReferenceOwnershipAttr(SourceRange(), kind) {}

  ReferenceOwnership get() const {
    return ReferenceOwnership(Bits.ReferenceOwnershipAttr.ownership);
  }

  /// Returns a copy of this attribute without any source information.
  ReferenceOwnershipAttr *clone(ASTContext &context) const {
    return new (context) ReferenceOwnershipAttr(get());
  }

  static bool classof(const DeclAttribute *DA) {
    return DA->getKind() == DAK_ReferenceOwnership;
  }
};

/// Defines the attribute that we use to model documentation comments.
class RawDocCommentAttr : public DeclAttribute {
  /// Source range of the attached comment.  This comment is located before
  /// the declaration.
  CharSourceRange CommentRange;

public:
  RawDocCommentAttr(CharSourceRange CommentRange)
      : DeclAttribute(DAK_RawDocComment, SourceLoc(), SourceRange(),
                      /*Implicit=*/false),
        CommentRange(CommentRange) {}

  CharSourceRange getCommentRange() const { return CommentRange; }

  static bool classof(const DeclAttribute *DA) {
    return DA->getKind() == DAK_RawDocComment;
  }
};

/// An attribute applied to a CoreFoundation class that is toll-free bridged to
/// an Objective-C class.
///
/// This attribute is introduced by the Clang importer, and is therefore always
/// implicit.
class ObjCBridgedAttr : public DeclAttribute {
  ClassDecl *ObjCClass;

public:
  ObjCBridgedAttr(ClassDecl *ObjCClass)
    : DeclAttribute(DAK_ObjCBridged, SourceLoc(), SourceRange(),
                    /*Implicit=*/true),
      ObjCClass(ObjCClass)
  {
  }

  /// Retrieve the Objective-C class to which this foreign class is toll-free
  /// bridged.
  ClassDecl *getObjCClass() const { return ObjCClass; }

  static bool classof(const DeclAttribute *DA) {
    return DA->getKind() == DAK_ObjCBridged;
  }
};

/// An attribute that specifies a synthesized conformance of a known
/// protocol for the declaration to which it appertains.
///
/// There is no spelling for this particular attribute in source code;
/// rather, it is introduced by the Clang importer to indicate
/// synthesized conformances.
class SynthesizedProtocolAttr : public DeclAttribute {
  LazyConformanceLoader *Loader;

public:
  SynthesizedProtocolAttr(KnownProtocolKind protocolKind,
                          LazyConformanceLoader *Loader)
    : DeclAttribute(DAK_SynthesizedProtocol, SourceLoc(), SourceRange(),
                    /*Implicit=*/true), Loader(Loader)
  {
    Bits.SynthesizedProtocolAttr.kind = unsigned(protocolKind);
  }

  /// Retrieve the known protocol kind naming the protocol to be
  /// synthesized.
  KnownProtocolKind getProtocolKind() const {
    return KnownProtocolKind(Bits.SynthesizedProtocolAttr.kind);
  }

  /// Retrieve the lazy loader that will be used to populate the
  /// synthesized conformance.
  LazyConformanceLoader *getLazyLoader() const { return Loader; }

  static bool classof(const DeclAttribute *DA) {
    return DA->getKind() == DAK_SynthesizedProtocol;
  }
};

/// The @_specialize attribute, which forces specialization on the specified
/// type list.
class SpecializeAttr : public DeclAttribute {
public:
  // NOTE: When adding new kinds, you must update the inline bitfield macro.
  enum class SpecializationKind {
    Full,
    Partial
  };

private:
  TrailingWhereClause *trailingWhereClause;
  GenericSignature specializedSignature;

  SpecializeAttr(SourceLoc atLoc, SourceRange Range,
                 TrailingWhereClause *clause, bool exported,
                 SpecializationKind kind,
                 GenericSignature specializedSignature);

public:
  static SpecializeAttr *create(ASTContext &Ctx, SourceLoc atLoc,
                                SourceRange Range, TrailingWhereClause *clause,
                                bool exported, SpecializationKind kind,
                                GenericSignature specializedSignature
                                    = nullptr);

  TrailingWhereClause *getTrailingWhereClause() const;

  GenericSignature getSpecializedSgnature() const {
    return specializedSignature;
  }

  void setSpecializedSignature(GenericSignature newSig) {
    specializedSignature = newSig;
  }

  bool isExported() const {
    return Bits.SpecializeAttr.exported;
  }

  SpecializationKind getSpecializationKind() const {
    return SpecializationKind(Bits.SpecializeAttr.kind);
  }

  bool isFullSpecialization() const {
    return getSpecializationKind() == SpecializationKind::Full;
  }

  bool isPartialSpecialization() const {
    return getSpecializationKind() == SpecializationKind::Partial;
  }

  static bool classof(const DeclAttribute *DA) {
    return DA->getKind() == DAK_Specialize;
  }
};

/// The @_implements attribute, which treats a decl as the implementation for
/// some named protocol requirement (but otherwise not-visible by that name).
class ImplementsAttr : public DeclAttribute {

  TypeLoc ProtocolType;
  DeclName MemberName;
  DeclNameLoc MemberNameLoc;

public:
  ImplementsAttr(SourceLoc atLoc, SourceRange Range,
                 TypeLoc ProtocolType,
                 DeclName MemberName,
                 DeclNameLoc MemberNameLoc);

  static ImplementsAttr *create(ASTContext &Ctx, SourceLoc atLoc,
                                SourceRange Range,
                                TypeLoc ProtocolType,
                                DeclName MemberName,
                                DeclNameLoc MemberNameLoc);

  TypeLoc getProtocolType() const;
  TypeLoc &getProtocolType();
  DeclName getMemberName() const { return MemberName; }
  DeclNameLoc getMemberNameLoc() const { return MemberNameLoc; }

  static bool classof(const DeclAttribute *DA) {
    return DA->getKind() == DAK_Implements;
  }
};

/// A limited variant of \c \@objc that's used for classes with generic ancestry.
class ObjCRuntimeNameAttr : public DeclAttribute {
  static StringRef getSimpleName(const ObjCAttr &Original) {
    assert(Original.hasName());
    return Original.getName()->getSimpleName().str();
  }
public:
  ObjCRuntimeNameAttr(StringRef Name, SourceLoc AtLoc, SourceRange Range,
                      bool Implicit)
    : DeclAttribute(DAK_ObjCRuntimeName, AtLoc, Range, Implicit),
      Name(Name) {}

  explicit ObjCRuntimeNameAttr(const ObjCAttr &Original)
    : ObjCRuntimeNameAttr(getSimpleName(Original), Original.AtLoc,
                          Original.Range, Original.isImplicit()) {}

  const StringRef Name;

  static bool classof(const DeclAttribute *DA) {
    return DA->getKind() == DAK_ObjCRuntimeName;
  }
};

/// Attribute that specifies a protocol conformance that has been restated
/// (i.e., is redundant) but should still be emitted in Objective-C metadata.
class RestatedObjCConformanceAttr : public DeclAttribute {
public:
  explicit RestatedObjCConformanceAttr(ProtocolDecl *proto)
    : DeclAttribute(DAK_RestatedObjCConformance, SourceLoc(), SourceRange(),
                    /*Implicit=*/true),
      Proto(proto) {}

  /// The protocol to which this type conforms.
  ProtocolDecl * const Proto;

  static bool classof(const DeclAttribute *DA) {
    return DA->getKind() == DAK_RestatedObjCConformance;
  }
};

/// Attached to type declarations synthesized by the Clang importer.
///
/// Used to control manglings.
class ClangImporterSynthesizedTypeAttr : public DeclAttribute {
public:
  // NOTE: When adding new kinds, you must update the inline bitfield macro.
  enum class Kind : char {
    /// A struct synthesized by the importer to represent an NSError with a
    /// particular domain, as specified by an enum with the \c ns_error_domain
    /// Clang attribute.
    ///
    /// This one is for enums with names.
    NSErrorWrapper,

    /// A struct synthesized by the importer to represent an NSError with a
    /// particular domain, as specified by an enum with the \c ns_error_domain
    /// Clang attribute.
    ///
    /// This one is for anonymous enums that are immediately typedef'd, giving
    /// them a unique name for linkage purposes according to the C++ standard.
    NSErrorWrapperAnon,
  };

  /// The (Clang) name of the declaration that caused this type declaration to
  /// be synthesized.
  ///
  /// Must be a valid Swift identifier as well, for mangling purposes.
  const StringRef originalTypeName;

  explicit ClangImporterSynthesizedTypeAttr(StringRef originalTypeName,
                                            Kind kind)
    : DeclAttribute(DAK_ClangImporterSynthesizedType, SourceLoc(),
                    SourceRange(), /*Implicit=*/true),
      originalTypeName(originalTypeName) {
    assert(!originalTypeName.empty());
    Bits.ClangImporterSynthesizedTypeAttr.kind = unsigned(kind);
  }

  Kind getKind() const {
    return Kind(Bits.ClangImporterSynthesizedTypeAttr.kind);
  }

  StringRef getManglingName() const {
    return manglingNameForKind(getKind());
  }

  static StringRef manglingNameForKind(Kind kind) {
    switch (kind) {
    case Kind::NSErrorWrapper:
      return "e";
    case Kind::NSErrorWrapperAnon:
      return "E";
    }
    llvm_unreachable("unhandled kind");
  }

  static bool classof(const DeclAttribute *DA) {
    return DA->getKind() == DAK_ClangImporterSynthesizedType;
  }
};

/// Defines a custom attribute.
class CustomAttr final : public DeclAttribute,
                         public TrailingCallArguments<CustomAttr> {
  TypeLoc type;
  Expr *arg;
  PatternBindingInitializer *initContext;
  Expr *semanticInit = nullptr;

  unsigned hasArgLabelLocs : 1;
  unsigned numArgLabels : 16;

  CustomAttr(SourceLoc atLoc, SourceRange range, TypeLoc type,
             PatternBindingInitializer *initContext, Expr *arg,
             ArrayRef<Identifier> argLabels, ArrayRef<SourceLoc> argLabelLocs,
             bool implicit);

public:
  static CustomAttr *create(ASTContext &ctx, SourceLoc atLoc, TypeLoc type,
                            bool implicit = false) {
    return create(ctx, atLoc, type, false, nullptr, SourceLoc(), { }, { }, { },
                  SourceLoc(), implicit);
  }

  static CustomAttr *create(ASTContext &ctx, SourceLoc atLoc, TypeLoc type,
                            bool hasInitializer,
                            PatternBindingInitializer *initContext,
                            SourceLoc lParenLoc,
                            ArrayRef<Expr *> args,
                            ArrayRef<Identifier> argLabels,
                            ArrayRef<SourceLoc> argLabelLocs,
                            SourceLoc rParenLoc,
                            bool implicit = false);

  unsigned getNumArguments() const { return numArgLabels; }
  bool hasArgumentLabelLocs() const { return hasArgLabelLocs; }

  TypeLoc &getTypeLoc() { return type; }
  const TypeLoc &getTypeLoc() const { return type; }

  Expr *getArg() const { return arg; }
  void setArg(Expr *newArg) { arg = newArg; }

  Expr *getSemanticInit() const { return semanticInit; }
  void setSemanticInit(Expr *expr) { semanticInit = expr; }

  PatternBindingInitializer *getInitContext() const { return initContext; }

  static bool classof(const DeclAttribute *DA) {
    return DA->getKind() == DAK_Custom;
  }
};

// SWIFT_ENABLE_TENSORFLOW
struct DeclNameWithLoc {
  DeclName Name;
  DeclNameLoc Loc;
};

// SWIFT_ENABLE_TENSORFLOW
/// Attribute that marks a function as differentiable and optionally specifies
/// custom associated derivative functions: 'jvp' and 'vjp'.
///
/// Examples:
///   @differentiable(jvp: jvpFoo where T : FloatingPoint)
///   @differentiable(wrt: (self, x, y), jvp: jvpFoo)
class DifferentiableAttr final
    : public DeclAttribute,
      private llvm::TrailingObjects<DifferentiableAttr,
                                    ParsedAutoDiffParameter> {
  friend TrailingObjects;
  friend class DifferentiableAttributeParameterIndicesRequest;

  /// The declaration on which the `@differentiable` attribute is declared.
  Decl *OriginalDeclaration = nullptr;
  /// Whether this function is linear.
  bool Linear;
  /// The number of parsed parameters specified in 'wrt:'.
  unsigned NumParsedParameters = 0;
  /// The JVP function.
  Optional<DeclNameWithLoc> JVP;
  /// The VJP function.
  Optional<DeclNameWithLoc> VJP;
  /// The JVP function (optional), resolved by the type checker if JVP name is
  /// specified.
  FuncDecl *JVPFunction = nullptr;
  /// The VJP function (optional), resolved by the type checker if VJP name is
  /// specified.
  FuncDecl *VJPFunction = nullptr;
  /// The differentiation parameters' indices, resolved by the type checker.
  /// The bit stores whether the parameter indices have been computed.
  llvm::PointerIntPair<IndexSubset *, 1, bool> ParameterIndicesAndBit;
  /// The trailing where clause (optional).
  TrailingWhereClause *WhereClause = nullptr;
  /// The generic signature for autodiff derivative functions. Resolved by the
  /// type checker based on the original function's generic signature and the
  /// attribute's where clause requirements. This is set only if the attribute
  /// has a where clause.
  GenericSignature DerivativeGenericSignature = GenericSignature();

  explicit DifferentiableAttr(ASTContext &context, bool implicit,
                              SourceLoc atLoc, SourceRange baseRange,
                              bool linear,
                              ArrayRef<ParsedAutoDiffParameter> parameters,
                              Optional<DeclNameWithLoc> jvp,
                              Optional<DeclNameWithLoc> vjp,
                              TrailingWhereClause *clause);

  explicit DifferentiableAttr(Decl *original, bool implicit, SourceLoc atLoc,
                              SourceRange baseRange, bool linear,
                              IndexSubset *indices,
                              Optional<DeclNameWithLoc> jvp,
                              Optional<DeclNameWithLoc> vjp,
                              GenericSignature derivativeGenericSignature);

public:
  static DifferentiableAttr *create(ASTContext &context, bool implicit,
                                    SourceLoc atLoc, SourceRange baseRange,
                                    bool linear,
                                    ArrayRef<ParsedAutoDiffParameter> params,
                                    Optional<DeclNameWithLoc> jvp,
                                    Optional<DeclNameWithLoc> vjp,
                                    TrailingWhereClause *clause);

  static DifferentiableAttr *create(Decl *original, bool implicit,
                                    SourceLoc atLoc, SourceRange baseRange,
                                    bool linear, IndexSubset *indices,
                                    Optional<DeclNameWithLoc> jvp,
                                    Optional<DeclNameWithLoc> vjp,
                                    GenericSignature derivativeGenSig);

  Decl *getOriginalDeclaration() const { return OriginalDeclaration; }
  void setOriginalDeclaration(Decl *decl);

  /// Get the optional 'jvp:' function name and location.
  /// Use this instead of `getJVPFunction` to check whether the attribute has a
  /// registered JVP.
  Optional<DeclNameWithLoc> getJVP() const { return JVP; }

  /// Get the optional 'vjp:' function name and location.
  /// Use this instead of `getVJPFunction` to check whether the attribute has a
  /// registered VJP.
  Optional<DeclNameWithLoc> getVJP() const { return VJP; }

  bool hasComputedParameterIndices() const;
  IndexSubset *getParameterIndices() const;
  void setParameterIndices(IndexSubset *paramIndices);

  /// The parsed differentiation parameters, i.e. the list of parameters
  /// specified in 'wrt:'.
  ArrayRef<ParsedAutoDiffParameter> getParsedParameters() const {
    return {getTrailingObjects<ParsedAutoDiffParameter>(), NumParsedParameters};
  }
  MutableArrayRef<ParsedAutoDiffParameter> getParsedParameters() {
    return {getTrailingObjects<ParsedAutoDiffParameter>(), NumParsedParameters};
  }
  size_t numTrailingObjects(OverloadToken<ParsedAutoDiffParameter>) const {
    return NumParsedParameters;
  }
                                      
  bool isLinear() const { return Linear; }

  TrailingWhereClause *getWhereClause() const { return WhereClause; }

  GenericSignature getDerivativeGenericSignature() const {
    return DerivativeGenericSignature;
  }
  void setDerivativeGenericSignature(GenericSignature derivativeGenSig) {
    DerivativeGenericSignature = derivativeGenSig;
  }

  FuncDecl *getJVPFunction() const { return JVPFunction; }
  void setJVPFunction(FuncDecl *decl);
  FuncDecl *getVJPFunction() const { return VJPFunction; }
  void setVJPFunction(FuncDecl *decl);

  bool parametersMatch(const DifferentiableAttr &other) const {
    return getParameterIndices() == other.getParameterIndices();
  }

  /// Get the derivative generic environment for the given `@differentiable`
  /// attribute and original function.
  GenericEnvironment *
  getDerivativeGenericEnvironment(AbstractFunctionDecl *original) const;

  // Print the attribute to the given stream.
  // If `omitWrtClause` is true, omit printing the `wrt:` clause.
  // If `omitDerivativeFunctions` is true, omit printing derivative functions.
  void print(llvm::raw_ostream &OS, const Decl *D,
             bool omitWrtClause = false,
             bool omitDerivativeFunctions = false) const;

  static bool classof(const DeclAttribute *DA) {
    return DA->getKind() == DAK_Differentiable;
  }
};

// SWIFT_ENABLE_TENSORFLOW
/// Attribute that registers a function as a derivative of another function.
///
/// Examples:
///   @differentiating(sin(_:))
///   @differentiating(+, wrt: (lhs, rhs))
class DifferentiatingAttr final
    : public DeclAttribute,
      private llvm::TrailingObjects<DifferentiatingAttr,
                                    ParsedAutoDiffParameter> {
  friend TrailingObjects;

  /// The original function name.
  DeclNameWithLoc Original;
  /// The original function, resolved by the type checker.
  FuncDecl *OriginalFunction = nullptr;
  /// Whether this function is linear.
  bool Linear;
  /// The number of parsed parameters specified in 'wrt:'.
  unsigned NumParsedParameters = 0;
  /// The differentiation parameters' indices, resolved by the type checker.
  IndexSubset *ParameterIndices = nullptr;

  explicit DifferentiatingAttr(ASTContext &context, bool implicit,
                               SourceLoc atLoc, SourceRange baseRange,
                               DeclNameWithLoc original, bool linear,
                               ArrayRef<ParsedAutoDiffParameter> params);

  explicit DifferentiatingAttr(ASTContext &context, bool implicit,
                               SourceLoc atLoc, SourceRange baseRange,
                               DeclNameWithLoc original, bool linear,
                               IndexSubset *indices);

public:
  static DifferentiatingAttr *create(ASTContext &context, bool implicit,
                                     SourceLoc atLoc, SourceRange baseRange,
                                     DeclNameWithLoc original, bool linear,
                                     ArrayRef<ParsedAutoDiffParameter> params);

  static DifferentiatingAttr *create(ASTContext &context, bool implicit,
                                     SourceLoc atLoc, SourceRange baseRange,
                                     DeclNameWithLoc original, bool linear,
                                     IndexSubset *indices);

  DeclNameWithLoc getOriginal() const { return Original; }
                                      
  bool isLinear() const { return Linear; }

  FuncDecl *getOriginalFunction() const { return OriginalFunction; }
  void setOriginalFunction(FuncDecl *decl) { OriginalFunction = decl; }

  /// The parsed differentiation parameters, i.e. the list of parameters
  /// specified in 'wrt:'.
  ArrayRef<ParsedAutoDiffParameter> getParsedParameters() const {
    return {getTrailingObjects<ParsedAutoDiffParameter>(), NumParsedParameters};
  }
  MutableArrayRef<ParsedAutoDiffParameter> getParsedParameters() {
    return {getTrailingObjects<ParsedAutoDiffParameter>(), NumParsedParameters};
  }
  size_t numTrailingObjects(OverloadToken<ParsedAutoDiffParameter>) const {
    return NumParsedParameters;
  }

  IndexSubset *getParameterIndices() const {
    return ParameterIndices;
  }
  void setParameterIndices(IndexSubset *pi) {
    ParameterIndices = pi;
  }

  static bool classof(const DeclAttribute *DA) {
    return DA->getKind() == DAK_Differentiating;
  }
};
  
/// Attribute that registers a function as a transpose of another function.
///
/// Examples:
///   @transposing(foo)
///   @transposing(+, wrt: (lhs, rhs))
class TransposingAttr final
      : public DeclAttribute,
        private llvm::TrailingObjects<TransposingAttr,
                                      ParsedAutoDiffParameter> {
  friend TrailingObjects;

  /// The base type of the original function.
  /// This is non-null only when the original function is not top-level (i.e. it
  /// is an instance/static method).
  TypeRepr *BaseType;
  /// The original function name.
  DeclNameWithLoc Original;
  /// The original function, resolved by the type checker.
  FuncDecl *OriginalFunction = nullptr;
  /// The number of parsed parameters specified in 'wrt:'.
  unsigned NumParsedParameters = 0;
  /// The differentiation parameters' indices, resolved by the type checker.
  IndexSubset *ParameterIndices = nullptr;
  
  explicit TransposingAttr(ASTContext &context, bool implicit,
                           SourceLoc atLoc, SourceRange baseRange,
                           TypeRepr *baseType, DeclNameWithLoc original,
                           ArrayRef<ParsedAutoDiffParameter> params);
  
  explicit TransposingAttr(ASTContext &context, bool implicit,
                           SourceLoc atLoc, SourceRange baseRange,
                           TypeRepr *baseType, DeclNameWithLoc original,
                           IndexSubset *indices);
  
public:
  static TransposingAttr *create(ASTContext &context, bool implicit,
                                 SourceLoc atLoc, SourceRange baseRange,
                                 TypeRepr *baseType, DeclNameWithLoc original,
                                 ArrayRef<ParsedAutoDiffParameter> params);
  
  static TransposingAttr *create(ASTContext &context, bool implicit,
                                 SourceLoc atLoc, SourceRange baseRange,
                                 TypeRepr *baseType, DeclNameWithLoc original,
                                 IndexSubset *indices);
  
  TypeRepr *getBaseType() const { return BaseType; }
  DeclNameWithLoc getOriginal() const { return Original; }
  
  FuncDecl *getOriginalFunction() const { return OriginalFunction; }
  void setOriginalFunction(FuncDecl *decl) { OriginalFunction = decl; }
  
  /// The parsed transposing parameters, i.e. the list of parameters
  /// specified in 'wrt:'.
  ArrayRef<ParsedAutoDiffParameter> getParsedParameters() const {
    return {getTrailingObjects<ParsedAutoDiffParameter>(), NumParsedParameters};
  }
  MutableArrayRef<ParsedAutoDiffParameter> getParsedParameters() {
    return {getTrailingObjects<ParsedAutoDiffParameter>(), NumParsedParameters};
  }
  size_t numTrailingObjects(OverloadToken<ParsedAutoDiffParameter>) const {
    return NumParsedParameters;
  }
  
  IndexSubset *getParameterIndices() const {
    return ParameterIndices;
  }
  void setParameterIndices(IndexSubset *pi) {
    ParameterIndices = pi;
  }
  
  static bool classof(const DeclAttribute *DA) {
    return DA->getKind() == DAK_Transposing;
  }
};

/// Relates a property to its projection value property, as described by a property wrapper. For
/// example, given
/// \code
/// @A var foo: Int
/// \endcode
///
/// Where \c A is a property wrapper that has a \c projectedValue property, the compiler
/// synthesizes a declaration $foo an attaches the attribute
/// \c _projectedValuePropertyAttr($foo) to \c foo to record the link.
class ProjectedValuePropertyAttr : public DeclAttribute {
public:
  ProjectedValuePropertyAttr(Identifier PropertyName,
                              SourceLoc AtLoc, SourceRange Range,
                              bool Implicit)
    : DeclAttribute(DAK_ProjectedValueProperty, AtLoc, Range, Implicit),
      ProjectionPropertyName(PropertyName) {}

  // The projection property name.
  const Identifier ProjectionPropertyName;

  static bool classof(const DeclAttribute *DA) {
    return DA->getKind() == DAK_ProjectedValueProperty;
  }
};

/// Attribute that asks the compiler to generate a function that returns a
/// quoted representation of the attributed declaration.
///
///     @quoted
///     func identity(_ x: Int) -> Int {
///         return x;
///     }
///
/// The generated function, called "quote decl", looks along the following lines
/// (the exact representation may change over time since quasiquotes are an
/// experimental feature, e.g. the name may end up being mangled as per #13):
///
///     func _quotedIdentity() -> Tree {
///         return #quote{
///             func identity(_ x: Int) -> Int {
///                 return x;
///             }
///         }
///     }
///
/// Quote decls are not supposed to be called manually. Instead,  it is expected
/// that #quote(...) will be used to obtain representations of @quoted
/// declarations, by synthesizing calls to quote decls. This way users don't
/// have to know the details of name mangling in the presence of overloads etc:
///
///     #quote(identity)
///
///     Unquote(
///       Name(
///         "foo",
///         "s:4main3fooyS2fF",
///         FunctionType(
///           [],
///           [TypeName("Int", "s:Si")],
///           TypeName("Int", "s:Si"))),
///       { () -> Tree in quotedIdentity() },
///       FunctionType(
///         [],
///         [TypeName("Int", "s:Si")],
///         TypeName("Int", "s:Si")))
class QuotedAttr final : public DeclAttribute {
  FuncDecl *QuoteDecl;

  explicit QuotedAttr(FuncDecl *quoteDecl, SourceLoc atLoc, SourceRange range,
                      bool implicit);

public:
  FuncDecl *getQuoteDecl() const { return QuoteDecl; }
  void setQuoteDecl(FuncDecl *quoteDecl) { QuoteDecl = quoteDecl; }

  static bool classof(const DeclAttribute *DA) {
    return DA->getKind() == DAK_Quoted;
  }

  static QuotedAttr *create(ASTContext &context, SourceLoc atLoc,
                            SourceRange range, bool implicit);

  static QuotedAttr *create(ASTContext &context, FuncDecl *quoteDecl,
                            SourceLoc atLoc, SourceRange range, bool implicit);
};

/// Attributes that may be applied to declarations.
class DeclAttributes {
  /// Linked list of declaration attributes.
  DeclAttribute *DeclAttrs;

public:
  DeclAttributes() : DeclAttrs(nullptr) {}

  bool isEmpty() const {
    return DeclAttrs == nullptr;
  }

  void getAttrRanges(SmallVectorImpl<SourceRange> &Ranges) const {
    for (auto Attr : *this) {
      auto R = Attr->getRangeWithAt();
      if (R.isValid())
        Ranges.push_back(R);
    }
  }

  /// If this attribute set has a prefix/postfix attribute on it, return this.
  UnaryOperatorKind getUnaryOperatorKind() const {
    if (hasAttribute<PrefixAttr>())
      return UnaryOperatorKind::Prefix;
    if (hasAttribute<PostfixAttr>())
      return UnaryOperatorKind::Postfix;
    return UnaryOperatorKind::None;
  }

  bool isUnavailable(const ASTContext &ctx) const {
    return getUnavailable(ctx) != nullptr;
  }

  /// Determine whether there is a swiftVersionSpecific attribute that's
  /// unavailable relative to the provided language version.
  bool
  isUnavailableInSwiftVersion(const version::Version &effectiveVersion) const;

  /// Returns the first @available attribute that indicates
  /// a declaration is unavailable, or the first one that indicates it's
  /// potentially unavailable, or null otherwise.
  const AvailableAttr *getPotentiallyUnavailable(const ASTContext &ctx) const;

  /// Returns the first @available attribute that indicates
  /// a declaration is unavailable, or null otherwise.
  const AvailableAttr *getUnavailable(const ASTContext &ctx) const;

  /// Returns the first @available attribute that indicates
  /// a declaration is deprecated on all deployment targets, or null otherwise.
  const AvailableAttr *getDeprecated(const ASTContext &ctx) const;

  SWIFT_DEBUG_DUMPER(dump(const Decl *D = nullptr));
  void print(ASTPrinter &Printer, const PrintOptions &Options,
             const Decl *D = nullptr) const;
  static void print(ASTPrinter &Printer, const PrintOptions &Options,
                    ArrayRef<const DeclAttribute *> FlattenedAttrs,
                    const Decl *D = nullptr);

  template <typename T, typename DERIVED>
  class iterator_base : public std::iterator<std::forward_iterator_tag, T *> {
    T *Impl;
  public:
    explicit iterator_base(T *Impl) : Impl(Impl) {}
    DERIVED &operator++() { Impl = Impl->Next; return (DERIVED&)*this; }
    bool operator==(const iterator_base &X) const { return X.Impl == Impl; }
    bool operator!=(const iterator_base &X) const { return X.Impl != Impl; }
    T *operator*() const { return Impl; }
    T &operator->() const { return *Impl; }
  };

  /// Add a constructed DeclAttribute to this list.
  void add(DeclAttribute *Attr) {
    Attr->Next = DeclAttrs;
    DeclAttrs = Attr;
  }

  // Iterator interface over DeclAttribute objects.
  class iterator : public iterator_base<DeclAttribute, iterator> {
  public:
    explicit iterator(DeclAttribute *Impl) : iterator_base(Impl) {}
  };

  class const_iterator : public iterator_base<const DeclAttribute,
                                              const_iterator> {
  public:
    explicit const_iterator(const DeclAttribute *Impl)
        : iterator_base(Impl) {}
  };

  iterator begin() { return iterator(DeclAttrs); }
  iterator end() { return iterator(nullptr); }
  const_iterator begin() const { return const_iterator(DeclAttrs); }
  const_iterator end() const { return const_iterator(nullptr); }

  /// Retrieve the first attribute of the given attribute class.
  template <typename ATTR>
  const ATTR *getAttribute(bool AllowInvalid = false) const {
    return const_cast<DeclAttributes *>(this)->getAttribute<ATTR>(AllowInvalid);
  }

  template <typename ATTR>
  ATTR *getAttribute(bool AllowInvalid = false) {
    for (auto Attr : *this)
      if (auto *SpecificAttr = dyn_cast<ATTR>(Attr))
        if (SpecificAttr->isValid() || AllowInvalid)
          return SpecificAttr;
    return nullptr;
  }

  /// Determine whether there is an attribute with the given attribute class.
  template <typename ATTR>
  bool hasAttribute(bool AllowInvalid = false) const {
    return getAttribute<ATTR>(AllowInvalid) != nullptr;
  }

  /// Retrieve the first attribute with the given kind.
  const DeclAttribute *getAttribute(DeclAttrKind DK,
                                    bool AllowInvalid = false) const {
    for (auto Attr : *this)
      if (Attr->getKind() == DK && (Attr->isValid() || AllowInvalid))
        return Attr;
    return nullptr;
  }

private:
  /// Predicate used to filter MatchingAttributeRange.
  template <typename ATTR, bool AllowInvalid> struct ToAttributeKind {
    ToAttributeKind() {}

    Optional<const ATTR *>
    operator()(const DeclAttribute *Attr) const {
      if (isa<ATTR>(Attr) && (Attr->isValid() || AllowInvalid))
        return cast<ATTR>(Attr);
      return None;
    }
  };

public:
  template <typename ATTR, bool AllowInvalid>
  using AttributeKindRange =
      OptionalTransformRange<iterator_range<const_iterator>,
                             ToAttributeKind<ATTR, AllowInvalid>,
                             const_iterator>;

  /// Return a range with all attributes in DeclAttributes with AttrKind
  /// ATTR.
  template <typename ATTR, bool AllowInvalid = false>
  AttributeKindRange<ATTR, AllowInvalid> getAttributes() const {
    return AttributeKindRange<ATTR, AllowInvalid>(
        make_range(begin(), end()), ToAttributeKind<ATTR, AllowInvalid>());
  }

  // Remove the given attribute from the list of attributes. Used when
  // the attribute was semantically invalid.
  void removeAttribute(const DeclAttribute *attr) {
    // If it's the first attribute, remove it.
    if (DeclAttrs == attr) {
      DeclAttrs = attr->Next;
      return;
    }

    // Otherwise, find it in the list. This is inefficient, but rare.
    for (auto **prev = &DeclAttrs; *prev; prev = &(*prev)->Next) {
      if ((*prev)->Next == attr) {
        (*prev)->Next = attr->Next;
        return;
      }
    }
    llvm_unreachable("Attribute not found for removal");
  }

  /// Set the raw chain of attributes.  Used for deserialization.
  void setRawAttributeChain(DeclAttribute *Chain) {
    DeclAttrs = Chain;
  }

  SourceLoc getStartLoc(bool forModifiers = false) const;
};

void simple_display(llvm::raw_ostream &out, const DeclAttribute *attr);

inline SourceLoc extractNearestSourceLoc(const DeclAttribute *attr) {
  return attr->getLocation();
}

} // end namespace swift

#endif<|MERGE_RESOLUTION|>--- conflicted
+++ resolved
@@ -92,20 +92,12 @@
   TypeAttributes() {}
   
   bool isValid() const { return AtLoc.isValid(); }
-<<<<<<< HEAD
-  
-  // SWIFT_ENABLE_TENSORFLOW
-  bool isLinear() const {
-    assert(!linear || (linear && has(TAK_differentiable)) &&
-           "Linear shouldn't have been true if there's no `@differentiable`");
-=======
 
   bool isLinear() const {
     assert(
         !linear ||
         (linear && has(TAK_differentiable)) &&
             "Linear shouldn't have been true if there's no `@differentiable`");
->>>>>>> ce6a1cbd
     return linear;
   }
 
