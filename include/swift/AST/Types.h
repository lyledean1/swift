//===--- Types.h - Swift Language Type ASTs ---------------------*- C++ -*-===//
//
// This source file is part of the Swift.org open source project
//
// Copyright (c) 2014 - 2018 Apple Inc. and the Swift project authors
// Licensed under Apache License v2.0 with Runtime Library Exception
//
// See https://swift.org/LICENSE.txt for license information
// See https://swift.org/CONTRIBUTORS.txt for the list of Swift project authors
//
//===----------------------------------------------------------------------===//
//
// This file defines the TypeBase class and subclasses.
//
//===----------------------------------------------------------------------===//

#ifndef SWIFT_TYPES_H
#define SWIFT_TYPES_H

// SWIFT_ENABLE_TENSORFLOW
#include "swift/AST/AutoDiff.h"
#include "swift/AST/Attr.h"
#include "swift/AST/DeclContext.h"
#include "swift/AST/GenericParamKey.h"
#include "swift/AST/Identifier.h"
#include "swift/AST/Ownership.h"
#include "swift/AST/ProtocolConformanceRef.h"
#include "swift/AST/Requirement.h"
#include "swift/AST/SILLayout.h"
#include "swift/AST/SubstitutionMap.h"
#include "swift/AST/Type.h"
#include "swift/AST/TypeAlignments.h"
#include "swift/Basic/ArrayRefView.h"
#include "swift/Basic/Debug.h"
#include "swift/Basic/InlineBitfield.h"
#include "swift/Basic/UUID.h"
#include "llvm/ADT/ArrayRef.h"
#include "llvm/ADT/DenseMapInfo.h"
#include "llvm/ADT/FoldingSet.h"
#include "llvm/ADT/PointerEmbeddedInt.h"
#include "llvm/ADT/PointerUnion.h"
#include "llvm/ADT/SmallBitVector.h"
#include "llvm/Support/ErrorHandling.h"
#include "llvm/Support/TrailingObjects.h"

namespace llvm {
struct fltSemantics;
} // namespace llvm

namespace swift {

enum class AllocationArena;
class ArchetypeType;
class AssociatedTypeDecl;
class ASTContext;
enum BufferPointerTypeKind : unsigned;
class ClassDecl;
class DependentMemberType;
class GenericTypeParamDecl;
class GenericTypeParamType;
class GenericParamList;
class GenericSignature;
class GenericSignatureBuilder;
class Identifier;
class InOutType;
class OpaqueTypeDecl;
class OpenedArchetypeType;
enum class ReferenceCounting : uint8_t;
enum class ResilienceExpansion : unsigned;
class SILModule;
class SILType;
class TypeAliasDecl;
class TypeDecl;
class NominalTypeDecl;
class GenericTypeDecl;
class EnumDecl;
class EnumElementDecl;
class SILFunctionType;
class StructDecl;
class ProtocolDecl;
class TypeVariableType;
class ValueDecl;
class ModuleDecl;
class ModuleType;
class ProtocolConformance;
enum PointerTypeKind : unsigned;
struct ValueOwnershipKind;
// SWIFT_ENABLE_TENSORFLOW
struct SILAutoDiffConfig;

namespace Lowering {
class TypeConverter;
} // namespace Lowering
// SWIFT_ENABLE_TENSORFLOW END

typedef CanTypeWrapper<SILFunctionType> CanSILFunctionType;

enum class TypeKind : uint8_t {
#define TYPE(id, parent) id,
#define LAST_TYPE(id) Last_Type = id,
#define TYPE_RANGE(Id, FirstId, LastId) \
  First_##Id##Type = FirstId, Last_##Id##Type = LastId,
#include "swift/AST/TypeNodes.def"
};

enum : unsigned {
  NumTypeKindBits = countBitsUsed(static_cast<unsigned>(TypeKind::Last_Type))
};

enum class BuiltinTypeKind : std::underlying_type<TypeKind>::type;

/// Various properties of types that are primarily defined recursively
/// on structural types.
class RecursiveTypeProperties {
public:
  /// A single property.
  ///
  /// Note that the property polarities should be chosen so that 0 is
  /// the correct default value and bitwise-or correctly merges things.
  enum Property : unsigned {
    /// This type expression contains a TypeVariableType.
    HasTypeVariable      = 0x01,

    /// This type expression contains a context-dependent archetype, either a
    /// PrimaryArchetypeType or OpenedArchetypeType.
    HasArchetype         = 0x02,

    /// This type expression contains a GenericTypeParamType.
    HasTypeParameter     = 0x04,

    /// This type expression contains an UnresolvedType.
    HasUnresolvedType    = 0x08,
    
    /// Whether this type expression contains an unbound generic type.
    HasUnboundGeneric    = 0x10,

    /// This type expression contains an LValueType other than as a
    /// function input, and can be loaded to convert to an rvalue.
    IsLValue             = 0x20,

    /// This type expression contains an opened existential ArchetypeType.
    HasOpenedExistential = 0x40,

    /// This type expression contains a DynamicSelf type.
    HasDynamicSelf       = 0x80,

    /// This type contains an Error type.
    HasError             = 0x100,

    /// This type contains a DependentMemberType.
    HasDependentMember   = 0x200,
    
    /// This type contains an OpaqueTypeArchetype.
    HasOpaqueArchetype   = 0x400,

    Last_Property = HasOpaqueArchetype
  };
  enum { BitWidth = countBitsUsed(Property::Last_Property) };

private:
  unsigned Bits;

public:
  RecursiveTypeProperties() : Bits(0) {}
  RecursiveTypeProperties(Property prop) : Bits(prop) {}
  explicit RecursiveTypeProperties(unsigned bits) : Bits(bits) {}

  /// Return these properties as a bitfield.
  unsigned getBits() const { return Bits; }

  /// Does a type with these properties structurally contain a type
  /// variable?
  bool hasTypeVariable() const { return Bits & HasTypeVariable; }

  /// Does a type with these properties structurally contain a
  /// context-dependent archetype (that is, a Primary- or OpenedArchetype)?
  bool hasArchetype() const { return Bits & HasArchetype; }

  /// Does a type with these properties structurally contain an
  /// archetype from an opaque type declaration?
  bool hasOpaqueArchetype() const { return Bits & HasOpaqueArchetype; }
  
  /// Does a type with these properties have a type parameter somewhere in it?
  bool hasTypeParameter() const { return Bits & HasTypeParameter; }

  /// Does a type with these properties have an unresolved type somewhere in it?
  bool hasUnresolvedType() const { return Bits & HasUnresolvedType; }
  
  /// Is a type with these properties an lvalue?
  bool isLValue() const { return Bits & IsLValue; }

  /// Does this type contain an error?
  bool hasError() const { return Bits & HasError; }

  /// Does this type contain a dependent member type, possibly with a
  /// non-type parameter base, such as a type variable or concrete type?
  bool hasDependentMember() const { return Bits & HasDependentMember; }

  /// Does a type with these properties structurally contain an
  /// archetype?
  bool hasOpenedExistential() const { return Bits & HasOpenedExistential; }

  /// Does a type with these properties structurally contain a
  /// reference to DynamicSelf?
  bool hasDynamicSelf() const { return Bits & HasDynamicSelf; }

  /// Does a type with these properties structurally contain an unbound
  /// generic type?
  bool hasUnboundGeneric() const { return Bits & HasUnboundGeneric; }

  /// Returns the set of properties present in either set.
  friend RecursiveTypeProperties operator|(Property lhs, Property rhs) {
    return RecursiveTypeProperties(unsigned(lhs) | unsigned(rhs));
  }
  friend RecursiveTypeProperties operator|(RecursiveTypeProperties lhs,
                                           RecursiveTypeProperties rhs) {
    return RecursiveTypeProperties(lhs.Bits | rhs.Bits);
  }

  /// Add any properties in the right-hand set to this set.
  RecursiveTypeProperties &operator|=(RecursiveTypeProperties other) {
    Bits |= other.Bits;
    return *this;
  }
  /// Restrict this to only the properties in the right-hand set.
  RecursiveTypeProperties &operator&=(RecursiveTypeProperties other) {
    Bits &= other.Bits;
    return *this;
  }

  /// Remove the HasTypeParameter property from this set.
  void removeHasTypeParameter() {
    Bits &= ~HasTypeParameter;
  }

  /// Remove the HasDependentMember property from this set.
  void removeHasDependentMember() {
    Bits &= ~HasDependentMember;
  }

  /// Test for a particular property in this set.
  bool operator&(Property prop) const {
    return Bits & prop;
  }
};

inline RecursiveTypeProperties operator~(RecursiveTypeProperties::Property P) {
  return RecursiveTypeProperties(~unsigned(P));
}
  
/// The result of a type trait check.
enum class TypeTraitResult {
  /// The type cannot have the trait.
  IsNot,
  /// The generic type can be bound to a type that has the trait.
  CanBe,
  /// The type has the trait irrespective of generic substitutions.
  Is,
};

/// Specifies which normally-unsafe type mismatches should be accepted when
/// checking overrides.
enum class TypeMatchFlags {
  /// Allow properly-covariant overrides.
  AllowOverride = 1 << 0,
  /// Allow a parameter with IUO type to be overridden by a parameter with non-
  /// optional type.
  AllowNonOptionalForIUOParam = 1 << 1,
  /// Allow any mismatches of Optional or ImplicitlyUnwrappedOptional at the
  /// top level of a type.
  ///
  /// This includes function parameters and result types as well as tuple
  /// elements, but excludes generic parameters.
  AllowTopLevelOptionalMismatch = 1 << 2,
  /// Allow any ABI-compatible types to be considered matching.
  AllowABICompatible = 1 << 3,
  /// Allow escaping function parameters to override optional non-escaping ones.
  ///
  /// This is necessary because Objective-C allows optional function paramaters
  /// to be non-escaping, but Swift currently does not.
  IgnoreNonEscapingForOptionalFunctionParam = 1 << 4,
  /// Allow compatible opaque archetypes.
  AllowCompatibleOpaqueTypeArchetypes = 1 << 5
};
using TypeMatchOptions = OptionSet<TypeMatchFlags>;

/// TypeBase - Base class for all types in Swift.
class alignas(1 << TypeAlignInBits) TypeBase {
  
  friend class ASTContext;
  TypeBase(const TypeBase&) = delete;
  void operator=(const TypeBase&) = delete;
  
  /// This union contains the ASTContext for canonical types, and is
  /// otherwise lazily populated by ASTContext when the canonical form of a
  /// non-canonical type is requested. The disposition of the union is stored
  /// outside of the union for performance. See Bits.TypeBase.IsCanonical.
  union {
    CanType CanonicalType;
    const ASTContext *Context;
  };

  /// Returns true if the given type is a sugared type.
  ///
  /// Only intended for use in compile-time assertions.
  // Specializations of this are at the end of the file.
  template <typename T>
  static constexpr bool isSugaredType() {
    return false;
  }

protected:
  // SWIFT_ENABLE_TENSORFLOW
  enum { NumAFTExtInfoBits = 8 };
  enum { NumSILExtInfoBits = 8 };
  union { uint64_t OpaqueBits;

  SWIFT_INLINE_BITFIELD_BASE(TypeBase, bitmax(NumTypeKindBits,8) +
                             RecursiveTypeProperties::BitWidth + 1,
    /// Kind - The discriminator that indicates what subclass of type this is.
    Kind : bitmax(NumTypeKindBits,8),

    Properties : RecursiveTypeProperties::BitWidth,

    /// Whether this type is canonical or not.
    IsCanonical : 1
  );

  SWIFT_INLINE_BITFIELD(ErrorType, TypeBase, 1,
    /// Whether there is an original type.
    HasOriginalType : 1
  );

  SWIFT_INLINE_BITFIELD(SugarType, TypeBase, 1,
    HasCachedType : 1
  );

  enum { NumFlagBits = 8 };
  SWIFT_INLINE_BITFIELD(ParenType, SugarType, NumFlagBits,
    /// Whether there is an original type.
    Flags : NumFlagBits
  );

  SWIFT_INLINE_BITFIELD_FULL(AnyFunctionType, TypeBase, NumAFTExtInfoBits+16,
    /// Extra information which affects how the function is called, like
    /// regparm and the calling convention.
    ExtInfo : NumAFTExtInfoBits,

    : NumPadBits,
    NumParams : 16
  );

  SWIFT_INLINE_BITFIELD_FULL(ArchetypeType, TypeBase, 1+1+1+16,
    ExpandedNestedTypes : 1,
    HasSuperclass : 1,
    HasLayoutConstraint : 1,
    : NumPadBits,
    NumProtocols : 16
  );

  SWIFT_INLINE_BITFIELD_FULL(TypeVariableType, TypeBase, 4+32,
    : NumPadBits,

    /// Type variable options.
    Options : 4,

    /// The unique number assigned to this type variable.
    ID : 32
  );

  SWIFT_INLINE_BITFIELD(SILFunctionType, TypeBase, NumSILExtInfoBits+3+1+2,
    ExtInfo : NumSILExtInfoBits,
    CalleeConvention : 3,
    HasErrorResult : 1,
    CoroutineKind : 2
  );

  SWIFT_INLINE_BITFIELD(AnyMetatypeType, TypeBase, 2,
    /// The representation of the metatype.
    ///
    /// Zero indicates that no representation has been set; otherwise,
    /// the value is the representation + 1
    Representation : 2
  );

  SWIFT_INLINE_BITFIELD_FULL(ProtocolCompositionType, TypeBase, 1+32,
    /// Whether we have an explicitly-stated class constraint not
    /// implied by any of our members.
    HasExplicitAnyObject : 1,

    : NumPadBits,

    /// The number of protocols being composed.
    Count : 32
  );

  SWIFT_INLINE_BITFIELD_FULL(TupleType, TypeBase, 1+32,
    /// Whether an element of the tuple is inout, __shared or __owned.
    /// Values cannot have such tuple types in the language.
    HasElementWithOwnership : 1,

    : NumPadBits,

    /// The number of elements of the tuple.
    Count : 32
  );

  SWIFT_INLINE_BITFIELD_FULL(BoundGenericType, TypeBase, 32,
    : NumPadBits,

    /// The number of generic arguments.
    GenericArgCount : 32
  );

  SWIFT_INLINE_BITFIELD_FULL(TypeAliasType, SugarType, 1+1,
    : NumPadBits,

    /// Whether we have a parent type.
    HasParent : 1,

    /// Whether we have a substitution map.
    HasSubstitutionMap : 1
  );

  } Bits;

protected:
  TypeBase(TypeKind kind, const ASTContext *CanTypeCtx,
           RecursiveTypeProperties properties)
    : Context(nullptr) {
    Bits.OpaqueBits = 0;
    Bits.TypeBase.Kind = static_cast<unsigned>(kind);
    Bits.TypeBase.IsCanonical = false;
    // If this type is canonical, switch the CanonicalType union to ASTContext.
    if (CanTypeCtx) {
      Bits.TypeBase.IsCanonical = true;
      Context = CanTypeCtx;
    }
    setRecursiveProperties(properties);
  }

  void setRecursiveProperties(RecursiveTypeProperties properties) {
    Bits.TypeBase.Properties = properties.getBits();
    assert(Bits.TypeBase.Properties == properties.getBits() && "Bits dropped!");
  }

public:
  /// getKind - Return what kind of type this is.
  TypeKind getKind() const { return static_cast<TypeKind>(Bits.TypeBase.Kind); }

  /// isCanonical - Return true if this is a canonical type.
  bool isCanonical() const { return Bits.TypeBase.IsCanonical; }
  
  /// hasCanonicalTypeComputed - Return true if we've already computed a
  /// canonical version of this type.
  bool hasCanonicalTypeComputed() const { return !CanonicalType.isNull(); }

private:
  CanType computeCanonicalType();

public:
  /// getCanonicalType - Return the canonical version of this type, which has
  /// sugar from all levels stripped off.
  CanType getCanonicalType() const {
    if (isCanonical())
      return CanType(const_cast<TypeBase*>(this));
    if (hasCanonicalTypeComputed())
      return CanonicalType;
    return const_cast<TypeBase*>(this)->computeCanonicalType();
  }

  /// getCanonicalType - Stronger canonicalization which folds away equivalent
  /// associated types, or type parameters that have been made concrete.
  CanType getCanonicalType(GenericSignature sig);

  /// Reconstitute type sugar, e.g., for array types, dictionary
  /// types, optionals, etc.
  TypeBase *reconstituteSugar(bool Recursive);

  // If this type is a syntax sugar type, desugar it. Also desugar any nested
  // syntax sugar types.
  TypeBase *getWithoutSyntaxSugar();

  /// getASTContext - Return the ASTContext that this type belongs to.
  ASTContext &getASTContext() {
    // If this type is canonical, it has the ASTContext in it.
    if (isCanonical())
      return *const_cast<ASTContext*>(Context);
    // If not, canonicalize it to get the Context.
    return *const_cast<ASTContext*>(getCanonicalType()->Context);
  }
  
  /// isEqual - Return true if these two types are equal, ignoring sugar.
  ///
  /// To compare sugar, check for pointer equality of the underlying TypeBase *
  /// values, obtained by calling getPointer().
  bool isEqual(Type Other);
  
  /// getDesugaredType - If this type is a sugared type, remove all levels of
  /// sugar until we get down to a non-sugar type.
  TypeBase *getDesugaredType();
  
  /// If this type is a (potentially sugared) type of the specified kind, remove
  /// the minimal amount of sugar required to get a pointer to the type.
  template <typename T>
  T *getAs() {
    static_assert(!isSugaredType<T>(), "getAs desugars types");
    auto Ty = getDesugaredType();
    SWIFT_ASSUME(Ty != nullptr);
    return dyn_cast<T>(Ty);
  }

  template <typename T>
  bool is() {
    static_assert(!isSugaredType<T>(), "isa desugars types");
    return isa<T>(getDesugaredType());
  }
  
  template <typename T>
  T *castTo() {
    static_assert(!isSugaredType<T>(), "castTo desugars types");
    return cast<T>(getDesugaredType());
  }

  /// getRecursiveProperties - Returns the properties defined on the
  /// structure of this type.
  RecursiveTypeProperties getRecursiveProperties() const {
    return RecursiveTypeProperties(Bits.TypeBase.Properties);
  }

  /// hasReferenceSemantics() - Do objects of this type have reference
  /// semantics?
  bool hasReferenceSemantics();

  /// Is this a nominally uninhabited type, such as 'Never'?
  bool isUninhabited();

  /// Is this an uninhabited type, such as 'Never' or '(Never, Int)'?
  bool isStructurallyUninhabited();
  
  /// Is this the 'Any' type?
  bool isAny();

  bool isHole();

  /// Does the type have outer parenthesis?
  bool hasParenSugar() const { return getKind() == TypeKind::Paren; }

  /// Are values of this type essentially just class references,
  /// possibly with some sort of additional information?
  ///
  ///   - any of the builtin reference types
  ///   - a class type
  ///   - a bound generic class type
  ///   - a class-bounded archetype type
  ///   - a class-bounded existential type
  ///   - a dynamic Self type
  bool isAnyClassReferenceType();
  
  /// allowsOwnership() - Are variables of this type permitted to have
  /// ownership attributes?
  bool allowsOwnership(GenericSignatureImpl *sig = nullptr);

  /// Determine whether this type involves a type variable.
  bool hasTypeVariable() const {
    return getRecursiveProperties().hasTypeVariable();
  }

  /// Determine where this type is a type variable or a dependent
  /// member root in a type variable.
  bool isTypeVariableOrMember();

  /// Determine whether this type involves a UnresolvedType.
  bool hasUnresolvedType() const {
    return getRecursiveProperties().hasUnresolvedType();
  }
  
  /// Determine whether the type involves a context-dependent archetype.
  bool hasArchetype() const {
    return getRecursiveProperties().hasArchetype();
  }
  
  /// Determine whether the type involves an opened existential archetype.
  bool hasOpenedExistential() const {
    return getRecursiveProperties().hasOpenedExistential();
  }

  /// Determine whether the type involves the given opened existential
  /// archetype.
  bool hasOpenedExistential(OpenedArchetypeType *opened);

  /// Determine whether the type involves an opaque type.
  bool hasOpaqueArchetype() const {
    return getRecursiveProperties().hasOpaqueArchetype();
  }
  
  /// Determine whether the type is an opened existential type.
  ///
  /// To determine whether there is an opened existential type
  /// anywhere in the type, use \c hasOpenedExistential.
  bool isOpenedExistential() const;

  /// Determine whether the type is an opened existential type with Error inside
  bool isOpenedExistentialWithError();

  /// Retrieve the set of opened existential archetypes that occur
  /// within this type.
  void getOpenedExistentials(SmallVectorImpl<OpenedArchetypeType *> &opened);

  /// Erase the given opened existential type by replacing it with its
  /// existential type throughout the given type.
  Type eraseOpenedExistential(OpenedArchetypeType *opened);

  /// Given a declaration context, returns a function type with the 'self'
  /// type curried as the input if the declaration context describes a type.
  /// Otherwise, returns the type itself.
  Type addCurriedSelfType(const DeclContext *dc);

  /// Map a contextual type to an interface type.
  Type mapTypeOutOfContext();

  /// Compute and return the set of type variables that occur within this
  /// type.
  ///
  /// \param typeVariables This vector is populated with the set of
  /// type variables referenced by this type.
  void getTypeVariables(SmallVectorImpl<TypeVariableType *> &typeVariables);

  /// Determine whether this type is a type parameter, which is either a
  /// GenericTypeParamType or a DependentMemberType.
  ///
  /// Note that this routine will return \c false for types that include type
  /// parameters in nested positions, e.g, \c T is a type parameter but
  /// \c X<T> is not a type parameter. Use \c hasTypeParameter to determine
  /// whether a type parameter exists at any position.
  bool isTypeParameter();

  /// Determine whether this type can dynamically be an optional type.
  ///
  /// \param includeExistential Whether an existential type should be considered
  /// such a type.
  bool canDynamicallyBeOptionalType(bool includeExistential);

  /// Determine whether this type contains a type parameter somewhere in it.
  bool hasTypeParameter() {
    return getRecursiveProperties().hasTypeParameter();
  }

  /// Find any unresolved dependent member type within this type.
  ///
  /// "Unresolved" dependent member types have no known associated type,
  /// and are only used transiently in the type checker.
  const DependentMemberType *findUnresolvedDependentMemberType();

  /// Return the root generic parameter of this type parameter type.
  GenericTypeParamType *getRootGenericParam();

  /// Determines whether this type is an lvalue. This includes both straight
  /// lvalue types as well as tuples or optionals of lvalues.
  bool hasLValueType() {
    return getRecursiveProperties().isLValue();
  }
  
  /// Is this a first-class value type, meaning it is not an InOutType or a
  /// tuple type containing an InOutType?
  bool isMaterializable();

  /// Is this a non-escaping type, that is, a non-escaping function type or a
  /// tuple type containing a non-escaping type?
  bool isNoEscape() const;

  /// Determine whether the type is dependent on DynamicSelf.
  bool hasDynamicSelfType() const {
    return getRecursiveProperties().hasDynamicSelf();
  }

  /// Determine whether the type contains an unbound generic type.
  bool hasUnboundGenericType() const {
    return getRecursiveProperties().hasUnboundGeneric();
  }

  /// Determine whether this type contains an error type.
  bool hasError() const {
    return getRecursiveProperties().hasError();
  }

  /// Does this type contain a dependent member type, possibly with a
  /// non-type parameter base, such as a type variable or concrete type?
  bool hasDependentMember() const {
    return getRecursiveProperties().hasDependentMember();
  }

  /// isExistentialType - Determines whether this type is an existential type,
  /// whose real (runtime) type is unknown but which is known to conform to
  /// some set of protocols. Protocol and protocol-conformance types are
  /// existential types.
  bool isExistentialType();

  /// isAnyExistentialType - Determines whether this type is any kind of
  /// existential type: a protocol type, a protocol composition type, or
  /// an existential metatype.
  bool isAnyExistentialType();

  /// isObjCExistentialType - Determines whether this type is an
  /// class-bounded existential type whose required conformances are
  /// all @objc.  Such types are compatible with ObjC.
  bool isObjCExistentialType();
  
  /// Determines whether this type is an existential type with a class protocol
  /// bound.
  bool isClassExistentialType();

  /// Opens an existential instance or meta-type and returns the opened type.
  Type openAnyExistentialType(OpenedArchetypeType *&opened);

  /// Break an existential down into a set of constraints.
  ExistentialLayout getExistentialLayout();

  /// Determines the element type of a known
  /// [Autoreleasing]Unsafe[Mutable][Raw]Pointer variant, or returns null if the
  /// type is not a pointer.
  Type getAnyPointerElementType(PointerTypeKind &PTK);
  Type getAnyPointerElementType() {
    PointerTypeKind Ignore;
    return getAnyPointerElementType(Ignore);
  }

  /// Returns a type representing a pointer to \c this.
  ///
  /// \p kind must not be a raw pointer kind, since that would discard the
  /// current type.
  Type wrapInPointer(PointerTypeKind kind);
  
  /// Determines the element type of a known Unsafe[Mutable][Raw]BufferPointer
  /// variant, or returns null if the type is not a buffer pointer.
  Type getAnyBufferPointerElementType(BufferPointerTypeKind &BPTK);
  Type getAnyBufferPointerElementType() {
    BufferPointerTypeKind Ignore;
    return getAnyBufferPointerElementType(Ignore);
  }

  /// Determine whether the given type is "specialized", meaning that
  /// it involves generic types for which generic arguments have been provided.
  /// For example, the types Vector<Int> and Vector<Int>.Element are both
  /// specialized, but the type Vector is not.
  bool isSpecialized();

  /// Determine whether this type is a legal, lowered SIL type.
  ///
  /// A type is SIL-illegal if it is:
  ///   - an l-value type,
  ///   - a metatype without a representation,
  ///   - an AST function type (i.e. subclasses of AnyFunctionType),
  ///   - an optional whose object type is SIL-illegal, or
  ///   - a tuple type with a SIL-illegal element type.
  bool isLegalSILType();

  /// Determine whether this type is a legal formal type.
  ///
  /// A type is illegal as a formal type if it is:
  ///   - an l-value type,
  ///   - a reference storage type,
  ///   - a metatype with a representation,
  ///   - a lowered function type (i.e. SILFunctionType),
  ///   - an optional whose object type is not a formal type, or
  ///   - a tuple type with an element that is not a formal type.
  ///
  /// These are the types of the Swift type system.
  bool isLegalFormalType();

  /// Check if this type is equal to the empty tuple type.
  bool isVoid();

  /// Check if this type is equal to Swift.Bool.
  bool isBool();

  /// Check if this type is equal to Builtin.IntN.
  bool isBuiltinIntegerType(unsigned bitWidth);

  /// If this is a class type or a bound generic class type, returns the
  /// (possibly generic) class.
  ClassDecl *getClassOrBoundGenericClass();
  
  /// If this is a struct type or a bound generic struct type, returns
  /// the (possibly generic) class.
  StructDecl *getStructOrBoundGenericStruct();
  
  /// If this is an enum or a bound generic enum type, returns the
  /// (possibly generic) enum.
  EnumDecl *getEnumOrBoundGenericEnum();
  
  /// Determine whether this type may have a superclass, which holds for
  /// classes, bound generic classes, and archetypes that are only instantiable
  /// with a class type.
  bool mayHaveSuperclass();

  /// Determine whether this type satisfies a class layout constraint, written
  /// `T: AnyObject` in the source.
  ///
  /// A class layout constraint is satisfied when we have a single retainable
  /// pointer as the representation, which includes:
  /// - @objc existentials
  /// - class constrained archetypes
  /// - classes
  bool satisfiesClassConstraint();

  /// Determine whether this type can be used as a base type for AST
  /// name lookup, which is the case for nominal types, protocol compositions
  /// and archetypes.
  ///
  /// Generally, the static vs instance and mutating vs nonmutating distinction
  /// is handled elsewhere, so metatypes, lvalue types and inout types are not
  /// allowed here.
  ///
  /// Similarly, tuples formally have members, but this does not go through
  /// name lookup.
  bool mayHaveMembers() {
    return (is<ArchetypeType>() ||
            is<ModuleType>() ||
            isExistentialType() ||
            getAnyNominal());
  }

  /// Retrieve the superclass of this type.
  ///
  /// \param useArchetypes Whether to use context archetypes for outer generic
  /// parameters if the class is nested inside a generic function.
  ///
  /// \returns The superclass of this type, or a null type if it has no
  ///          superclass.
  Type getSuperclass(bool useArchetypes = true);
  
  /// True if this type is the exact superclass of another type.
  ///
  /// \param ty       The potential subclass.
  ///
  /// \returns True if this type is \c ty or a superclass of \c ty.
  ///
  /// If this type is a bound generic class \c Foo<T>, the method only
  /// returns true if the generic parameters of \c ty exactly match the
  /// superclass of \c ty. For instance, if \c ty is a
  /// class DerivedClass: Base<Int>, then \c Base<T> (where T is an archetype)
  /// will return false. `isBindableToSuperclassOf` should be used
  /// for queries that care whether a generic class type can be substituted into
  /// a type's subclass.
  bool isExactSuperclassOf(Type ty);

  /// Get the substituted base class type, starting from a base class
  /// declaration and a substituted derived class type.
  ///
  /// For example, given the following declarations:
  ///
  /// class A<T, U> {}
  /// class B<V> : A<Int, V> {}
  /// class C<X, Y> : B<Y> {}
  ///
  /// Calling `C<String, NSObject>`->getSuperclassForDecl(`A`) will return
  /// `A<Int, NSObject>`.
  ///
  /// \param useArchetypes Whether to use context archetypes for outer generic
  /// parameters if the class is nested inside a generic function.
  Type getSuperclassForDecl(const ClassDecl *classDecl,
                            bool useArchetypes = true);

  /// True if this type is the superclass of another type, or a generic
  /// type that could be bound to the superclass.
  ///
  /// \param ty       The potential subclass.
  ///
  /// \returns True if this type is \c ty, a superclass of \c ty, or an
  ///          archetype-parameterized type that can be bound to a superclass
  ///          of \c ty.
  bool isBindableToSuperclassOf(Type ty);

  /// True if this type contains archetypes that could be substituted with
  /// concrete types to form the argument type.
  bool isBindableTo(Type ty);

  /// Determines whether this type is similar to \p other as defined by
  /// \p matchOptions.
  bool matches(Type other, TypeMatchOptions matchOptions);

  bool matchesParameter(Type other, TypeMatchOptions matchMode);

  /// Determines whether this function type is similar to \p
  /// other as defined by \p matchOptions and the callback \p
  /// paramsAndResultMatch which determines in a client-specific way
  /// whether the parameters and result of the types match.
  bool matchesFunctionType(Type other, TypeMatchOptions matchOptions,
                           llvm::function_ref<bool()> paramsAndResultMatch);

  /// Determines whether this type has a retainable pointer
  /// representation, i.e. whether it is representable as a single,
  /// possibly nil pointer that can be unknown-retained and
  /// unknown-released.
  bool hasRetainablePointerRepresentation();

  /// Given that this type is a reference type, which kind of reference
  /// counting does it use?
  ReferenceCounting getReferenceCounting();

  /// Determines whether this type has a bridgeable object
  /// representation, i.e., whether it is always represented as a single
  /// (non-nil) pointer that can be unknown-retained and
  /// unknown-released.
  ///
  /// This predicate covers all types that can be placed into an
  /// AnyObject without ever requiring a representation change. Note that this
  /// excludes ObjC class metatypes, which may need to be wrapped or unwrapped
  /// when converting from native representation to AnyObject representation.
  bool isBridgeableObjectType();

  /// Determine whether this type is a potentially-bridged value type.
  ///
  /// This predicate doesn't guarantee that the type is bridged, but rather is
  /// a quick way to check whether the type is a value type that could
  /// conceivably be bridged to an Objective-C class type.
  bool isPotentiallyBridgedValueType();

  /// If this is a nominal type or a bound generic nominal type,
  /// returns the (possibly generic) nominal type declaration.
  NominalTypeDecl *getNominalOrBoundGenericNominal();

  /// If this is a nominal type, bound generic nominal type, or
  /// unbound generic nominal type, return the (possibly generic) nominal type
  /// declaration.
  NominalTypeDecl *getAnyNominal();

  /// Determine whether the given type is representable in the given
  /// foreign language.
  std::pair<ForeignRepresentableKind, ProtocolConformance *>
  getForeignRepresentableIn(ForeignLanguage language, const DeclContext *dc);

  /// Determines whether the given Swift type is representable within
  /// the given foreign language.
  ///
  /// A given Swift type is representable in the given foreign
  /// language if the Swift type can be used from source code written
  /// in that language.
  bool isRepresentableIn(ForeignLanguage language, const DeclContext *dc);

  /// Determines whether the type is trivially representable within
  /// the foreign language, meaning that it is both representable in
  /// that language and that the runtime representations are
  /// equivalent.
  bool isTriviallyRepresentableIn(ForeignLanguage language,
                                  const DeclContext *dc);

  /// Given that this is a nominal type or bound generic nominal
  /// type, return its parent type; this will be a null type if the type
  /// is not a nested type.
  Type getNominalParent();

  /// If this is a GenericType, bound generic nominal type, or
  /// unbound generic nominal type, return the (possibly generic) nominal type
  /// declaration.
  GenericTypeDecl *getAnyGeneric();

  /// removeArgumentLabels -  Retrieve a version of this type with all
  /// argument labels removed.
  Type removeArgumentLabels(unsigned numArgumentLabels);

  /// Retrieve the type without any parentheses around it.
  Type getWithoutParens();

  /// Replace the base type of the result type of the given function
  /// type with a new result type, as per a DynamicSelf or other
  /// covariant return transformation.  The optionality of the
  /// existing result will be preserved.
  ///
  /// \param newResultType The new result type.
  ///
  /// \param uncurryLevel The number of uncurry levels to apply before
  /// replacing the type. With uncurry level == 0, this simply
  /// replaces the current type with the new result type.
  Type replaceCovariantResultType(Type newResultType,
                                  unsigned uncurryLevel);

  /// Returns a new function type exactly like this one but with the self
  /// parameter replaced. Only makes sense for function members of types.
  Type replaceSelfParameterType(Type newSelf);

  /// getRValueType - For an @lvalue type, retrieves the underlying object type.
  /// Otherwise, returns the type itself.
  Type getRValueType();

  /// getInOutObjectType - For an inout type, retrieves the underlying object
  /// type.  Otherwise, returns the type itself.
  Type getInOutObjectType();

  /// getWithoutSpecifierType - For a non-materializable type
  /// e.g. @lvalue or inout, retrieves the underlying object type.
  /// Otherwise, returns the type itself.
  Type getWithoutSpecifierType();

  /// getMetatypeInstanceType - Looks through metatypes.
  Type getMetatypeInstanceType();

  /// For a ReferenceStorageType like @unowned, this returns the referent.
  /// Otherwise, it returns the type itself.
  Type getReferenceStorageReferent();

  /// Determine the set of substitutions that should be applied to a
  /// type spelled within the given DeclContext to treat it as a
  /// member of this type.
  ///
  /// For example, given:
  /// \code
  /// struct X<T, U> { }
  /// extension X {
  ///   typealias SomeArray = [T]
  /// }
  /// \endcode
  ///
  /// Asking for the member substitutions of \c X<Int,String> within
  /// the context of the extension above will produce substitutions T
  /// -> Int and U -> String suitable for mapping the type of
  /// \c SomeArray.
  ///
  /// \param genericEnv If non-null and the type is nested inside of a
  /// generic function, generic parameters of the outer context are
  /// mapped to context archetypes of this generic environment.
  SubstitutionMap getContextSubstitutionMap(ModuleDecl *module,
                                            const DeclContext *dc,
                                            GenericEnvironment *genericEnv=nullptr);

  /// Deprecated version of the above.
  TypeSubstitutionMap getContextSubstitutions(const DeclContext *dc,
                                              GenericEnvironment *genericEnv=nullptr);

  /// Get the substitutions to apply to the type of the given member as seen
  /// from this base type.
  ///
  /// \param genericEnv If non-null, generic parameters of the member are
  /// mapped to context archetypes of this generic environment.
  SubstitutionMap getMemberSubstitutionMap(ModuleDecl *module,
                                           const ValueDecl *member,
                                           GenericEnvironment *genericEnv=nullptr);

  /// Deprecated version of the above.
  TypeSubstitutionMap getMemberSubstitutions(const ValueDecl *member,
                                             GenericEnvironment *genericEnv=nullptr);

  /// Retrieve the type of the given member as seen through the given base
  /// type, substituting generic arguments where necessary.
  ///
  /// This routine allows one to take a concrete type (the "this" type) and
  /// and a member of that type (or one of its superclasses), then determine
  /// what type an access to that member through the base type will have.
  /// For example, given:
  ///
  /// \code
  /// class Vector<T> {
  ///   func add(value : T) { }
  /// }
  /// \endcode
  ///
  /// Given the type \c Vector<Int> and the member \c add, the resulting type
  /// of the member will be \c (self : Vector<Int>) -> (value : Int) -> ().
  ///
  /// \param module The module in which the substitution occurs.
  ///
  /// \param member The member whose type we are substituting.
  ///
  /// \param memberType The type of the member, in which archetypes will be
  /// replaced by the generic arguments provided by the base type. If null,
  /// the member's type will be used.
  ///
  /// \returns the resulting member type.
  Type getTypeOfMember(ModuleDecl *module, const ValueDecl *member,
                       Type memberType = Type());

  /// Get the type of a superclass member as seen from the subclass,
  /// substituting generic parameters, dynamic Self return, and the
  /// 'self' argument type as appropriate.
  Type adjustSuperclassMemberDeclType(const ValueDecl *baseDecl,
                                      const ValueDecl *derivedDecl,
                                      Type memberType);

  /// Return T if this type is Optional<T>; otherwise, return the null type.
  Type getOptionalObjectType();

  // Return type underlying type of a swift_newtype annotated imported struct;
  // otherwise, return the null type.
  Type getSwiftNewtypeUnderlyingType();

  /// Return the type T after looking through at most one optional type.
  Type lookThroughSingleOptionalType();

  /// Return the type T after looking through all of the optional
  /// types.
  Type lookThroughAllOptionalTypes();

  /// Return the type T after looking through all of the optional
  /// types.
  Type lookThroughAllOptionalTypes(SmallVectorImpl<Type> &optionals);

  /// Whether this is the AnyObject type.
  bool isAnyObject();

  /// Whether this is an existential composition containing
  /// Error.
  bool isExistentialWithError();

  SWIFT_DEBUG_DUMP;
  void dump(raw_ostream &os, unsigned indent = 0) const;

  SWIFT_DEBUG_DUMPER(dumpPrint());
  void print(raw_ostream &OS,
             const PrintOptions &PO = PrintOptions()) const;
  void print(ASTPrinter &Printer, const PrintOptions &PO) const;

  /// Can this type be written in source at all?
  ///
  /// If not, it shouldn't be shown in fix-its, for instance. The primary
  /// example is opaque result types, which are written `some P` at the point
  /// of definition but cannot be uttered anywhere else.
  bool hasTypeRepr() const;

  /// Does this type have grammatically simple syntax?
  bool hasSimpleTypeRepr() const;

  /// Return the name of the type as a string, for use in diagnostics only.
  std::string getString(const PrintOptions &PO = PrintOptions()) const;

  /// Return the name of the type, adding parens in cases where
  /// appending or prepending text to the result would cause that text
  /// to be appended to only a portion of the returned type. For
  /// example for a function type "Int -> Float", adding text after
  /// the type would make it appear that it's appended to "Float" as
  /// opposed to the entire type.
  std::string
  getStringAsComponent(const PrintOptions &PO = PrintOptions()) const;

  /// Return whether this type is or can be substituted for a bridgeable
  /// object type.
  TypeTraitResult canBeClass();

  // SWIFT_ENABLE_TENSORFLOW
  /// Return the associated tangent type. Return the null type if there is no
  /// associated tangent type.
  ///
  /// If the type conforms to `Differentiable`, then the associated
  /// tangent type is the associated `TangentVector` from the `Differentiable`
  /// requirement. If the type is a tuple, then the associated tangent type is
  /// the elementwise tangent type of its elements. If the type is a builtin
  /// float, then the associated tangent type is itself. Otherwise, there is no
  /// associated type.
  Optional<VectorSpace>
  getAutoDiffAssociatedTangentSpace(LookupConformanceFn lookupConformance);

private:
  // Make vanilla new/delete illegal for Types.
  void *operator new(size_t Bytes) throw() = delete;
  void operator delete(void *Data) throw() = delete;
public:
  // Only allow allocation of Types using the allocator in ASTContext
  // or by doing a placement new.
  void *operator new(size_t bytes, const ASTContext &ctx,
                     AllocationArena arena, unsigned alignment = 8);
  void *operator new(size_t Bytes, void *Mem) throw() { return Mem; }
};

/// AnyGenericType - This abstract class helps types ensure that fields
/// exist at the same offset in memory to improve code generation of the
/// compiler itself.
class AnyGenericType : public TypeBase {
  friend class NominalOrBoundGenericNominalType;

  /// TheDecl - This is the TypeDecl which declares the given type. It
  /// specifies the name and other useful information about this type.
  union {
    GenericTypeDecl *GenDecl;
    NominalTypeDecl *NomDecl;
  };

  /// The type of the parent, in which this type is nested.
  Type Parent;

  template <typename... Args>
  AnyGenericType(NominalTypeDecl *TheDecl, Type Parent, Args &&...args)
    : TypeBase(std::forward<Args>(args)...), NomDecl(TheDecl), Parent(Parent) {}

protected:
  template <typename... Args>
  AnyGenericType(GenericTypeDecl *TheDecl, Type Parent, Args &&...args)
    : TypeBase(std::forward<Args>(args)...), GenDecl(TheDecl), Parent(Parent) {}

public:

  /// Returns the declaration that declares this type.
  GenericTypeDecl *getDecl() const { return GenDecl; }

  /// Returns the type of the parent of this type. This will
  /// be null for top-level types or local types, and for non-generic types
  /// will simply be the same as the declared type of the declaration context
  /// of TheDecl. For types nested within generic types, however, this will
  /// involve \c BoundGenericType nodes that provide context for the nested
  /// type, e.g., the type Dictionary<String, Int>.ItemRange would be
  /// represented as a NominalType with Dictionary<String, Int> as its parent
  /// type.
  Type getParent() const { return Parent; }

  // Implement isa/cast/dyncast/etc.
  static bool classof(const TypeBase *T) {
    return T->getKind() >= TypeKind::First_AnyGenericType &&
           T->getKind() <= TypeKind::Last_AnyGenericType;
  }
};
BEGIN_CAN_TYPE_WRAPPER(AnyGenericType, Type)
  PROXY_CAN_TYPE_SIMPLE_GETTER(getParent)
END_CAN_TYPE_WRAPPER(AnyGenericType, Type)

/// NominalOrBoundGenericNominal - This abstract class helps types ensure that
/// fields exist at the same offset in memory to improve code generation of the
/// compiler itself.
class NominalOrBoundGenericNominalType : public AnyGenericType {
public:
  template <typename... Args>
  NominalOrBoundGenericNominalType(Args &&...args)
    : AnyGenericType(std::forward<Args>(args)...) {}

  /// Returns the declaration that declares this type.
  NominalTypeDecl *getDecl() const { return NomDecl; }

  // Implement isa/cast/dyncast/etc.
  static bool classof(const TypeBase *T) {
    return T->getKind() >= TypeKind::First_NominalOrBoundGenericNominalType &&
           T->getKind() <= TypeKind::Last_NominalOrBoundGenericNominalType;
  }
};
DEFINE_EMPTY_CAN_TYPE_WRAPPER(NominalOrBoundGenericNominalType, AnyGenericType)

/// ErrorType - This represents a type that was erroneously constructed.  This
/// is produced when parsing types and when name binding type aliases, and is
/// installed in declaration that use these erroneous types.  All uses of a
/// declaration of invalid type should be ignored and not re-diagnosed.
class ErrorType final : public TypeBase {
  friend class ASTContext;
  // The Error type is always canonical.
  ErrorType(ASTContext &C, Type originalType,
            RecursiveTypeProperties properties)
      : TypeBase(TypeKind::Error, &C, properties) {
    assert(properties.hasError());
    if (originalType) {
      Bits.ErrorType.HasOriginalType = true;
      *reinterpret_cast<Type *>(this + 1) = originalType;
    } else {
      Bits.ErrorType.HasOriginalType = false;
    }
  }

public:
  static Type get(const ASTContext &C);

  /// Produce an error type which records the original type we were trying to
  /// substitute when we ran into a problem.
  static Type get(Type originalType);

  /// Retrieve the original type that this error type replaces, or none if
  /// there is no such type.
  Type getOriginalType() const {
    if (Bits.ErrorType.HasOriginalType)
      return *reinterpret_cast<const Type *>(this + 1);

    return Type();
  }

  // Implement isa/cast/dyncast/etc.
  static bool classof(const TypeBase *T) {
    return T->getKind() == TypeKind::Error;
  }
};
DEFINE_EMPTY_CAN_TYPE_WRAPPER(ErrorType, Type)

/// UnresolvedType - This represents a type variable that cannot be resolved to
/// a concrete type because the expression is ambiguous.  This is produced when
/// parsing expressions and producing diagnostics.  Any instance of this should
/// cause the entire expression to be ambiguously typed.
class UnresolvedType : public TypeBase {
  friend class ASTContext;
  // The Unresolved type is always canonical.
  UnresolvedType(ASTContext &C)
    : TypeBase(TypeKind::Unresolved, &C,
       RecursiveTypeProperties(RecursiveTypeProperties::HasUnresolvedType)) { }
public:
  // Implement isa/cast/dyncast/etc.
  static bool classof(const TypeBase *T) {
    return T->getKind() == TypeKind::Unresolved;
  }
};
DEFINE_EMPTY_CAN_TYPE_WRAPPER(UnresolvedType, Type)

  
/// BuiltinType - An abstract class for all the builtin types.
class BuiltinType : public TypeBase {
protected:
  BuiltinType(TypeKind kind, const ASTContext &canTypeCtx)
  : TypeBase(kind, &canTypeCtx, RecursiveTypeProperties()) {}
public:
  static bool classof(const TypeBase *T) {
    return T->getKind() >= TypeKind::First_BuiltinType &&
           T->getKind() <= TypeKind::Last_BuiltinType;
  }

  /// Return the "canonical" name for this builtin. E.x.:
  ///
  ///   BuiltinRawPointerType -> BUILTIN_TYPE_NAME_RAWPOINTER ->
  ///   Builtin.RawPointer.
  ///
  /// If \p prependBuiltinNamespace is set to true, "Builtin." is left as a
  /// prefix on the name. This is the default behavior. If the user asks, we
  /// strip off the builtin prefix.
  StringRef getTypeName(SmallVectorImpl<char> &result,
                        bool prependBuiltinNamespace = true) const;

  BuiltinTypeKind getBuiltinTypeKind() const;
};
DEFINE_EMPTY_CAN_TYPE_WRAPPER(BuiltinType, Type)

/// BuiltinRawPointerType - The builtin raw (and dangling) pointer type.  This
/// pointer is completely unmanaged and is equivalent to i8* in LLVM IR.
class BuiltinRawPointerType : public BuiltinType {
  friend class ASTContext;
  BuiltinRawPointerType(const ASTContext &C)
    : BuiltinType(TypeKind::BuiltinRawPointer, C) {}
public:
  static bool classof(const TypeBase *T) {
    return T->getKind() == TypeKind::BuiltinRawPointer;
  }
};
DEFINE_EMPTY_CAN_TYPE_WRAPPER(BuiltinRawPointerType, BuiltinType);

/// BuiltinNativeObjectType - The builtin opaque object-pointer type.
/// Useful for keeping an object alive when it is otherwise being
/// manipulated via an unsafe pointer type.
class BuiltinNativeObjectType : public BuiltinType {
  friend class ASTContext;
  BuiltinNativeObjectType(const ASTContext &C)
    : BuiltinType(TypeKind::BuiltinNativeObject, C) {}
public:
  static bool classof(const TypeBase *T) {
    return T->getKind() == TypeKind::BuiltinNativeObject;
  }
};
DEFINE_EMPTY_CAN_TYPE_WRAPPER(BuiltinNativeObjectType, BuiltinType);

/// A type that contains an owning reference to a heap object packed with
/// additional bits. The type uses a bit to discriminate native Swift objects
/// from Objective-C object pointers or tagged pointers.
class BuiltinBridgeObjectType : public BuiltinType {
  friend class ASTContext;
  BuiltinBridgeObjectType(const ASTContext &C)
    : BuiltinType(TypeKind::BuiltinBridgeObject, C) {}
public:
  static bool classof(const TypeBase *T) {
    return T->getKind() == TypeKind::BuiltinBridgeObject;
  }
};
DEFINE_EMPTY_CAN_TYPE_WRAPPER(BuiltinBridgeObjectType, BuiltinType);

/// BuiltinUnsafeValueBufferType - The builtin opaque fixed-size value
/// buffer type, into which storage for an arbitrary value can be
/// allocated using Builtin.allocateValueBuffer.
///
/// This type is unsafe because it does not permit ordinary value
/// operations.  It is essentially an Any without any type
/// information.  It should only be used in narrow circumstances in
/// carefully-written SIL.
class BuiltinUnsafeValueBufferType : public BuiltinType {
  friend class ASTContext;
  BuiltinUnsafeValueBufferType(const ASTContext &C)
    : BuiltinType(TypeKind::BuiltinUnsafeValueBuffer, C) {}
public:
  static bool classof(const TypeBase *T) {
    return T->getKind() == TypeKind::BuiltinUnsafeValueBuffer;
  }
};
DEFINE_EMPTY_CAN_TYPE_WRAPPER(BuiltinUnsafeValueBufferType, BuiltinType);

/// A builtin vector type.
class BuiltinVectorType : public BuiltinType, public llvm::FoldingSetNode {
  Type elementType;
  unsigned numElements;

  friend class ASTContext;

  BuiltinVectorType(const ASTContext &context, Type elementType,
                    unsigned numElements)
    : BuiltinType(TypeKind::BuiltinVector, context),
      elementType(elementType), numElements(numElements) { }

public:
  static BuiltinVectorType *get(const ASTContext &context, Type elementType,
                                unsigned numElements);

  /// Retrieve the type of this vector's elements.
  Type getElementType() const { return elementType; }

  /// Retrieve the number of elements in this vector.
  unsigned getNumElements() const { return numElements; }

  void Profile(llvm::FoldingSetNodeID &ID) {
    Profile(ID, getElementType(), getNumElements());
  }
  static void Profile(llvm::FoldingSetNodeID &ID, Type elementType,
                      unsigned numElements) {
    ID.AddPointer(elementType.getPointer());
    ID.AddInteger(numElements);
  }

  static bool classof(const TypeBase *T) {
    return T->getKind() == TypeKind::BuiltinVector;
  }
};
BEGIN_CAN_TYPE_WRAPPER(BuiltinVectorType, BuiltinType)
  PROXY_CAN_TYPE_SIMPLE_GETTER(getElementType)
END_CAN_TYPE_WRAPPER(BuiltinVectorType, BuiltinType)

/// Size descriptor for a builtin integer type. This is either a fixed bit
/// width or an abstract target-dependent value such as "size of a pointer".
class BuiltinIntegerWidth {
  /// Tag values for abstract integer sizes.
  enum : unsigned {
    /// Inhabitants stolen for use as DenseMap special values.
    DenseMapEmpty = ~0U,
    DenseMapTombstone = ~1U,

    /// An arbitrary-precision integer.
    ArbitraryWidth = ~2U,

    /// The size of a pointer on the target system.
    PointerWidth = ~3U,
    
    Least_SpecialValue = ~3U,
  };
  
  unsigned RawValue;
  
  friend struct llvm::DenseMapInfo<swift::BuiltinIntegerWidth>;
  
  /// Private constructor from a raw symbolic value.
  explicit BuiltinIntegerWidth(unsigned RawValue) : RawValue(RawValue) {}
public:
  BuiltinIntegerWidth() : RawValue(0) {}
  
  static BuiltinIntegerWidth fixed(unsigned bitWidth) {
    assert(bitWidth < Least_SpecialValue && "invalid bit width");
    return BuiltinIntegerWidth(bitWidth);
  }
  
  static BuiltinIntegerWidth pointer() {
    return BuiltinIntegerWidth(PointerWidth);
  }

  static BuiltinIntegerWidth arbitrary() {
    return BuiltinIntegerWidth(ArbitraryWidth);
  }
  
  /// Is this a fixed width?
  bool isFixedWidth() const { return RawValue < Least_SpecialValue; }

  /// Get the fixed width value. Fails if the width is abstract.
  unsigned getFixedWidth() const {
    assert(isFixedWidth() && "not fixed-width");
    return RawValue;
  }
  
  /// Is this the abstract target pointer width?
  bool isPointerWidth() const { return RawValue == PointerWidth; }

  /// Is this the abstract arbitrary-width value?
  bool isArbitraryWidth() const { return RawValue == ArbitraryWidth; }
  
  /// Get the least supported value for the width.
  ///
  /// FIXME: This should be build-configuration-dependent.
  unsigned getLeastWidth() const {
    if (isFixedWidth())
      return getFixedWidth();
    if (isPointerWidth())
      return 32;
    if (isArbitraryWidth())
      return 1;
    llvm_unreachable("impossible width value");
  }
  
  /// Get the greatest supported value for the width.
  ///
  /// FIXME: This should be build-configuration-dependent.
  unsigned getGreatestWidth() const {
    if (isFixedWidth())
      return getFixedWidth();
    if (isPointerWidth())
      return 64;
    if (isArbitraryWidth())
      return ~0U;
    llvm_unreachable("impossible width value");
  }

  /// Parse a value of this bit-width.
  ///
  /// If the radix is 0, it is autosensed.
  APInt parse(StringRef text, unsigned radix, bool negate,
              bool *hadError = nullptr) const;
  
  friend bool operator==(BuiltinIntegerWidth a, BuiltinIntegerWidth b) {
    return a.RawValue == b.RawValue;
  }
  friend bool operator!=(BuiltinIntegerWidth a, BuiltinIntegerWidth b) {
    return a.RawValue != b.RawValue;
  }
};

/// An abstract base class for the two integer types.
class AnyBuiltinIntegerType : public BuiltinType {
protected:
  AnyBuiltinIntegerType(TypeKind kind, const ASTContext &C)
    : BuiltinType(kind, C) {}

public:
  static bool classof(const TypeBase *T) {
    return T->getKind() >= TypeKind::First_AnyBuiltinIntegerType &&
           T->getKind() <= TypeKind::Last_AnyBuiltinIntegerType;
  }

  BuiltinIntegerWidth getWidth() const; // defined inline below
};
DEFINE_EMPTY_CAN_TYPE_WRAPPER(AnyBuiltinIntegerType, BuiltinType)

/// The builtin integer types.  These directly correspond
/// to LLVM IR integer types.  They lack signedness and have an arbitrary
/// bitwidth.
class BuiltinIntegerType : public AnyBuiltinIntegerType {
  friend class ASTContext;
private:
  BuiltinIntegerWidth Width;
  BuiltinIntegerType(BuiltinIntegerWidth BitWidth, const ASTContext &C)
    : AnyBuiltinIntegerType(TypeKind::BuiltinInteger, C), Width(BitWidth) {}
  
public:
  /// Get a builtin integer type.
  static BuiltinIntegerType *get(BuiltinIntegerWidth BitWidth,
                                 const ASTContext &C);
  
  /// Get a builtin integer type of fixed width.
  static BuiltinIntegerType *get(unsigned BitWidth, const ASTContext &C) {
    return get(BuiltinIntegerWidth::fixed(BitWidth), C);
  }
  
  /// Get the target-pointer-width builtin integer type.
  static BuiltinIntegerType *getWordType(const ASTContext &C) {
    return get(BuiltinIntegerWidth::pointer(), C);
  }
  
  /// Return the bit width of the integer.  Always returns a non-arbitrary
  /// width.
  BuiltinIntegerWidth getWidth() const {
    return Width;
  }
  
  /// Is the integer fixed-width?
  bool isFixedWidth() const {
    return Width.isFixedWidth();
  }
  
  /// Is the integer fixed-width with the given width?
  bool isFixedWidth(unsigned width) const {
    return Width.isFixedWidth() && Width.getFixedWidth() == width;
  }
  
  /// Get the fixed integer width. Fails if the integer has abstract width.
  unsigned getFixedWidth() const {
    return Width.getFixedWidth();
  }
  
  /// Return the least supported width of the integer.
  ///
  /// FIXME: This should be build-configuration-dependent.
  unsigned getLeastWidth() const {
    return Width.getLeastWidth();
  }
  
  /// Return the greatest supported width of the integer.
  ///
  /// FIXME: This should be build-configuration-dependent.
  unsigned getGreatestWidth() const {
    return Width.getGreatestWidth();
  }

  static bool classof(const TypeBase *T) {
    return T->getKind() == TypeKind::BuiltinInteger;
  }
};
DEFINE_EMPTY_CAN_TYPE_WRAPPER(BuiltinIntegerType, AnyBuiltinIntegerType)

/// BuiltinIntegerLiteralType - The builtin arbitrary-precision integer type.
/// Useful for constructing integer literals.
class BuiltinIntegerLiteralType : public AnyBuiltinIntegerType {
  friend class ASTContext;
  BuiltinIntegerLiteralType(const ASTContext &C)
    : AnyBuiltinIntegerType(TypeKind::BuiltinIntegerLiteral, C) {}
public:
  static bool classof(const TypeBase *T) {
    return T->getKind() == TypeKind::BuiltinIntegerLiteral;
  }

  BuiltinIntegerWidth getWidth() const = delete;
};
DEFINE_EMPTY_CAN_TYPE_WRAPPER(BuiltinIntegerLiteralType, AnyBuiltinIntegerType);

inline BuiltinIntegerWidth AnyBuiltinIntegerType::getWidth() const {
  if (auto intTy = dyn_cast<BuiltinIntegerType>(this)) {
    return intTy->getWidth();
  } else {
    return BuiltinIntegerWidth::arbitrary();
  }
}

class BuiltinFloatType : public BuiltinType {
  friend class ASTContext;
public:
  enum FPKind {
    IEEE16, IEEE32, IEEE64, IEEE80, IEEE128, /// IEEE floating point types.
    PPC128   /// PowerPC "double double" type.
  };
private:
  FPKind Kind;
  
  BuiltinFloatType(FPKind Kind, const ASTContext &C)
    : BuiltinType(TypeKind::BuiltinFloat, C), Kind(Kind) {}
public:
  
  /// getFPKind - Get the 
  FPKind getFPKind() const {
    return Kind;
  }

  const llvm::fltSemantics &getAPFloatSemantics() const;

  unsigned getBitWidth() const {
    switch (Kind) {
    case IEEE16: return 16;
    case IEEE32: return 32;
    case IEEE64: return 64;
    case IEEE80: return 80;
    case IEEE128:
    case PPC128: return 128;
    }
    llvm_unreachable("bad FPKind");
  }

  static bool classof(const TypeBase *T) {
    return T->getKind() == TypeKind::BuiltinFloat;
  }
};
DEFINE_EMPTY_CAN_TYPE_WRAPPER(BuiltinFloatType, BuiltinType)
  
/// An abstract type for all sugared types to make getDesugaredType() fast by
/// sharing field offsets and logic for the fast path.
class SugarType : public TypeBase {
  // The state of this union is known via Bits.SugarType.HasCachedType so that
  // we can avoid masking the pointer on the fast path.
  union {
    TypeBase *UnderlyingType;
    const ASTContext *Context;
  };

protected:
  // Sugar types are never canonical.
  SugarType(TypeKind K, const ASTContext *ctx,
            RecursiveTypeProperties properties)
      : TypeBase(K, nullptr, properties), Context(ctx) {
    assert(ctx != nullptr &&
           "Context for SugarType should not be null");
    Bits.SugarType.HasCachedType = false;
  }

  // Sugar types are never canonical.
  SugarType(TypeKind K, Type type, RecursiveTypeProperties properties)
      : TypeBase(K, nullptr, properties), UnderlyingType(type.getPointer()) {
    Bits.SugarType.HasCachedType = true;
  }

  void setUnderlyingType(Type type) {
    assert(!Bits.SugarType.HasCachedType && "Cached type already set");
    Bits.SugarType.HasCachedType = true;
    UnderlyingType = type.getPointer();
  }

public:
  /// Remove one level of top-level sugar from this type.
  Type getSinglyDesugaredTypeSlow();
  TypeBase *getSinglyDesugaredType() const {
    if (LLVM_LIKELY(Bits.SugarType.HasCachedType))
      return UnderlyingType;
    auto Ty = const_cast<SugarType*>(this);
    return Ty->getSinglyDesugaredTypeSlow().getPointer();
  }

  static bool classof(const TypeBase *T) {
    // Workaround: http://llvm.org/PR35906
    if (TypeKind::Last_Type == TypeKind::Last_SugarType)
      return T->getKind() >= TypeKind::First_SugarType;
    return T->getKind() >= TypeKind::First_SugarType &&
           T->getKind() <= TypeKind::Last_SugarType;
  }
};

/// A reference to a type alias that is somehow generic, along with the
/// set of substitutions to apply to make the type concrete.
class TypeAliasType final
  : public SugarType, public llvm::FoldingSetNode,
    llvm::TrailingObjects<TypeAliasType, Type, SubstitutionMap>
{
  TypeAliasDecl *typealias;

  friend class ASTContext;
  friend TrailingObjects;

  TypeAliasType(TypeAliasDecl *typealias, Type parent,
                SubstitutionMap substitutions, Type underlying,
                RecursiveTypeProperties properties);

  size_t numTrailingObjects(OverloadToken<Type>) const {
    return Bits.TypeAliasType.HasParent ? 1 : 0;
  }

  size_t numTrailingObjects(OverloadToken<SubstitutionMap>) const {
    return Bits.TypeAliasType.HasSubstitutionMap ? 1 : 0;
  }

public:
  /// Retrieve the generic signature used for substitutions.
  GenericSignature getGenericSignature() const {
    return getSubstitutionMap().getGenericSignature();
  }

  static TypeAliasType *get(TypeAliasDecl *typealias, Type parent,
                            SubstitutionMap substitutions, Type underlying);

  /// Returns the declaration that declares this type.
  TypeAliasDecl *getDecl() const {
    // Avoid requiring the definition of TypeAliasDecl.
    return typealias;
  }

  /// Retrieve the parent of this type as written, e.g., the part that was
  /// written before ".", if provided.
  Type getParent() const {
    return Bits.TypeAliasType.HasParent ? *getTrailingObjects<Type>()
                                        : Type();
  }

  /// Retrieve the substitution map applied to the declaration's underlying
  /// to produce the described type.
  SubstitutionMap getSubstitutionMap() const {
    if (!Bits.TypeAliasType.HasSubstitutionMap)
      return SubstitutionMap();

    return *getTrailingObjects<SubstitutionMap>();
  }

  /// Get the innermost generic arguments, which correspond to the generic
  /// arguments that are directly applied to the typealias declaration in
  /// produced by \c getDecl().
  ///
  /// The result can be empty, if the declaration itself is non-generic but
  /// the parent is generic.
  SmallVector<Type, 2> getInnermostGenericArgs() const;

  // Support for FoldingSet.
  void Profile(llvm::FoldingSetNodeID &id) const;

  static void Profile(llvm::FoldingSetNodeID &id, TypeAliasDecl *typealias,
                      Type parent, SubstitutionMap substitutions,
                      Type underlying);

  // Implement isa/cast/dyncast/etc.
  static bool classof(const TypeBase *T) {
    return T->getKind() == TypeKind::TypeAlias;
  }
};

// TODO: As part of AST modernization, replace with a proper
// 'ParameterTypeElt' or similar, and have FunctionTypes only have a list
// of 'ParameterTypeElt's. Then, this information can be removed from
// TupleTypeElt.
//
/// Provide parameter type relevant flags, i.e. variadic, autoclosure, and
/// escaping.
class ParameterTypeFlags {
  enum ParameterFlags : uint8_t {
<<<<<<< HEAD
    None        = 0,
    Variadic    = 1 << 0,
    AutoClosure = 1 << 1,
    OwnershipShift = 2,
    Ownership   = 7 << OwnershipShift,
    // SWIFT_ENABLE_TENSORFLOW
    NonDifferentiable = 1 << 5,
=======
    None         = 0,
    Variadic     = 1 << 0,
    AutoClosure  = 1 << 1,
    NonEphemeral = 1 << 2,
    OwnershipShift = 3,
    Ownership    = 7 << OwnershipShift,

>>>>>>> ce6a1cbd
    NumBits = 6
  };
  OptionSet<ParameterFlags> value;
  static_assert(NumBits < 8*sizeof(OptionSet<ParameterFlags>), "overflowed");

  ParameterTypeFlags(OptionSet<ParameterFlags, uint8_t> val) : value(val) {}

public:
  ParameterTypeFlags() = default;
  static ParameterTypeFlags fromRaw(uint8_t raw) {
    return ParameterTypeFlags(OptionSet<ParameterFlags>(raw));
  }

<<<<<<< HEAD
  ParameterTypeFlags(bool variadic, bool autoclosure,
                     // SWIFT_ENABLE_TENSORFLOW
                     ValueOwnership ownership, bool nonDifferentiable)
      : value((variadic ? Variadic : 0) | (autoclosure ? AutoClosure : 0) |
              // SWIFT_ENABLE_TENSORFLOW
              (uint8_t(ownership) << OwnershipShift) |
              (nonDifferentiable ? NonDifferentiable : 0)) {}
=======
  ParameterTypeFlags(bool variadic, bool autoclosure, bool nonEphemeral,
                     ValueOwnership ownership)
      : value((variadic ? Variadic : 0) | (autoclosure ? AutoClosure : 0) |
              (nonEphemeral ? NonEphemeral : 0) |
              uint8_t(ownership) << OwnershipShift) {}
>>>>>>> ce6a1cbd

  /// Create one from what's present in the parameter type
  inline static ParameterTypeFlags
  // SWIFT_ENABLE_TENSORFLOW
  fromParameterType(Type paramTy, bool isVariadic, bool isAutoClosure,
<<<<<<< HEAD
                    ValueOwnership ownership, bool isNonDifferentiable);
=======
                    bool isNonEphemeral, ValueOwnership ownership);
>>>>>>> ce6a1cbd

  bool isNone() const { return !value; }
  bool isVariadic() const { return value.contains(Variadic); }
  bool isAutoClosure() const { return value.contains(AutoClosure); }
  bool isNonEphemeral() const { return value.contains(NonEphemeral); }
  bool isInOut() const { return getValueOwnership() == ValueOwnership::InOut; }
  bool isShared() const { return getValueOwnership() == ValueOwnership::Shared;}
  bool isOwned() const { return getValueOwnership() == ValueOwnership::Owned; }
  // SWIFT_ENABLE_TENSORFLOW
  bool isNonDifferentiable() const { return value.contains(NonDifferentiable); }

  ValueOwnership getValueOwnership() const {
    return ValueOwnership((value.toRaw() & Ownership) >> OwnershipShift);
  }

  ParameterTypeFlags withVariadic(bool variadic) const {
    return ParameterTypeFlags(variadic ? value | ParameterTypeFlags::Variadic
                                       : value - ParameterTypeFlags::Variadic);
  }

  ParameterTypeFlags withInOut(bool isInout) const {
    return withValueOwnership(isInout ? ValueOwnership::InOut
                                      : ValueOwnership::Default);
  }
  
  ParameterTypeFlags withShared(bool isShared) const {
    return withValueOwnership(isShared ? ValueOwnership::Shared
                                       : ValueOwnership::Default);
  }

  ParameterTypeFlags withOwned(bool isOwned) const {
    return withValueOwnership(isOwned ? ValueOwnership::Owned
                                      : ValueOwnership::Default);
  }

  ParameterTypeFlags withValueOwnership(ValueOwnership ownership) const {
    return (value - ParameterTypeFlags::Ownership)
            | ParameterFlags(uint8_t(ownership) << OwnershipShift);
  }

  ParameterTypeFlags withAutoClosure(bool isAutoClosure) const {
    return ParameterTypeFlags(isAutoClosure
                              ? value | ParameterTypeFlags::AutoClosure
                              : value - ParameterTypeFlags::AutoClosure);
  }

  // SWIFT_ENABLE_TENSORFLOW
  ParameterTypeFlags withNonDifferentiable(bool nonDifferentiable) const {
    return ParameterTypeFlags(nonDifferentiable
                              ? value | ParameterTypeFlags::NonDifferentiable
                              : value - ParameterTypeFlags::NonDifferentiable);
  }

  ParameterTypeFlags withNonEphemeral(bool isNonEphemeral) const {
    return ParameterTypeFlags(isNonEphemeral
                                  ? value | ParameterTypeFlags::NonEphemeral
                                  : value - ParameterTypeFlags::NonEphemeral);
  }

  bool operator ==(const ParameterTypeFlags &other) const {
    return value.toRaw() == other.value.toRaw();
  }

  bool operator!=(const ParameterTypeFlags &other) const {
    return value.toRaw() != other.value.toRaw();
  }

  uint8_t toRaw() const { return value.toRaw(); }
};

class YieldTypeFlags {
  enum YieldFlags : uint8_t {
    None        = 0,
    Ownership   = 7,
    OwnershipShift = 0,

    NumBits = 3
  };
  OptionSet<YieldFlags> value;

  static_assert(NumBits < 8 * sizeof(OptionSet<YieldFlags>), "overflowed");

  YieldTypeFlags(OptionSet<YieldFlags, uint8_t> val) : value(val) {}

public:
  YieldTypeFlags() = default;
  static YieldTypeFlags fromRaw(uint8_t raw) {
    return YieldTypeFlags(OptionSet<YieldFlags>(raw));
  }

  YieldTypeFlags(ValueOwnership ownership)
      : value(uint8_t(ownership) << OwnershipShift) {}

  bool isInOut() const { return getValueOwnership() == ValueOwnership::InOut; }
  bool isShared() const { return getValueOwnership() == ValueOwnership::Shared;}
  bool isOwned() const { return getValueOwnership() == ValueOwnership::Owned; }

  ValueOwnership getValueOwnership() const {
    return ValueOwnership((value.toRaw() & Ownership) >> OwnershipShift);
  }

  YieldTypeFlags withInOut(bool isInout) const {
    return withValueOwnership(isInout ? ValueOwnership::InOut
                                      : ValueOwnership::Default);
  }
  
  YieldTypeFlags withShared(bool isShared) const {
    return withValueOwnership(isShared ? ValueOwnership::Shared
                                       : ValueOwnership::Default);
  }

  YieldTypeFlags withOwned(bool isOwned) const {
    return withValueOwnership(isOwned ? ValueOwnership::Owned
                                      : ValueOwnership::Default);
  }

  YieldTypeFlags withValueOwnership(ValueOwnership ownership) const {
    return (value - YieldTypeFlags::Ownership)
            | YieldFlags(uint8_t(ownership) << OwnershipShift);
  }

  /// Return these flags interpreted as parameter flags.
  ParameterTypeFlags asParamFlags() const {
    return ParameterTypeFlags(/*variadic*/ false,
                              /*autoclosure*/ false,
<<<<<<< HEAD
                              // SWIFT_ENABLE_TENSORFLOW
                              getValueOwnership(),
                              /*nondifferentiable*/ false);
=======
                              /*nonEphemeral*/ false,
                              getValueOwnership());
>>>>>>> ce6a1cbd
  }

  bool operator ==(const YieldTypeFlags &other) const {
    return value.toRaw() == other.value.toRaw();
  }

  bool operator!=(const YieldTypeFlags &other) const {
    return value.toRaw() != other.value.toRaw();
  }

  uint8_t toRaw() const { return value.toRaw(); }
};

/// ParenType - A paren type is a type that's been written in parentheses.
class ParenType : public SugarType {
  friend class ASTContext;
  
  ParenType(Type UnderlyingType, RecursiveTypeProperties properties,
            ParameterTypeFlags flags);

public:
  Type getUnderlyingType() const { return getSinglyDesugaredType(); }

  static ParenType *get(const ASTContext &C, Type underlying,
                        ParameterTypeFlags flags = {});

  /// Get the parameter flags
  ParameterTypeFlags getParameterFlags() const {
    return ParameterTypeFlags::fromRaw(Bits.ParenType.Flags);
  }

  // Implement isa/cast/dyncast/etc.
  static bool classof(const TypeBase *T) {
    return T->getKind() == TypeKind::Paren;
  }
};

/// TupleTypeElt - This represents a single element of a tuple.
class TupleTypeElt {
  /// An optional name for the field.
  Identifier Name;

  /// This is the type of the field.
  Type ElementType;

  /// Flags that are specific to and relevant for parameter types
  ParameterTypeFlags Flags;

  friend class TupleType;
  
public:
  TupleTypeElt() = default;
  TupleTypeElt(Type ty, Identifier name = Identifier(),
               ParameterTypeFlags fl = {});
  
  bool hasName() const { return !Name.empty(); }
  Identifier getName() const { return Name; }
  
  Type getRawType() const { return ElementType; }
  Type getType() const;

  ParameterTypeFlags getParameterFlags() const { return Flags; }

  /// Determine whether this field is variadic.
  bool isVararg() const { return Flags.isVariadic(); }

  /// Determine whether this field is an autoclosure parameter closure.
  bool isAutoClosure() const { return Flags.isAutoClosure(); }

  /// Determine whether this field is marked 'inout'.
  bool isInOut() const { return Flags.isInOut(); }
  
  /// Remove the type of this varargs element designator, without the array
  /// type wrapping it.
  Type getVarargBaseTy() const;
  
  /// Retrieve a copy of this tuple type element with the type replaced.
  TupleTypeElt getWithType(Type T) const;

  /// Retrieve a copy of this tuple type element with the name replaced.
  TupleTypeElt getWithName(Identifier name) const;

  /// Retrieve a copy of this tuple type element with no name
  TupleTypeElt getWithoutName() const { return getWithName(Identifier()); }
};

inline Type getTupleEltType(const TupleTypeElt &elt) {
  return elt.getType();
}
typedef ArrayRefView<TupleTypeElt,Type,getTupleEltType> TupleEltTypeArrayRef;

inline CanType getCanTupleEltType(const TupleTypeElt &elt) {
  return CanType(elt.getType());
}
typedef ArrayRefView<TupleTypeElt,CanType,getCanTupleEltType>
  CanTupleEltTypeArrayRef;

/// TupleType - A tuple is a parenthesized list of types where each name has an
/// optional name.
///
class TupleType final : public TypeBase, public llvm::FoldingSetNode,
    private llvm::TrailingObjects<TupleType, TupleTypeElt> {
  friend TrailingObjects;
  
public:
  /// get - Return the uniqued tuple type with the specified elements.
  /// Returns a ParenType instead if there is exactly one element which
  /// is unlabeled and not varargs, so it doesn't accidentally construct
  /// a tuple which is impossible to write.
  static Type get(ArrayRef<TupleTypeElt> Elements, const ASTContext &C);

  /// getEmpty - Return the empty tuple type '()'.
  static CanTypeWrapper<TupleType> getEmpty(const ASTContext &C);

  unsigned getNumElements() const { return Bits.TupleType.Count; }

  /// getElements - Return the elements of this tuple.
  ArrayRef<TupleTypeElt> getElements() const {
    return {getTrailingObjects<TupleTypeElt>(), getNumElements()};
  }

  const TupleTypeElt &getElement(unsigned i) const {
    return getTrailingObjects<TupleTypeElt>()[i];
  }

  /// getElementType - Return the type of the specified element.
  Type getElementType(unsigned ElementNo) const {
    return getTrailingObjects<TupleTypeElt>()[ElementNo].getType();
  }

  TupleEltTypeArrayRef getElementTypes() const {
    return TupleEltTypeArrayRef(getElements());
  }
  
  /// getNamedElementId - If this tuple has an element with the specified name,
  /// return the element index, otherwise return -1.
  int getNamedElementId(Identifier I) const;
  
  /// Returns true if this tuple has inout, __shared or __owned elements.
  bool hasElementWithOwnership() const {
    return static_cast<bool>(Bits.TupleType.HasElementWithOwnership);
  }

  // Implement isa/cast/dyncast/etc.
  static bool classof(const TypeBase *T) {
    return T->getKind() == TypeKind::Tuple;
  }

  void Profile(llvm::FoldingSetNodeID &ID) {
    Profile(ID, getElements());
  }
  static void Profile(llvm::FoldingSetNodeID &ID, 
                      ArrayRef<TupleTypeElt> Elements);
  
private:
  TupleType(ArrayRef<TupleTypeElt> elements, const ASTContext *CanCtx,
            RecursiveTypeProperties properties,
            bool hasElementWithOwnership)
     : TypeBase(TypeKind::Tuple, CanCtx, properties) {
     Bits.TupleType.HasElementWithOwnership = hasElementWithOwnership;
     Bits.TupleType.Count = elements.size();
     std::uninitialized_copy(elements.begin(), elements.end(),
                             getTrailingObjects<TupleTypeElt>());
  }
};
BEGIN_CAN_TYPE_WRAPPER(TupleType, Type)
  CanType getElementType(unsigned elementNo) const {
    return CanType(getPointer()->getElementType(elementNo));
  }
  CanTupleEltTypeArrayRef getElementTypes() const {
    return CanTupleEltTypeArrayRef(getPointer()->getElements());
  }
END_CAN_TYPE_WRAPPER(TupleType, Type)

/// UnboundGenericType - Represents a generic type where the type arguments have
/// not yet been resolved.
class UnboundGenericType : public AnyGenericType,
    public llvm::FoldingSetNode {
private:
  UnboundGenericType(GenericTypeDecl *TheDecl, Type Parent, const ASTContext &C,
                     RecursiveTypeProperties properties)
    : AnyGenericType(TheDecl, Parent, TypeKind::UnboundGeneric,
                     (!Parent || Parent->isCanonical()) ? &C : nullptr,
                     properties | RecursiveTypeProperties::HasUnboundGeneric) {}

public:
  static UnboundGenericType* get(GenericTypeDecl *TheDecl, Type Parent,
                                 const ASTContext &C);

  void Profile(llvm::FoldingSetNodeID &ID) {
    Profile(ID, getDecl(), getParent());
  }
  static void Profile(llvm::FoldingSetNodeID &ID, GenericTypeDecl *D,
                      Type Parent);

  // Implement isa/cast/dyncast/etc.
  static bool classof(const TypeBase *T) {
    return T->getKind() == TypeKind::UnboundGeneric;
  }
};
DEFINE_EMPTY_CAN_TYPE_WRAPPER(UnboundGenericType, AnyGenericType)

inline CanType getAsCanType(const Type &type) { return CanType(type); }
typedef ArrayRefView<Type,CanType,getAsCanType> CanTypeArrayRef;

/// BoundGenericType - An abstract class for applying a generic type to the
/// given type arguments.
class BoundGenericType : public NominalOrBoundGenericNominalType,
    public llvm::FoldingSetNode {
  
  /// Retrieve the intrusive pointer storage from the subtype
  const Type *getTrailingObjectsPointer() const;
  Type *getTrailingObjectsPointer() {
    const BoundGenericType *temp = this;
    return const_cast<Type *>(temp->getTrailingObjectsPointer());
  }

protected:
  BoundGenericType(TypeKind theKind, NominalTypeDecl *theDecl, Type parent,
                   ArrayRef<Type> genericArgs, const ASTContext *context,
                   RecursiveTypeProperties properties);

public:
  static BoundGenericType* get(NominalTypeDecl *TheDecl, Type Parent,
                               ArrayRef<Type> GenericArgs);

  /// Retrieve the set of generic arguments provided at this level.
  ArrayRef<Type> getGenericArgs() const {
    return {getTrailingObjectsPointer(), Bits.BoundGenericType.GenericArgCount};
  }

  void Profile(llvm::FoldingSetNodeID &ID) {
    Profile(ID, getDecl(), getParent(), getGenericArgs());
  }
  static void Profile(llvm::FoldingSetNodeID &ID, NominalTypeDecl *TheDecl,
                      Type Parent, ArrayRef<Type> GenericArgs);

  // Implement isa/cast/dyncast/etc.
  static bool classof(const TypeBase *T) {
    return T->getKind() >= TypeKind::First_BoundGenericType &&
           T->getKind() <= TypeKind::Last_BoundGenericType;
  }
};
BEGIN_CAN_TYPE_WRAPPER(BoundGenericType, NominalOrBoundGenericNominalType)
  CanTypeArrayRef getGenericArgs() const {
    return CanTypeArrayRef(getPointer()->getGenericArgs());
  }
END_CAN_TYPE_WRAPPER(BoundGenericType, NominalOrBoundGenericNominalType)


/// BoundGenericClassType - A subclass of BoundGenericType for the case
/// when the nominal type is a generic class type.
class BoundGenericClassType final : public BoundGenericType,
    private llvm::TrailingObjects<BoundGenericClassType, Type> {
  friend TrailingObjects;

private:
  BoundGenericClassType(ClassDecl *theDecl, Type parent,
                        ArrayRef<Type> genericArgs, const ASTContext *context,
                        RecursiveTypeProperties properties)
    : BoundGenericType(TypeKind::BoundGenericClass,
                       reinterpret_cast<NominalTypeDecl*>(theDecl), parent,
                       genericArgs, context, properties) {}
  friend class BoundGenericType;

public:
  static BoundGenericClassType* get(ClassDecl *theDecl, Type parent,
                                    ArrayRef<Type> genericArgs) {
    return cast<BoundGenericClassType>(
             BoundGenericType::get(reinterpret_cast<NominalTypeDecl*>(theDecl),
                                   parent, genericArgs));
  }

  /// Returns the declaration that declares this type.
  ClassDecl *getDecl() const {
    return reinterpret_cast<ClassDecl*>(BoundGenericType::getDecl());
  }

  static bool classof(const TypeBase *T) {
    return T->getKind() == TypeKind::BoundGenericClass;
  }
};
DEFINE_EMPTY_CAN_TYPE_WRAPPER(BoundGenericClassType, BoundGenericType)

/// BoundGenericEnumType - A subclass of BoundGenericType for the case
/// when the nominal type is a generic enum type.
class BoundGenericEnumType final : public BoundGenericType,
    private llvm::TrailingObjects<BoundGenericEnumType, Type> {
  friend TrailingObjects;

private:
  BoundGenericEnumType(EnumDecl *theDecl, Type parent,
                       ArrayRef<Type> genericArgs, const ASTContext *context,
                       RecursiveTypeProperties properties)
    : BoundGenericType(TypeKind::BoundGenericEnum,
                       reinterpret_cast<NominalTypeDecl*>(theDecl), parent,
                       genericArgs, context, properties) {}
  friend class BoundGenericType;

public:
  static BoundGenericEnumType* get(EnumDecl *theDecl, Type parent,
                                    ArrayRef<Type> genericArgs) {
    return cast<BoundGenericEnumType>(
             BoundGenericType::get(reinterpret_cast<NominalTypeDecl*>(theDecl),
                                   parent, genericArgs));
  }

  /// Returns the declaration that declares this type.
  EnumDecl *getDecl() const {
    return reinterpret_cast<EnumDecl*>(BoundGenericType::getDecl());
  }

  static bool classof(const TypeBase *T) {
    return T->getKind() == TypeKind::BoundGenericEnum;
  }
};
DEFINE_EMPTY_CAN_TYPE_WRAPPER(BoundGenericEnumType, BoundGenericType)

/// BoundGenericStructType - A subclass of BoundGenericType for the case
/// when the nominal type is a generic struct type.
class BoundGenericStructType final : public BoundGenericType,
    private llvm::TrailingObjects<BoundGenericStructType, Type> {
  friend TrailingObjects;

private:
  BoundGenericStructType(StructDecl *theDecl, Type parent,
                         ArrayRef<Type> genericArgs, const ASTContext *context,
                         RecursiveTypeProperties properties)
    : BoundGenericType(TypeKind::BoundGenericStruct, 
                       reinterpret_cast<NominalTypeDecl*>(theDecl), parent,
                       genericArgs, context, properties) {}
  friend class BoundGenericType;

public:
  static BoundGenericStructType* get(StructDecl *theDecl, Type parent,
                                    ArrayRef<Type> genericArgs) {
    return cast<BoundGenericStructType>(
             BoundGenericType::get(reinterpret_cast<NominalTypeDecl*>(theDecl),
                                   parent, genericArgs));
  }

  /// Returns the declaration that declares this type.
  StructDecl *getDecl() const {
    return reinterpret_cast<StructDecl*>(BoundGenericType::getDecl());
  }

  static bool classof(const TypeBase *T) {
    return T->getKind() == TypeKind::BoundGenericStruct;
  }
};
DEFINE_EMPTY_CAN_TYPE_WRAPPER(BoundGenericStructType, BoundGenericType)

/// NominalType - Represents a type with a name that is significant, such that
/// the name distinguishes it from other structurally-similar types that have
/// different names. Nominal types are always canonical.
class NominalType : public NominalOrBoundGenericNominalType {

protected:
  NominalType(TypeKind K, const ASTContext *C, NominalTypeDecl *TheDecl,
              Type Parent, RecursiveTypeProperties properties)
    : NominalOrBoundGenericNominalType(TheDecl, Parent, K,
               (!Parent || Parent->isCanonical())? C : nullptr, properties) {}

public:
  static NominalType *get(NominalTypeDecl *D, Type Parent, const ASTContext &C);

  // Implement isa/cast/dyncast/etc.
  static bool classof(const TypeBase *T) {
    return T->getKind() >= TypeKind::First_NominalType &&
           T->getKind() <= TypeKind::Last_NominalType;
  }
};
DEFINE_EMPTY_CAN_TYPE_WRAPPER(NominalType, NominalOrBoundGenericNominalType)

/// EnumType - This represents the type declared by an EnumDecl.
class EnumType : public NominalType {
public:
  /// getDecl() - Returns the decl which declares this type.
  EnumDecl *getDecl() const {
    return reinterpret_cast<EnumDecl *>(NominalType::getDecl());
  }

  /// Retrieve the type when we're referencing the given enum
  /// declaration in the parent type \c Parent.
  static EnumType *get(EnumDecl *D, Type Parent, const ASTContext &C);

  // Implement isa/cast/dyncast/etc.
  static bool classof(const TypeBase *T) {
    return T->getKind() == TypeKind::Enum;
  }

private:
  EnumType(EnumDecl *TheDecl, Type Parent, const ASTContext &Ctx,
            RecursiveTypeProperties properties);
};
DEFINE_EMPTY_CAN_TYPE_WRAPPER(EnumType, NominalType)

/// StructType - This represents the type declared by a StructDecl.
class StructType : public NominalType {
public:
  /// getDecl() - Returns the decl which declares this type.
  StructDecl *getDecl() const {
    return reinterpret_cast<StructDecl *>(NominalType::getDecl());
  }

  /// Retrieve the type when we're referencing the given struct
  /// declaration in the parent type \c Parent.
  static StructType *get(StructDecl *D, Type Parent, const ASTContext &C);

  // Implement isa/cast/dyncast/etc.
  static bool classof(const TypeBase *T) {
    return T->getKind() == TypeKind::Struct;
  }
  
private:
  StructType(StructDecl *TheDecl, Type Parent, const ASTContext &Ctx,
             RecursiveTypeProperties properties);
};
DEFINE_EMPTY_CAN_TYPE_WRAPPER(StructType, NominalType)

/// ClassType - This represents the type declared by a ClassDecl.
class ClassType : public NominalType {
public:
  /// getDecl() - Returns the decl which declares this type.
  ClassDecl *getDecl() const {
    return reinterpret_cast<ClassDecl *>(NominalType::getDecl());
  }

  /// Retrieve the type when we're referencing the given class
  /// declaration in the parent type \c Parent.
  static ClassType *get(ClassDecl *D, Type Parent, const ASTContext &C);

  // Implement isa/cast/dyncast/etc.
  static bool classof(const TypeBase *T) {
    return T->getKind() == TypeKind::Class;
  }
  
private:
  ClassType(ClassDecl *TheDecl, Type Parent, const ASTContext &Ctx,
            RecursiveTypeProperties properties);
};
DEFINE_EMPTY_CAN_TYPE_WRAPPER(ClassType, NominalType)

/// Describes the representation of a metatype.
///
/// There are several potential representations for metatypes within
/// SIL, which are distinguished by the metatype representation. This
/// enumeration captures the different representations. Some
/// conversions between representations are possible: for example, one
/// can convert a thin representation to a thick one (but not
/// vice-versa), and different representations are required in
/// different places.
enum class MetatypeRepresentation : char {
  /// A thin metatype requires no runtime information, because the
  /// type itself provides no dynamic behavior.
  ///
  /// Struct and enum metatypes are thin, because dispatch to static
  /// struct and enum members is completely static.
  Thin,
  /// A thick metatype refers to a complete metatype representation
  /// that allows introspection and dynamic dispatch. 
  ///
  /// Thick metatypes are used for class and existential metatypes,
  /// which permit dynamic behavior.
  Thick,
  /// An Objective-C metatype refers to an Objective-C class object.
  ObjC,

  Last_MetatypeRepresentation = ObjC
};

/// AnyMetatypeType - A common parent class of MetatypeType and
/// ExistentialMetatypeType.
class AnyMetatypeType : public TypeBase {
  Type InstanceType;
protected:
  AnyMetatypeType(TypeKind kind, const ASTContext *C,
                  RecursiveTypeProperties properties,
                  Type instanceType,
                  Optional<MetatypeRepresentation> repr);


public:
  Type getInstanceType() const { return InstanceType; }

  /// Does this metatype have a representation?
  ///
  /// Only SIL metatype types have a representation.
  bool hasRepresentation() const {
    return Bits.AnyMetatypeType.Representation > 0;
  }
  
  /// Retrieve the metatype representation.
  ///
  /// The metatype representation is a SIL-only property. Thin
  /// metatypes can be lowered away to empty types in IR, unless a
  /// metatype value is required at an abstraction level.
  MetatypeRepresentation getRepresentation() const {
    assert(Bits.AnyMetatypeType.Representation &&
           "metatype has no representation");
    return static_cast<MetatypeRepresentation>(
             Bits.AnyMetatypeType.Representation - 1);
  }

  // Implement isa/cast/dyncast/etc.
  static bool classof(const TypeBase *T) {
    return T->getKind() == TypeKind::Metatype ||
           T->getKind() == TypeKind::ExistentialMetatype;
  }
};
BEGIN_CAN_TYPE_WRAPPER(AnyMetatypeType, Type)
  PROXY_CAN_TYPE_SIMPLE_GETTER(getInstanceType)
END_CAN_TYPE_WRAPPER(AnyMetatypeType, Type)

/// MetatypeType - This is the type given to a metatype value.  When a type is
/// declared, a 'metatype' value is injected into the value namespace to
/// resolve references to the type.  An example:
///
///  struct x { ... }  // declares type 'x' and metatype 'x'.
///  x.a()             // use of the metatype value since its a value context.
///
/// In general, this is spelled X.Type, unless X is an existential
/// type, in which case the ordinary metatype is spelled X.Protocol
/// and X.Type connotes the ExistentialMetatypeType.
class MetatypeType : public AnyMetatypeType {
  static MetatypeType *get(Type T, Optional<MetatypeRepresentation> Repr,
                           const ASTContext &C);

public:
  /// Return the MetatypeType for the specified type declaration.
  ///
  /// This leaves the 'representation' property unavailable.
  static MetatypeType *get(Type T, const ASTContext &C) {
    return get(T, None, C);
  }
  
  /// Return the MetatypeType for the specified type declaration with
  /// the given representation.
  ///
  /// Metatype representation is a SIL-only property. Thin metatypes
  /// can be lowered away to empty types in IR.
  static MetatypeType *get(Type T,
                           Optional<MetatypeRepresentation> repr = None) {
    return get(T, repr, T->getASTContext());
  }

  // Implement isa/cast/dyncast/etc.
  static bool classof(const TypeBase *T) {
    return T->getKind() == TypeKind::Metatype;
  }
  
private:
  MetatypeType(Type T, const ASTContext *C,
               RecursiveTypeProperties properties,
               Optional<MetatypeRepresentation> repr);
  friend class TypeDecl;
};
BEGIN_CAN_TYPE_WRAPPER(MetatypeType, AnyMetatypeType)
  static CanMetatypeType get(CanType type) {
    return CanMetatypeType(MetatypeType::get(type));
  }
  static CanMetatypeType get(CanType type, MetatypeRepresentation repr) {
    return CanMetatypeType(MetatypeType::get(type, repr));
  }
END_CAN_TYPE_WRAPPER(MetatypeType, AnyMetatypeType)

/// ExistentialMetatypeType - This is the type given to an existential
/// metatype value, i.e. the type of the dynamic type of an
/// existential value.  The instance type must be an existential type
/// of some sort.
///
/// Formally, this type is \exists t : T... . t.Type.  In contrast,
/// the MetatypeType for a ProtocolType is a singleton.
///
/// This is spelled X.Type, where X is an existential type.
///
/// The representation of an existential metatype cannot be thin.
class ExistentialMetatypeType : public AnyMetatypeType {
public:
  static ExistentialMetatypeType *get(Type T,
                                      Optional<MetatypeRepresentation> Repr,
                                      const ASTContext &C);

  /// Return the ExistentialMetatypeType for the specified type
  /// with the given representation.
  ///
  /// Metatype representation is a SIL-only property. Existential
  /// metatypes cannot be thin.
  static ExistentialMetatypeType *get(Type T,
                                      Optional<MetatypeRepresentation> repr
                                        = None) {
    return get(T, repr, T->getASTContext());
  }

  // Implement isa/cast/dyncast/etc.
  static bool classof(const TypeBase *T) {
    return T->getKind() == TypeKind::ExistentialMetatype;
  }
  
private:
  ExistentialMetatypeType(Type T, const ASTContext *C,
                          RecursiveTypeProperties properties,
                          Optional<MetatypeRepresentation> repr);
  friend class TypeDecl;
};
BEGIN_CAN_TYPE_WRAPPER(ExistentialMetatypeType, AnyMetatypeType)
  static CanExistentialMetatypeType get(CanType type) {
    return CanExistentialMetatypeType(ExistentialMetatypeType::get(type));
  }
  static CanExistentialMetatypeType get(CanType type,
                                        MetatypeRepresentation repr) {
    return CanExistentialMetatypeType(ExistentialMetatypeType::get(type, repr));
  }
END_CAN_TYPE_WRAPPER(ExistentialMetatypeType, AnyMetatypeType)
  
/// ModuleType - This is the type given to a module value, e.g. the "Builtin" in
/// "Builtin.int".  This is typically given to a ModuleExpr, but can also exist
/// on ParenExpr, for example.
class ModuleType : public TypeBase {
  ModuleDecl *const TheModule;
  
public:
  /// get - Return the ModuleType for the specified module.
  static ModuleType *get(ModuleDecl *M);

  ModuleDecl *getModule() const { return TheModule; }

  // Implement isa/cast/dyncast/etc.
  static bool classof(const TypeBase *T) {
    return T->getKind() == TypeKind::Module;
  }
  
private:
  ModuleType(ModuleDecl *M, const ASTContext &Ctx)
    : TypeBase(TypeKind::Module, &Ctx, // Always canonical
               RecursiveTypeProperties()),
      TheModule(M) {
  }
};
DEFINE_EMPTY_CAN_TYPE_WRAPPER(ModuleType, Type)
  
/// The type given to a dynamic \c Self return type.
///
/// Example:
/// \code
/// class X {
///   class func factory() -> Self { ... }
/// };
/// \endcode
///
/// In this example, \c Self is represented by a 
/// \c DynamicSelfType node whose self type is \c X.
class DynamicSelfType : public TypeBase {
  Type SelfType;

public:
  /// Return the DynamicSelf for the specified self type.
  static DynamicSelfType *get(Type selfType, const ASTContext &ctx);

  /// Retrieve the (static) self type for this dynamic self type.
  Type getSelfType() const { return SelfType; }

  // Implement isa/cast/dyncast/etc.
  static bool classof(const TypeBase *T) {
    return T->getKind() == TypeKind::DynamicSelf;
  }
  
private:
  DynamicSelfType(Type selfType, const ASTContext &ctx,
                  RecursiveTypeProperties properties)
    : TypeBase(TypeKind::DynamicSelf, selfType->isCanonical()? &ctx : 0,
               properties | RecursiveTypeProperties(
                 RecursiveTypeProperties::HasDynamicSelf)),
      SelfType(selfType) { }

  friend class TypeDecl;
};
BEGIN_CAN_TYPE_WRAPPER(DynamicSelfType, Type)
  PROXY_CAN_TYPE_SIMPLE_GETTER(getSelfType)

  static CanDynamicSelfType get(CanType selfType, const ASTContext &ctx) {
    return CanDynamicSelfType(DynamicSelfType::get(selfType, ctx));
  }
END_CAN_TYPE_WRAPPER(DynamicSelfType, Type)

/// A language-level calling convention.
enum class SILFunctionLanguage : uint8_t {
  /// A variation of the Swift calling convention.
  Swift = 0,

  /// A variation of the C calling convention.
  C,
};

/// The representation form of a function.
enum class FunctionTypeRepresentation : uint8_t {
  /// A "thick" function that carries a context pointer to reference captured
  /// state. The default native function representation.
  Swift = 0,
  
  /// A thick function that is represented as an Objective-C block.
  Block,
  
  /// A "thin" function that needs no context.
  Thin,
  
  /// A C function pointer, which is thin and also uses the C calling
  /// convention.
  CFunctionPointer,

  /// The value of the greatest AST function representation.
  Last = CFunctionPointer,
};

/// The representation form of a SIL function.
///
/// This is a superset of FunctionTypeRepresentation. The common representations
/// must share an enum value.
///
/// TODO: The overlap of SILFunctionTypeRepresentation and
/// FunctionTypeRepresentation is a total hack necessitated by the way SIL
/// TypeLowering is currently written. We ought to refactor TypeLowering so that
/// it is not necessary to distinguish these cases.
enum class SILFunctionTypeRepresentation : uint8_t {
  /// A freestanding thick function.
  Thick = uint8_t(FunctionTypeRepresentation::Swift),
  
  /// A thick function that is represented as an Objective-C block.
  Block = uint8_t(FunctionTypeRepresentation::Block),
  
  /// A freestanding thin function that needs no context.
  Thin = uint8_t(FunctionTypeRepresentation::Thin),
  
  /// A C function pointer, which is thin and also uses the C calling
  /// convention.
  CFunctionPointer = uint8_t(FunctionTypeRepresentation::CFunctionPointer),

  /// The value of the greatest AST function representation.
  LastAST = CFunctionPointer,

  /// The value of the least SIL-only function representation.
  FirstSIL = 8,
  
  /// A Swift instance method.
  Method = FirstSIL,
  
  /// An Objective-C method.
  ObjCMethod,
  
  /// A Swift protocol witness.
  WitnessMethod,
  
  /// A closure invocation function that has not been bound to a context.
  Closure,
};

/// Can this calling convention result in a function being called indirectly
/// through the runtime.
inline bool canBeCalledIndirectly(SILFunctionTypeRepresentation rep) {
  switch (rep) {
  case SILFunctionTypeRepresentation::Thick:
  case SILFunctionTypeRepresentation::Thin:
  case SILFunctionTypeRepresentation::CFunctionPointer:
  case SILFunctionTypeRepresentation::Block:
  case SILFunctionTypeRepresentation::Closure:
    return false;
  case SILFunctionTypeRepresentation::ObjCMethod:
  case SILFunctionTypeRepresentation::Method:
  case SILFunctionTypeRepresentation::WitnessMethod:
    return true;
  }

  llvm_unreachable("Unhandled SILFunctionTypeRepresentation in switch.");
}

/// Map a SIL function representation to the base language calling convention
/// it uses.
inline SILFunctionLanguage
getSILFunctionLanguage(SILFunctionTypeRepresentation rep) {
  switch (rep) {
  case SILFunctionTypeRepresentation::ObjCMethod:
  case SILFunctionTypeRepresentation::CFunctionPointer:
  case SILFunctionTypeRepresentation::Block:
    return SILFunctionLanguage::C;
  case SILFunctionTypeRepresentation::Thick:
  case SILFunctionTypeRepresentation::Thin:
  case SILFunctionTypeRepresentation::Method:
  case SILFunctionTypeRepresentation::WitnessMethod:
  case SILFunctionTypeRepresentation::Closure:
    return SILFunctionLanguage::Swift;
  }

  llvm_unreachable("Unhandled SILFunctionTypeRepresentation in switch.");
}

/// AnyFunctionType - A function type has zero or more input parameters and a
/// single result. The result type may be a tuple. For example:
///   "(int) -> int" or "(a : int, b : int) -> (int, int)".
///
/// There are two kinds of function types:  monomorphic (FunctionType) and
/// polymorphic (GenericFunctionType). Both type families additionally can
/// be 'thin', indicating that a function value has no capture context and can be
/// represented at the binary level as a single function pointer.
class AnyFunctionType : public TypeBase {
  const Type Output;
  
public:
  using Representation = FunctionTypeRepresentation;

  class Param {
  public:
    explicit Param(Type t,
                   Identifier l = Identifier(),
                   ParameterTypeFlags f = ParameterTypeFlags())
        : Ty(t), Label(l), Flags(f) {
      assert(!t || !t->is<InOutType>() && "set flags instead");
    }

  private:
    /// The type of the parameter. For a variadic parameter, this is the
    /// element type.
    Type Ty;
    
    // The label associated with the parameter, if any.
    Identifier Label;
    
    /// Parameter specific flags.
    ParameterTypeFlags Flags = {};
    
  public:
    /// FIXME: Remove this. Return the formal type of the parameter in the
    /// function type, including the InOutType if there is one.
    ///
    /// For example, 'inout Int' => 'inout Int', 'Int...' => 'Int'.
    Type getOldType() const;

    /// Return the formal type of the parameter.
    ///
    /// For example, 'inout Int' => 'Int', 'Int...' => 'Int'.
    Type getPlainType() const { return Ty; }

    /// The type of the parameter when referenced inside the function body
    /// as an rvalue.
    ///
    /// For example, 'inout Int' => 'Int', 'Int...' => '[Int]'.
    Type getParameterType(bool forCanonical = false,
                          ASTContext *ctx = nullptr) const;

    bool hasLabel() const { return !Label.empty(); }
    Identifier getLabel() const { return Label; }
    
    ParameterTypeFlags getParameterFlags() const { return Flags; }

    /// Whether the parameter is varargs
    bool isVariadic() const { return Flags.isVariadic(); }
    
    /// Whether the parameter is marked '@autoclosure'
    bool isAutoClosure() const { return Flags.isAutoClosure(); }
    
    /// Whether the parameter is marked 'inout'
    bool isInOut() const { return Flags.isInOut(); }
    
    /// Whether the parameter is marked 'shared'
    bool isShared() const { return Flags.isShared(); }

    /// Whether the parameter is marked 'owned'
    bool isOwned() const { return Flags.isOwned(); }

<<<<<<< HEAD
    // SWIFT_ENABLE_TENSORFLOW
    /// Whether the parameter is marked '@nondiff'.
    bool isNonDifferentiable() const { return Flags.isNonDifferentiable(); }
=======
    /// Whether the parameter is marked '@_nonEphemeral'
    bool isNonEphemeral() const { return Flags.isNonEphemeral(); }
>>>>>>> ce6a1cbd

    ValueOwnership getValueOwnership() const {
      return Flags.getValueOwnership();
    }

    bool operator==(Param const &b) const {
      return (Label == b.Label &&
              getPlainType()->isEqual(b.getPlainType()) &&
              Flags == b.Flags);
    }
    bool operator!=(Param const &b) const { return !(*this == b); }

    Param getWithoutLabel() const { return Param(Ty, Identifier(), Flags); }

    Param withType(Type newType) const { return Param(newType, Label, Flags); }
  };

  class CanParam : public Param {
    explicit CanParam(const Param &param) : Param(param) {}
  public:
    static CanParam getFromParam(const Param &param) { return CanParam(param); }

    CanType getOldType() const { return CanType(Param::getOldType()); }
    CanType getPlainType() const { return CanType(Param::getPlainType()); }
    CanType getParameterType() const {
      return CanType(Param::getParameterType(/*forCanonical*/ true));
    }
  };

  using CanParamArrayRef =
    ArrayRefView<Param,CanParam,CanParam::getFromParam,/*AccessOriginal*/true>;
  
  class CanYield;
  class Yield {
    Type Ty;
    YieldTypeFlags Flags;
  public:
    explicit Yield(Type type, YieldTypeFlags flags)
      : Ty(type), Flags(flags) {}

    Type getType() const { return Ty; }

    YieldTypeFlags getFlags() const { return Flags; }
    ValueOwnership getValueOwnership() const {
      return getFlags().getValueOwnership();
    }
    bool isInOut() const { return getFlags().isInOut(); }

    CanYield getCanonical() const;

    /// There are a number of places where it's convenient to re-use
    /// the call machinery, processing yields as if they were
    /// parameters of a call.  Return this reinterpreted as a parameter.
    Param asParam() const {
      return Param(getType(), Identifier(), getFlags().asParamFlags());
    }

    Yield subst(SubstitutionMap subs, SubstOptions options=None) const {
      return Yield(getType().subst(subs, options), getFlags());
    }

    bool operator==(const Yield &other) const {
      return getType()->isEqual(other.getType()) &&
             getFlags() == other.getFlags();
    }
    bool operator!=(const Yield &other) const {
      return !operator==(other);
    }
  };

  class CanYield : public Yield {
  public:
    explicit CanYield(CanType type, YieldTypeFlags flags)
      : Yield(type, flags) {}

    CanType getType() const { return CanType(Yield::getType()); }
    CanParam asParam() const { return CanParam::getFromParam(Yield::asParam());}

    CanYield subst(SubstitutionMap subs, SubstOptions options=None) const {
      return CanYield(getType().subst(subs, options)->getCanonicalType(),
                      getFlags());
    }
  };

  /// A class which abstracts out some details necessary for
  /// making a call.
  class ExtInfo {
    // If bits are added or removed, then TypeBase::AnyFunctionTypeBits
    // and NumMaskBits must be updated, and they must match.
    //
    //   SWIFT_ENABLE_TENSORFLOW
    //   |representation|noEscape|throws|differentiability|
    //   |    0 .. 3    |    4   |   5  |      6 .. 7     |
    //
    enum : unsigned {
      RepresentationMask           = 0xF << 0,
      NoEscapeMask                 = 1 << 4,
      ThrowsMask                   = 1 << 5,
      // SWIFT_ENABLE_TENSORFLOW
      DifferentiabilityMaskOffset  = 6,
      DifferentiabilityMask        = 0x3 << DifferentiabilityMaskOffset,
      NumDifferentiabilityMaskBits = 2,
      NumMaskBits                  = 8
    };

    unsigned Bits; // Naturally sized for speed.

    ExtInfo(unsigned Bits) : Bits(Bits) {}

    friend class AnyFunctionType;
    
  public:
    // Constructor with all defaults.
    ExtInfo() : Bits(0) {
      assert(getRepresentation() == Representation::Swift);
    }

    // Constructor for polymorphic type.
    ExtInfo(Representation Rep, bool Throws) {
      Bits = ((unsigned) Rep) | (Throws ? ThrowsMask : 0);
    }

    // Constructor with no defaults.
    ExtInfo(Representation Rep,
            bool IsNoEscape,
            // SWIFT_ENABLE_TENSORFLOW
            bool Throws, DifferentiabilityKind diffKind)
      : ExtInfo(Rep, Throws) {
      Bits |= (IsNoEscape ? NoEscapeMask : 0);
      // SWIFT_ENABLE_TENSORFLOW
      Bits |= ((unsigned)diffKind << DifferentiabilityMaskOffset)
              & DifferentiabilityMask;
    }

    bool isNoEscape() const { return Bits & NoEscapeMask; }
    bool throws() const { return Bits & ThrowsMask; }
    // SWIFT_ENABLE_TENSORFLOW
    bool isDifferentiable() const {
      return getDifferentiabilityKind() >= DifferentiabilityKind::Normal;
    }
    DifferentiabilityKind getDifferentiabilityKind() const {
      return DifferentiabilityKind((Bits & DifferentiabilityMask) >>
                                   DifferentiabilityMaskOffset);
    }
    Representation getRepresentation() const {
      unsigned rawRep = Bits & RepresentationMask;
      assert(rawRep <= unsigned(Representation::Last)
             && "unexpected SIL representation");
      return Representation(rawRep);
    }

    bool hasSelfParam() const {
      switch (getSILRepresentation()) {
      case SILFunctionTypeRepresentation::Thick:
      case SILFunctionTypeRepresentation::Block:
      case SILFunctionTypeRepresentation::Thin:
      case SILFunctionTypeRepresentation::CFunctionPointer:
      case SILFunctionTypeRepresentation::Closure:
        return false;
      case SILFunctionTypeRepresentation::ObjCMethod:
      case SILFunctionTypeRepresentation::Method:
      case SILFunctionTypeRepresentation::WitnessMethod:
        return true;
      }

      llvm_unreachable("Unhandled SILFunctionTypeRepresentation in switch.");
    }

    /// True if the function representation carries context.
    bool hasContext() const {
      switch (getSILRepresentation()) {
      case SILFunctionTypeRepresentation::Thick:
      case SILFunctionTypeRepresentation::Block:
        return true;
      case SILFunctionTypeRepresentation::Thin:
      case SILFunctionTypeRepresentation::Method:
      case SILFunctionTypeRepresentation::ObjCMethod:
      case SILFunctionTypeRepresentation::WitnessMethod:
      case SILFunctionTypeRepresentation::CFunctionPointer:
      case SILFunctionTypeRepresentation::Closure:
        return false;
      }

      llvm_unreachable("Unhandled SILFunctionTypeRepresentation in switch.");
    }
    
    // Note that we don't have setters. That is by design, use
    // the following with methods instead of mutating these objects.
    LLVM_NODISCARD
    ExtInfo withRepresentation(Representation Rep) const {
      return ExtInfo((Bits & ~RepresentationMask)
                     | (unsigned)Rep);
    }
    LLVM_NODISCARD
    ExtInfo withNoEscape(bool NoEscape = true) const {
      if (NoEscape)
        return ExtInfo(Bits | NoEscapeMask);
      else
        return ExtInfo(Bits & ~NoEscapeMask);
    }
    LLVM_NODISCARD
    ExtInfo withThrows(bool Throws = true) const {
      if (Throws)
        return ExtInfo(Bits | ThrowsMask);
      else
        return ExtInfo(Bits & ~ThrowsMask);
    }
    // SWIFT_ENABLE_TENSORFLOW
    LLVM_NODISCARD
    ExtInfo withDifferentiabilityKind(
        DifferentiabilityKind differentiability)
    const {
      return ExtInfo((Bits & ~DifferentiabilityMask) |
                     ((unsigned)differentiability <<
                      DifferentiabilityMaskOffset));
    }

    unsigned getFuncAttrKey() const {
      return Bits;
    }
    
    /// Put a SIL representation in the ExtInfo.
    ///
    /// SIL type lowering transiently generates AST function types with SIL
    /// representations. However, they shouldn't persist in the AST, and
    /// don't need to be parsed, printed, or serialized.
    ExtInfo withSILRepresentation(SILFunctionTypeRepresentation Rep) const {
      return ExtInfo((Bits & ~RepresentationMask)
                     | (unsigned)Rep);
    }
    
    SILFunctionTypeRepresentation getSILRepresentation() const {
      unsigned rawRep = Bits & RepresentationMask;
      return SILFunctionTypeRepresentation(rawRep);
    }

    bool operator==(ExtInfo Other) const {
      return Bits == Other.Bits;
    }
    bool operator!=(ExtInfo Other) const {
      return Bits != Other.Bits;
    }
  };

protected:
  AnyFunctionType(TypeKind Kind, const ASTContext *CanTypeContext,
                  Type Output, RecursiveTypeProperties properties,
                  unsigned NumParams, ExtInfo Info)
  : TypeBase(Kind, CanTypeContext, properties), Output(Output) {
    Bits.AnyFunctionType.ExtInfo = Info.Bits;
    Bits.AnyFunctionType.NumParams = NumParams;
    assert(Bits.AnyFunctionType.NumParams == NumParams && "Params dropped!");
    // The use of both assert() and static_assert() is intentional.
    assert(Bits.AnyFunctionType.ExtInfo == Info.Bits && "Bits were dropped!");
    static_assert(ExtInfo::NumMaskBits == NumAFTExtInfoBits,
                 "ExtInfo and AnyFunctionTypeBitfields must agree on bit size");
  }

public:
  /// Break an input type into an array of \c AnyFunctionType::Params.
  static void decomposeInput(Type type,
                             SmallVectorImpl<Param> &result);

  /// Take an array of parameters and turn it into an input type.
  ///
  /// The result type is only there as a way to extract the ASTContext when
  /// needed.
  static Type composeInput(ASTContext &ctx, ArrayRef<Param> params,
                           bool canonicalVararg);
  static Type composeInput(ASTContext &ctx, CanParamArrayRef params,
                           bool canonicalVararg) {
    return composeInput(ctx, params.getOriginalArray(), canonicalVararg);
  }

  /// Given two arrays of parameters determine if they are equal.
  static bool equalParams(ArrayRef<Param> a, ArrayRef<Param> b);

  /// Given two arrays of parameters determine if they are equal.
  static bool equalParams(CanParamArrayRef a, CanParamArrayRef b);

  /// Given an array of parameters and an array of labels of the
  /// same length, update each parameter to have the corresponding label.
  static void relabelParams(MutableArrayRef<Param> params,
                            ArrayRef<Identifier> labels);

  Type getResult() const { return Output; }
  ArrayRef<Param> getParams() const;
  unsigned getNumParams() const { return Bits.AnyFunctionType.NumParams; }

  GenericSignature getOptGenericSignature() const;
  
  ExtInfo getExtInfo() const {
    return ExtInfo(Bits.AnyFunctionType.ExtInfo);
  }

  /// Get the representation of the function type.
  Representation getRepresentation() const {
    return getExtInfo().getRepresentation();
  }

  // SWIFT_ENABLE_TENSORFLOW
  /// Given `indices` and `kind`, calculates the type of the corresponding
  /// autodiff derivative function.
  ///
  /// By default, if the original type has a self parameter list and parameter
  /// indices include self, the computed derivative function type will return a
  /// linear map taking/returning self's tangent *last* instead of first, for
  /// consistency with SIL.
  ///
  /// If `makeSelfParamFirst` is true, self's tangent is reordered to appear
  /// first. This should be used during type-checking, e.g. type-checking
  /// `@differentiable`, `@differentiating`, and `@transposing` attributes.
  ///
  /// \note The original function type (`self`) need not be `@differentiable`.
  /// The resulting function will preserve all `ExtInfo` of the original
  /// function, including `@differentiable`.
  AnyFunctionType *getAutoDiffDerivativeFunctionType(
      IndexSubset *indices, unsigned resultIndex,
      AutoDiffDerivativeFunctionKind kind,
      LookupConformanceFn lookupConformance,
      GenericSignature whereClauseGenericSignature = GenericSignature(),
      bool makeSelfParamFirst = false);

  /// Given the type of an autodiff derivative function, returns the
  /// corresponding original function type.
  AnyFunctionType *getAutoDiffOriginalFunctionType();

  /// Given the type of a transposing derivative function, returns the
  /// corresponding original function type.
  AnyFunctionType *
  getTransposeOriginalFunctionType(IndexSubset *wrtParamIndices,
                                   bool wrtSelf);

  AnyFunctionType *getWithoutDifferentiability() const;

  /// True if the parameter declaration it is attached to is guaranteed
  /// to not persist the closure for longer than the duration of the call.
  bool isNoEscape() const {
    return getExtInfo().isNoEscape();
  }

  bool throws() const {
    return getExtInfo().throws();
  }
  
  // SWIFT_ENABLE_TENSORFLOW
  bool isDifferentiable() const {
    return getExtInfo().isDifferentiable();
  }
  DifferentiabilityKind getDifferentiabilityKind() const {
    return getExtInfo().getDifferentiabilityKind();
  }

  /// Returns a new function type exactly like this one but with the ExtInfo
  /// replaced.
  AnyFunctionType *withExtInfo(ExtInfo info) const;

  static void printParams(ArrayRef<Param> Params, raw_ostream &OS,
                          const PrintOptions &PO = PrintOptions());
  static void printParams(ArrayRef<Param> Params, ASTPrinter &Printer,
                          const PrintOptions &PO);

  static std::string getParamListAsString(ArrayRef<Param> Params,
                                          const PrintOptions &PO = PrintOptions());

  // Implement isa/cast/dyncast/etc.
  static bool classof(const TypeBase *T) {
    return T->getKind() >= TypeKind::First_AnyFunctionType &&
           T->getKind() <= TypeKind::Last_AnyFunctionType;
  }
};
BEGIN_CAN_TYPE_WRAPPER(AnyFunctionType, Type)
  using ExtInfo = AnyFunctionType::ExtInfo;
  using CanParamArrayRef = AnyFunctionType::CanParamArrayRef;

  static CanAnyFunctionType get(CanGenericSignature signature,
                                CanParamArrayRef params,
                                CanType result,
                                ExtInfo info = ExtInfo());

  CanGenericSignature getOptGenericSignature() const;

  CanParamArrayRef getParams() const {
    return CanParamArrayRef(getPointer()->getParams());
  }

  PROXY_CAN_TYPE_SIMPLE_GETTER(getResult)
  
  CanAnyFunctionType withExtInfo(ExtInfo info) const {
    return CanAnyFunctionType(getPointer()->withExtInfo(info));
  }
END_CAN_TYPE_WRAPPER(AnyFunctionType, Type)

inline AnyFunctionType::CanYield AnyFunctionType::Yield::getCanonical() const {
  return CanYield(getType()->getCanonicalType(), getFlags());
}

/// FunctionType - A monomorphic function type, specified with an arrow.
///
/// For example:
///   let x : (Float, Int) -> Int
class FunctionType final : public AnyFunctionType,
    public llvm::FoldingSetNode,
    private llvm::TrailingObjects<FunctionType, AnyFunctionType::Param> {
  friend TrailingObjects;
      
public:
  /// 'Constructor' Factory Function
  static FunctionType *get(ArrayRef<Param> params, Type result,
                           ExtInfo info = ExtInfo());

  // Retrieve the input parameters of this function type.
  ArrayRef<Param> getParams() const {
    return {getTrailingObjects<Param>(), getNumParams()};
  }

  void Profile(llvm::FoldingSetNodeID &ID) {
    Profile(ID, getParams(), getResult(), getExtInfo());
  }
  static void Profile(llvm::FoldingSetNodeID &ID,
                      ArrayRef<Param> params,
                      Type result,
                      ExtInfo info);

  // Implement isa/cast/dyncast/etc.
  static bool classof(const TypeBase *T) {
    return T->getKind() == TypeKind::Function;
  }
      
private:
  FunctionType(ArrayRef<Param> params, Type result, ExtInfo info,
               const ASTContext *ctx, RecursiveTypeProperties properties);
};
BEGIN_CAN_TYPE_WRAPPER(FunctionType, AnyFunctionType)
  static CanFunctionType get(CanParamArrayRef params, CanType result,
                             ExtInfo info = ExtInfo()) {
    auto fnType = FunctionType::get(params.getOriginalArray(), result, info);
    return cast<FunctionType>(fnType->getCanonicalType());
  }

  CanFunctionType withExtInfo(ExtInfo info) const {
    return CanFunctionType(cast<FunctionType>(getPointer()->withExtInfo(info)));
  }
END_CAN_TYPE_WRAPPER(FunctionType, AnyFunctionType)

/// Provides information about the parameter list of a given declaration, including whether each parameter
/// has a default argument.
struct ParameterListInfo {
  SmallBitVector defaultArguments;
  std::vector<Type> functionBuilderTypes;

public:
  ParameterListInfo() { }

  ParameterListInfo(ArrayRef<AnyFunctionType::Param> params,
                    const ValueDecl *paramOwner, bool skipCurriedSelf);

  /// Whether the parameter at the given index has a default argument.
  bool hasDefaultArgument(unsigned paramIdx) const;

  /// Retrieve the number of non-defaulted parameters.
  unsigned numNonDefaultedParameters() const {
    return defaultArguments.count();
  }

  /// Retrieve the number of parameters for which we have information.
  unsigned size() const { return defaultArguments.size(); }

  /// Retrieve the function builder type for the given parameter.
  Type getFunctionBuilderType(unsigned paramIdx) const;
};

/// Turn a param list into a symbolic and printable representation that does not
/// include the types, something like (: , b:, c:)
std::string getParamListAsString(ArrayRef<AnyFunctionType::Param> parameters);

/// Describes a generic function type.
///
/// A generic function type describes a function that is polymorphic with
/// respect to some set of generic parameters and the requirements placed
/// on those parameters and dependent member types thereof. The input and
/// output types of the generic function can be expressed in terms of those
/// generic parameters.
class GenericFunctionType final : public AnyFunctionType,
    public llvm::FoldingSetNode,
    private llvm::TrailingObjects<GenericFunctionType, AnyFunctionType::Param> {
  friend TrailingObjects;
      
  GenericSignature Signature;

  /// Construct a new generic function type.
  GenericFunctionType(GenericSignature sig,
                      ArrayRef<Param> params,
                      Type result,
                      ExtInfo info,
                      const ASTContext *ctx,
                      RecursiveTypeProperties properties);
      
public:
  /// Create a new generic function type.
  static GenericFunctionType *get(GenericSignature sig,
                                  ArrayRef<Param> params,
                                  Type result,
                                  ExtInfo info = ExtInfo());

  // Retrieve the input parameters of this function type.
  ArrayRef<Param> getParams() const {
    return {getTrailingObjects<Param>(), getNumParams()};
  }
      
  /// Retrieve the generic signature of this function type.
  GenericSignature getGenericSignature() const {
    return Signature;
  }
  
  /// Retrieve the generic parameters of this polymorphic function type.
  TypeArrayView<GenericTypeParamType> getGenericParams() const;

  /// Retrieve the requirements of this polymorphic function type.
  ArrayRef<Requirement> getRequirements() const;
                              
  /// Substitute the given generic arguments into this generic
  /// function type and return the resulting non-generic type.
  FunctionType *substGenericArgs(SubstitutionMap subs);
  FunctionType *substGenericArgs(llvm::function_ref<Type(Type)> substFn) const;

  void Profile(llvm::FoldingSetNodeID &ID) {
    Profile(ID, getGenericSignature(), getParams(), getResult(),
            getExtInfo());
  }
  static void Profile(llvm::FoldingSetNodeID &ID,
                      GenericSignature sig,
                      ArrayRef<Param> params,
                      Type result,
                      ExtInfo info);

  // Implement isa/cast/dyncast/etc.
  static bool classof(const TypeBase *T) {
    return T->getKind() == TypeKind::GenericFunction;
  }
};

BEGIN_CAN_TYPE_WRAPPER(GenericFunctionType, AnyFunctionType)
  /// Create a new generic function type.
  static CanGenericFunctionType get(CanGenericSignature sig,
                                    CanParamArrayRef params,
                                    CanType result,
                                    ExtInfo info = ExtInfo()) {
    // Knowing that the argument types are independently canonical is
    // not sufficient to guarantee that the function type will be canonical.
    auto fnType = GenericFunctionType::get(sig, params.getOriginalArray(),
                                           result, info);
    return cast<GenericFunctionType>(fnType->getCanonicalType());
  }

  CanFunctionType substGenericArgs(SubstitutionMap subs) const;

  CanGenericSignature getGenericSignature() const {
    return CanGenericSignature(getPointer()->getGenericSignature());
  }
  
  ArrayRef<CanTypeWrapper<GenericTypeParamType>> getGenericParams() const {
    return getGenericSignature().getGenericParams();
  }

  CanGenericFunctionType withExtInfo(ExtInfo info) const {
    return CanGenericFunctionType(
                    cast<GenericFunctionType>(getPointer()->withExtInfo(info)));
  }
END_CAN_TYPE_WRAPPER(GenericFunctionType, AnyFunctionType)

inline CanAnyFunctionType
CanAnyFunctionType::get(CanGenericSignature signature, CanParamArrayRef params,
                        CanType result, ExtInfo extInfo) {
  if (signature) {
    return CanGenericFunctionType::get(signature, params, result, extInfo);
  } else {
    return CanFunctionType::get(params, result, extInfo);
  }
}

inline GenericSignature AnyFunctionType::getOptGenericSignature() const {
  if (auto genericFn = dyn_cast<GenericFunctionType>(this)) {
    return genericFn->getGenericSignature();
  } else {
    return nullptr;
  }
}

inline CanGenericSignature CanAnyFunctionType::getOptGenericSignature() const {
  if (auto genericFn = dyn_cast<GenericFunctionType>(*this)) {
    return genericFn.getGenericSignature();
  } else {
    return CanGenericSignature();
  }
}

/// Conventions for passing arguments as parameters.
enum class ParameterConvention {
  /// This argument is passed indirectly, i.e. by directly passing the address
  /// of an object in memory.  The callee is responsible for destroying the
  /// object.  The callee may assume that the address does not alias any valid
  /// object.
  Indirect_In,

  /// This argument is passed indirectly, i.e. by directly passing the address
  /// of an object in memory.  The callee must treat the object as read-only
  /// The callee may assume that the address does not alias any valid object.
  Indirect_In_Constant,

  /// This argument is passed indirectly, i.e. by directly passing the address
  /// of an object in memory.  The callee may not modify and does not destroy
  /// the object.
  Indirect_In_Guaranteed,

  /// This argument is passed indirectly, i.e. by directly passing the address
  /// of an object in memory.  The object is always valid, but the callee may
  /// assume that the address does not alias any valid object and reorder loads
  /// stores to the parameter as long as the whole object remains valid. Invalid
  /// single-threaded aliasing may produce inconsistent results, but should
  /// remain memory safe.
  Indirect_Inout,

  /// This argument is passed indirectly, i.e. by directly passing the address
  /// of an object in memory. The object is allowed to be aliased by other
  /// well-typed references, but is not allowed to be escaped. This is the
  /// convention used by mutable captures in @noescape closures.
  Indirect_InoutAliasable,

  /// This argument is passed directly.  Its type is non-trivial, and the callee
  /// is responsible for destroying it.
  Direct_Owned,

  /// This argument is passed directly.  Its type may be trivial, or it may
  /// simply be that the callee is not responsible for destroying it.  Its
  /// validity is guaranteed only at the instant the call begins.
  Direct_Unowned,

  /// This argument is passed directly.  Its type is non-trivial, and the caller
  /// guarantees its validity for the entirety of the call.
  Direct_Guaranteed,
};
// Check that the enum values fit inside Bits.SILFunctionType.
static_assert(unsigned(ParameterConvention::Direct_Guaranteed) < (1<<3),
              "fits in Bits.SILFunctionType and SILParameterInfo");

// Does this parameter convention require indirect storage? This reflects a
// SILFunctionType's formal (immutable) conventions, as opposed to the transient
// SIL conventions that dictate SILValue types.
inline bool isIndirectFormalParameter(ParameterConvention conv) {
  switch (conv) {
  case ParameterConvention::Indirect_In:
  case ParameterConvention::Indirect_In_Constant:
  case ParameterConvention::Indirect_Inout:
  case ParameterConvention::Indirect_InoutAliasable:
  case ParameterConvention::Indirect_In_Guaranteed:
    return true;

  case ParameterConvention::Direct_Unowned:
  case ParameterConvention::Direct_Guaranteed:
  case ParameterConvention::Direct_Owned:
    return false;
  }
  llvm_unreachable("covered switch isn't covered?!");
}
inline bool isConsumedParameter(ParameterConvention conv) {
  switch (conv) {
  case ParameterConvention::Indirect_In:
  case ParameterConvention::Indirect_In_Constant:
  case ParameterConvention::Direct_Owned:
    return true;

  case ParameterConvention::Indirect_Inout:
  case ParameterConvention::Indirect_InoutAliasable:
  case ParameterConvention::Direct_Unowned:
  case ParameterConvention::Direct_Guaranteed:
  case ParameterConvention::Indirect_In_Guaranteed:
    return false;
  }
  llvm_unreachable("bad convention kind");
}

/// Returns true if conv is a guaranteed parameter. This may look unnecessary
/// but this will allow code to generalize to handle Indirect_Guaranteed
/// parameters when they are added.
inline bool isGuaranteedParameter(ParameterConvention conv) {
  switch (conv) {
  case ParameterConvention::Direct_Guaranteed:
  case ParameterConvention::Indirect_In_Guaranteed:
    return true;

  case ParameterConvention::Indirect_Inout:
  case ParameterConvention::Indirect_InoutAliasable:
  case ParameterConvention::Indirect_In:
  case ParameterConvention::Indirect_In_Constant:
  case ParameterConvention::Direct_Unowned:
  case ParameterConvention::Direct_Owned:
    return false;
  }
  llvm_unreachable("bad convention kind");
}

/// SWIFT_ENABLE_TENSORFLOW
/// Determines whether a differentiable function type is differentiable with
/// respect to this parameter.
enum class SILParameterDifferentiability : unsigned {
  /// The function type is differentiable with respect to this parameter, or
  /// differentiability is not applicable because the function is not
  /// differentiable.
  DifferentiableOrNotApplicable,

  /// The function type is not differentiable with respect to this parameter.
  NotDifferentiable,
};

/// A parameter type and the rules for passing it.
class SILParameterInfo {
  llvm::PointerIntPair<CanType, 3, ParameterConvention> TypeAndConvention;

  // SWIFT_ENABLE_TENSORFLOW
  SILParameterDifferentiability Differentiability : 1;
public:
  SILParameterInfo() = default;//: Ty(), Convention((ParameterConvention)0) {}
  // SWIFT_ENABLE_TENSORFLOW
  SILParameterInfo(
      CanType type, ParameterConvention conv,
      SILParameterDifferentiability differentiability =
          SILParameterDifferentiability::DifferentiableOrNotApplicable)
    : TypeAndConvention(type, conv), Differentiability(differentiability) {
    assert(type->isLegalSILType() && "SILParameterInfo has illegal SIL type");
  }

  /// Return the unsubstituted parameter type that describes the abstract
  /// calling convention of the parameter.
  ///
  /// For most purposes, you probably want \c getArgumentType .
  CanType getInterfaceType() const {
    return TypeAndConvention.getPointer();
  }
  
  /// Return the type of a call argument matching this parameter.
  ///
  /// \c t must refer back to the function type this is a parameter for.
  CanType getArgumentType(SILModule &M,
                          const SILFunctionType *t) const;
  ParameterConvention getConvention() const {
    return TypeAndConvention.getInt();
  }
  // Does this parameter convention require indirect storage? This reflects a
  // SILFunctionType's formal (immutable) conventions, as opposed to the
  // transient SIL conventions that dictate SILValue types.
  bool isFormalIndirect() const {
    return isIndirectFormalParameter(getConvention());
  }

  bool isDirectGuaranteed() const {
    return getConvention() == ParameterConvention::Direct_Guaranteed;
  }

  bool isIndirectInGuaranteed() const {
    return getConvention() == ParameterConvention::Indirect_In_Guaranteed;
  }

  bool isIndirectInOut() const {
    return getConvention() == ParameterConvention::Indirect_Inout;
  }
  bool isIndirectMutating() const {
    return getConvention() == ParameterConvention::Indirect_Inout
        || getConvention() == ParameterConvention::Indirect_InoutAliasable;
  }

  /// True if this parameter is consumed by the callee, either
  /// indirectly or directly.
  bool isConsumed() const {
    return isConsumedParameter(getConvention());
  }

  /// Returns true if this parameter is guaranteed, either indirectly or
  /// directly.
  bool isGuaranteed() const {
    return isGuaranteedParameter(getConvention());
  }

  // SWIFT_ENABLE_TENSORFLOW
  SILParameterDifferentiability getDifferentiability() const {
    return Differentiability;
  }

  SILParameterInfo getWithDifferentiability(
      SILParameterDifferentiability differentiability) const {
    return SILParameterInfo(getInterfaceType(), getConvention(), differentiability);
  }

  /// The SIL storage type determines the ABI for arguments based purely on the
  /// formal parameter conventions. The actual SIL type for the argument values
  /// may differ in canonical SIL. In particular, opaque values require indirect
  /// storage. Therefore they will be passed using an indirect formal
  /// convention, and this method will return an address type. However, in
  /// canonical SIL the opaque arguments might not have an address type.
  SILType getSILStorageType(SILModule &M,
                            const SILFunctionType *t) const; // in SILFunctionConventions.h
  SILType getSILStorageInterfaceType() const;

  /// Return a version of this parameter info with the type replaced.
  SILParameterInfo getWithInterfaceType(CanType type) const {
    // SWIFT_ENABLE_TENSORFLOW
    return SILParameterInfo(type, getConvention(), getDifferentiability());
  }

  /// Transform this SILParameterInfo by applying the user-provided
  /// function to its type.
  ///
  /// Note that this does not perform a recursive transformation like
  /// Type::transform does.
  template<typename F>
  SILParameterInfo map(const F &fn) const {
    return getWithInterfaceType(fn(getInterfaceType()));
  }

  void profile(llvm::FoldingSetNodeID &id) {
    id.AddPointer(getInterfaceType().getPointer());
    id.AddInteger((unsigned)getConvention());
    // SWIFT_ENABLE_TENSORFLOW
    id.AddInteger((unsigned)getDifferentiability());
  }

  SWIFT_DEBUG_DUMP;
  void print(llvm::raw_ostream &out,
             const PrintOptions &options = PrintOptions()) const;
  void print(ASTPrinter &Printer, const PrintOptions &Options) const;
  friend llvm::raw_ostream &operator<<(llvm::raw_ostream &out,
                                       SILParameterInfo type) {
    type.print(out);
    return out;
  }

  bool operator==(SILParameterInfo rhs) const {
    // SWIFT_ENABLE_TENSORFLOW
    return getInterfaceType() == rhs.getInterfaceType() &&
           getConvention() == rhs.getConvention() &&
           getDifferentiability() == rhs.getDifferentiability();
  }
  bool operator!=(SILParameterInfo rhs) const {
    return !(*this == rhs);
  }
};

/// Conventions for returning values.
enum class ResultConvention {
  /// This result is returned indirectly, i.e. by passing the address
  /// of an uninitialized object in memory.  The callee is responsible
  /// for leaving an initialized object at this address.  The callee
  /// may assume that the address does not alias any valid object.
  Indirect,

  /// The caller is responsible for destroying this return value.
  /// Its type is non-trivial.
  Owned,

  /// The caller is not responsible for destroying this return value.
  /// Its type may be trivial, or it may simply be offered unsafely.
  /// It is valid at the instant of the return, but further operations
  /// may invalidate it.
  Unowned,

  /// The caller is not responsible for destroying this return value.
  /// The validity of the return value is dependent on the 'self' parameter,
  /// so it may be invalidated if that parameter is released.
  UnownedInnerPointer,
  
  /// This value has been (or may have been) returned autoreleased.
  /// The caller should make an effort to reclaim the autorelease.
  /// The type must be a class or class existential type, and this
  /// must be the only return value.
  Autoreleased,
};

// Does this result require indirect storage for the purpose of reabstraction?
inline bool isIndirectFormalResult(ResultConvention convention) {
  return convention == ResultConvention::Indirect;
}

/// A result type and the rules for returning it.
class SILResultInfo {
  llvm::PointerIntPair<CanType, 3, ResultConvention> TypeAndConvention;
public:
  SILResultInfo() = default;
  SILResultInfo(CanType type, ResultConvention conv)
    : TypeAndConvention(type, conv) {
    assert(type->isLegalSILType() && "SILResultInfo has illegal SIL type");
  }

  /// Return the unsubstituted parameter type that describes the abstract
  /// calling convention of the parameter.
  ///
  /// For most purposes, you probably want \c getReturnValueType .
  CanType getInterfaceType() const {
    return TypeAndConvention.getPointer();
  }
  
  /// The type of a return value corresponding to this result.
  ///
  /// \c t must refer back to the function type this is a parameter for.
  CanType getReturnValueType(SILModule &M,
                             const SILFunctionType *t) const;
  
  ResultConvention getConvention() const {
    return TypeAndConvention.getInt();
  }
  /// The SIL storage type determines the ABI for arguments based purely on the
  /// formal result conventions. The actual SIL type for the result values may
  /// differ in canonical SIL. In particular, opaque values require indirect
  /// storage. Therefore they will be returned using an indirect formal
  /// convention, and this method will return an address type. However, in
  /// canonical SIL the opaque results might not have an address type.
  SILType getSILStorageType(SILModule &M,
                            const SILFunctionType *t) const; // in SILFunctionConventions.h
  SILType getSILStorageInterfaceType() const;
  /// Return a version of this result info with the type replaced.
  SILResultInfo getWithInterfaceType(CanType type) const {
    return SILResultInfo(type, getConvention());
  }

  // Does this result convention require indirect storage? This reflects a
  // SILFunctionType's formal (immutable) conventions, as opposed to the
  // transient SIL conventions that dictate SILValue types.
  bool isFormalIndirect() const {
    return isIndirectFormalResult(getConvention());
  }
  bool isFormalDirect() const {
    return !isIndirectFormalResult(getConvention());
  }

  /// Transform this SILResultInfo by applying the user-provided
  /// function to its type.
  ///
  /// Note that this does not perform a recursive transformation like
  /// Type::transform does.
  template <typename F>
  SILResultInfo map(F &&fn) const {
    return getWithInterfaceType(fn(getInterfaceType()));
  }

  void profile(llvm::FoldingSetNodeID &id) {
    id.AddPointer(TypeAndConvention.getOpaqueValue());
  }

  SWIFT_DEBUG_DUMP;
  void print(llvm::raw_ostream &out,
             const PrintOptions &options = PrintOptions()) const;
  void print(ASTPrinter &Printer, const PrintOptions &Options) const;
  friend llvm::raw_ostream &operator<<(llvm::raw_ostream &out,
                                       SILResultInfo type) {
    type.print(out);
    return out;
  }

  ValueOwnershipKind
  getOwnershipKind(SILFunction &) const; // in SILType.cpp

  bool operator==(SILResultInfo rhs) const {
    return TypeAndConvention == rhs.TypeAndConvention;
  }
  bool operator!=(SILResultInfo rhs) const {
    return !(*this == rhs);
  }
};

using YieldConvention = ParameterConvention;

/// The type and convention of a value yielded from a yield-once or
/// yield-many coroutine.
class SILYieldInfo : public SILParameterInfo {
public:
  SILYieldInfo() {}
  SILYieldInfo(CanType type, YieldConvention conv)
    : SILParameterInfo(type, conv) {
  }

  SILYieldInfo getWithInterfaceType(CanType type) const {
    return SILYieldInfo(type, getConvention());
  }

  template<typename F>
  SILYieldInfo map(const F &fn) const {
    return getWithInterfaceType(fn(getInterfaceType()));
  }
};

/// SILCoroutineKind - What kind of coroutine is this SILFunction?
enum class SILCoroutineKind : uint8_t {
  /// This function is not a coroutine.  It may have arbitrary normal
  /// results and may not have yield results.
  None,

  /// This function is a yield-once coroutine (used by e.g. accessors).
  /// It must not have normal results and may have arbitrary yield results.
  YieldOnce,

  /// This function is a yield-many coroutine (used by e.g. generators).
  /// It must not have normal results and may have arbitrary yield results.
  YieldMany,
};
  
class SILFunctionConventions;

/// SILFunctionType - The lowered type of a function value, suitable
/// for use by SIL.
///
/// This type is defined by the AST library because it must be capable
/// of appearing in secondary positions, e.g. within tuple and
/// function parameter and result types.
class SILFunctionType final : public TypeBase, public llvm::FoldingSetNode,
    private llvm::TrailingObjects<SILFunctionType, SILParameterInfo,
                                  SILResultInfo> {
  friend TrailingObjects;

  size_t numTrailingObjects(OverloadToken<SILParameterInfo>) const {
    return NumParameters;
  }

  size_t numTrailingObjects(OverloadToken<SILResultInfo>) const {
    return hasErrorResult() ? 1 : 0;
  }

public:
  using Language = SILFunctionLanguage;
  using Representation = SILFunctionTypeRepresentation;

  /// A class which abstracts out some details necessary for
  /// making a call.
  class ExtInfo {
    // If bits are added or removed, then TypeBase::SILFunctionTypeBits
    // and NumMaskBits must be updated, and they must match.

    // SWIFT_ENABLE_TENSORFLOW
    //   |representation|pseudogeneric|noescape|differentiability|
    //   |    0 .. 3    |      4      |     5  |      6 .. 7     |
    //
    enum : unsigned {
      RepresentationMask           = 0xF << 0,
      PseudogenericMask            = 1 << 4,
      NoEscapeMask                 = 1 << 5,
      // SWIFT_ENABLE_TENSORFLOW
      DifferentiabilityMaskOffset  = 6,
      DifferentiabilityMask        = 0x3 << DifferentiabilityMaskOffset,
      NumDifferentiabilityMaskBits = 2,
      NumMaskBits                  = 8
    };
    unsigned Bits; // Naturally sized for speed.

    ExtInfo(unsigned Bits) : Bits(Bits) {}

    friend class SILFunctionType;
    
  public:
    // Constructor with all defaults.
    ExtInfo() : Bits(0) { }

    // Constructor for polymorphic type.
    // SWIFT_ENABLE_TENSORFLOW
    ExtInfo(Representation rep, bool isPseudogeneric, bool isNoEscape,
            DifferentiabilityKind diffKind) {
      Bits = ((unsigned) rep) |
             (isPseudogeneric ? PseudogenericMask : 0) |
             // SWIFT_ENABLE_TENSORFLOW
             (isNoEscape ? NoEscapeMask : 0) |
             (((unsigned)diffKind << DifferentiabilityMaskOffset)
              & DifferentiabilityMask);
    }

    /// Is this function pseudo-generic?  A pseudo-generic function
    /// is not permitted to dynamically depend on its type arguments.
    bool isPseudogeneric() const { return Bits & PseudogenericMask; }

    // Is this function guaranteed to be no-escape by the type system?
    bool isNoEscape() const { return Bits & NoEscapeMask; }
    
    // SWIFT_ENABLE_TENSORFLOW
    bool isDifferentiable() const {
      return getDifferentiabilityKind() >= DifferentiabilityKind::Normal;
    }
    
    DifferentiabilityKind getDifferentiabilityKind() const {
      return DifferentiabilityKind((Bits & DifferentiabilityMask) >>
                                   DifferentiabilityMaskOffset);
    }

    /// What is the abstract representation of this function value?
    Representation getRepresentation() const {
      return Representation(Bits & RepresentationMask);
    }
    Language getLanguage() const {
      return getSILFunctionLanguage(getRepresentation());
    }

    bool hasSelfParam() const {
      switch (getRepresentation()) {
      case Representation::Thick:
      case Representation::Block:
      case Representation::Thin:
      case Representation::CFunctionPointer:
      case Representation::Closure:
        return false;
      case Representation::ObjCMethod:
      case Representation::Method:
      case Representation::WitnessMethod:
        return true;
      }

      llvm_unreachable("Unhandled Representation in switch.");
    }

    /// True if the function representation carries context.
    bool hasContext() const {
      switch (getRepresentation()) {
      case Representation::Thick:
      case Representation::Block:
        return true;
      case Representation::Thin:
      case Representation::CFunctionPointer:
      case Representation::ObjCMethod:
      case Representation::Method:
      case Representation::WitnessMethod:
      case Representation::Closure:
        return false;
      }

      llvm_unreachable("Unhandled Representation in switch.");
    }
    
    // Note that we don't have setters. That is by design, use
    // the following with methods instead of mutating these objects.
    ExtInfo withRepresentation(Representation Rep) const {
      return ExtInfo((Bits & ~RepresentationMask)
                     | (unsigned)Rep);
    }
    ExtInfo withIsPseudogeneric(bool isPseudogeneric = true) const {
      if (isPseudogeneric)
        return ExtInfo(Bits | PseudogenericMask);
      else
        return ExtInfo(Bits & ~PseudogenericMask);
    }
    ExtInfo withNoEscape(bool NoEscape = true) const {
      if (NoEscape)
        return ExtInfo(Bits | NoEscapeMask);
      else
        return ExtInfo(Bits & ~NoEscapeMask);
    }
    // SWIFT_ENABLE_TENSORFLOW
    ExtInfo withDifferentiabilityKind(
        DifferentiabilityKind differentiability) const {
      return ExtInfo((Bits & ~DifferentiabilityMask) |
                     ((unsigned)differentiability <<
                      DifferentiabilityMaskOffset));
    }

    unsigned getFuncAttrKey() const {
      return Bits;
    }

    bool operator==(ExtInfo Other) const {
      return Bits == Other.Bits;
    }
    bool operator!=(ExtInfo Other) const {
      return Bits != Other.Bits;
    }
  };

private:
  unsigned NumParameters;

  // These are *normal* results if this is not a coroutine and *yield* results
  // otherwise.
  unsigned NumAnyResults : 16;         // Not including the ErrorResult.
  unsigned NumAnyIndirectFormalResults : 16; // Subset of NumAnyResults.

  // The layout of a SILFunctionType in memory is:
  //   SILFunctionType
  //   SILParameterInfo[NumParameters]
  //   SILResultInfo[isCoroutine() ? 0 : NumAnyResults]
  //   SILYieldInfo[isCoroutine() ? NumAnyResults : 0]
  //   SILResultInfo?    // if hasErrorResult()
  //   CanType?          // if !isCoro && NumAnyResults > 1, formal result cache
  //   CanType?          // if !isCoro && NumAnyResults > 1, all result cache

  llvm::PointerIntPair<CanGenericSignature, 1, bool> GenericSigAndIsImplied;
  ProtocolConformanceRef WitnessMethodConformance;
  SubstitutionMap Substitutions;

  MutableArrayRef<SILParameterInfo> getMutableParameters() {
    return {getTrailingObjects<SILParameterInfo>(), NumParameters};
  }

  MutableArrayRef<SILResultInfo> getMutableResults() {
    auto *ptr = reinterpret_cast<SILResultInfo *>(getMutableParameters().end());
    return {ptr, getNumResults()};
  }

  MutableArrayRef<SILYieldInfo> getMutableYields() {
    auto *ptr = reinterpret_cast<SILYieldInfo *>(getMutableParameters().end());
    return {ptr, getNumYields()};
  }

  /// Return a pointer past the end of the formal results, whether they
  /// are yield-results or normal results.
  void *getEndOfFormalResults() {
    return isCoroutine() ? static_cast<void*>(getMutableYields().end())
                         : static_cast<void*>(getMutableResults().end());
  }

  SILResultInfo &getMutableErrorResult() {
    assert(hasErrorResult());
    return *reinterpret_cast<SILResultInfo*>(getEndOfFormalResults());
  }

  /// Return a pointer past the end of all of the results, including the
  /// error result if one is present.
  void *getEndOfAllResults() {
    void *end = getEndOfFormalResults();
    if (hasErrorResult())
      end = reinterpret_cast<char*>(end) + sizeof(SILResultInfo);
    return end;
  }

  /// Do we have slots for caches of the normal-result tuple type?
  bool hasResultCache() const {
    return NumAnyResults > 1 && !isCoroutine();
  }

  CanType &getMutableFormalResultsCache() const {
    assert(hasResultCache());
    auto *ptr = const_cast<SILFunctionType *>(this)->getEndOfAllResults();
    return *reinterpret_cast<CanType*>(ptr);
  }

  CanType &getMutableAllResultsCache() const {
    assert(hasResultCache());
    auto *ptr = const_cast<SILFunctionType *>(this)->getEndOfAllResults();
    return *(reinterpret_cast<CanType *>(ptr) + 1);
  }

  SILFunctionType(GenericSignature genericSig, ExtInfo ext,
                  SILCoroutineKind coroutineKind,
                  ParameterConvention calleeConvention,
                  ArrayRef<SILParameterInfo> params,
                  ArrayRef<SILYieldInfo> yieldResults,
                  ArrayRef<SILResultInfo> normalResults,
                  Optional<SILResultInfo> errorResult,
                  SubstitutionMap substitutions, bool genericSigIsImplied,
                  const ASTContext &ctx, RecursiveTypeProperties properties,
                  ProtocolConformanceRef witnessMethodConformance);

public:
  static CanSILFunctionType
  get(GenericSignature genericSig, ExtInfo ext, SILCoroutineKind coroutineKind,
      ParameterConvention calleeConvention,
      ArrayRef<SILParameterInfo> interfaceParams,
      ArrayRef<SILYieldInfo> interfaceYields,
      ArrayRef<SILResultInfo> interfaceResults,
      Optional<SILResultInfo> interfaceErrorResult,
      SubstitutionMap substitutions, bool genericSigIsImplied,
      const ASTContext &ctx,
      ProtocolConformanceRef witnessMethodConformance =
          ProtocolConformanceRef());

  /// Return a structurally-identical function type with a slightly tweaked
  /// ExtInfo.
  CanSILFunctionType getWithExtInfo(ExtInfo ext);

  /// Return a structurally-identical function type with a slightly tweaked
  /// representation.
  CanSILFunctionType getWithRepresentation(Representation repr);

  /// Given that this function type uses a C-language convention, return its
  /// formal semantic result type.
  ///
  /// C functions represented in SIL are always in one of three cases:
  ///   - no results at all; this corresponds to a void result type;
  ///   - a single direct result and no indirect results; or
  ///   - a single indirect result and no direct results.
  ///
  /// If the result is formally indirect, return the empty tuple.
  SILType getFormalCSemanticResult(SILModule &M);

  /// Return the convention under which the callee is passed, if this
  /// is a thick non-block callee.
  ParameterConvention getCalleeConvention() const {
    return ParameterConvention(Bits.SILFunctionType.CalleeConvention);
  }
  bool isCalleeConsumed() const {
    return getCalleeConvention() == ParameterConvention::Direct_Owned;
  }
  bool isCalleeUnowned() const {
    return getCalleeConvention() == ParameterConvention::Direct_Unowned;
  }
  bool isCalleeGuaranteed() const {
    return getCalleeConvention() == ParameterConvention::Direct_Guaranteed;
  }

  /// Is this some kind of coroutine?
  bool isCoroutine() const {
    return getCoroutineKind() != SILCoroutineKind::None;
  }
  SILCoroutineKind getCoroutineKind() const {
    return SILCoroutineKind(Bits.SILFunctionType.CoroutineKind);
  }

  /// Return the array of all the yields.
  ArrayRef<SILYieldInfo> getYields() const {
    return const_cast<SILFunctionType *>(this)->getMutableYields();
  }
  unsigned getNumYields() const { return isCoroutine() ? NumAnyResults : 0; }

  /// Return the array of all result information. This may contain inter-mingled
  /// direct and indirect results.
  ArrayRef<SILResultInfo> getResults() const {
    return const_cast<SILFunctionType *>(this)->getMutableResults();
  }
  unsigned getNumResults() const { return isCoroutine() ? 0 : NumAnyResults; }

  /// Given that this function type has exactly one result, return it.
  /// This is a common situation when working with a function with a known
  /// signature.  It is *not* safe to assume that C functions satisfy
  /// this, because void functions have zero results.
  SILResultInfo getSingleResult() const {
    assert(getNumResults() == 1);
    return getResults()[0];
  }

  /// Given that this function type has exactly one formally direct result,
  /// return it. Some formal calling conventions only apply when a single
  /// direct result is present.
  SILResultInfo getSingleDirectFormalResult() const {
    assert(getNumDirectFormalResults() == 1);
    for (auto &result : getResults()) {
      if (!result.isFormalIndirect())
        return result;
    }
    llvm_unreachable("Missing indirect result");
  }

  // Get the number of results that require a formal indirect calling
  // convention regardless of whether SIL requires address types. Even if the
  // substituted SIL types match, a formal direct argument may not be passed
  // to a formal indirect parameter and vice-versa. Hence, the formally
  // indirect property, not the SIL indirect property, should be consulted to
  // determine whether function reabstraction is necessary.
  unsigned getNumIndirectFormalResults() const {
    return isCoroutine() ? 0 : NumAnyIndirectFormalResults;
  }
  /// Does this function have any formally indirect results?
  bool hasIndirectFormalResults() const {
    return getNumIndirectFormalResults() != 0;
  }
  unsigned getNumDirectFormalResults() const {
    return isCoroutine() ? 0 : NumAnyResults - NumAnyIndirectFormalResults;
  }

  struct IndirectFormalResultFilter {
    bool operator()(SILResultInfo result) const {
      return result.isFormalIndirect();
    }
  };
  using IndirectFormalResultIter =
      llvm::filter_iterator<const SILResultInfo *, IndirectFormalResultFilter>;
  using IndirectFormalResultRange = iterator_range<IndirectFormalResultIter>;

  /// A range of SILResultInfo for all formally indirect results.
  IndirectFormalResultRange getIndirectFormalResults() const {
    return llvm::make_filter_range(getResults(), IndirectFormalResultFilter());
  }

  struct DirectFormalResultFilter {
    bool operator()(SILResultInfo result) const {
      return !result.isFormalIndirect();
    }
  };
  using DirectFormalResultIter =
      llvm::filter_iterator<const SILResultInfo *, DirectFormalResultFilter>;
  using DirectFormalResultRange = iterator_range<DirectFormalResultIter>;

  /// A range of SILResultInfo for all formally direct results.
  DirectFormalResultRange getDirectFormalResults() const {
    return llvm::make_filter_range(getResults(), DirectFormalResultFilter());
  }

  /// Get a single non-address SILType that represents all formal direct
  /// results. The actual SIL result type of an apply instruction that calls
  /// this function depends on the current SIL stage and is known by
  /// SILFunctionConventions. It may be a wider tuple that includes formally
  /// indirect results.
  SILType getDirectFormalResultsType(SILModule &M);

  /// Get a single non-address SILType for all SIL results regardless of whether
  /// they are formally indirect. The actual SIL result type of an apply
  /// instruction that calls this function depends on the current SIL stage and
  /// is known by SILFunctionConventions. It may be a narrower tuple that omits
  /// formally indirect results.
  SILType getAllResultsSubstType(SILModule &M);
  SILType getAllResultsInterfaceType();

  /// Does this function have a blessed Swift-native error result?
  bool hasErrorResult() const {
    return Bits.SILFunctionType.HasErrorResult;
  }
  SILResultInfo getErrorResult() const {
    return const_cast<SILFunctionType*>(this)->getMutableErrorResult();
  }
  Optional<SILResultInfo> getOptionalErrorResult() const {
    if (hasErrorResult()) {
      return getErrorResult();
    } else {
      return None;
    }
  }

  /// Returns the number of function parameters, not including any formally
  /// indirect results.
  unsigned getNumParameters() const { return NumParameters; }

  ArrayRef<SILParameterInfo> getParameters() const {
    return const_cast<SILFunctionType*>(this)->getMutableParameters();
  }

  /// Returns the 'self' parameter, assuming that this is the type of
  /// a method.
  SILParameterInfo getSelfParameter() const {
    return getParameters().back();
  }

  /// Get the generic signature used to apply the substitutions of a substituted function type
  CanGenericSignature getSubstGenericSignature() const {
    return GenericSigAndIsImplied.getPointer();
  }
  /// Get the generic signature used by callers to invoke the function.
  CanGenericSignature getInvocationGenericSignature() const {
    if (isGenericSignatureImplied()) {
      return CanGenericSignature();
    } else {
      return getSubstGenericSignature();
    }
  }
                                    
  bool isGenericSignatureImplied() const {
    return GenericSigAndIsImplied.getInt();
  }
  SubstitutionMap getSubstitutions() const {
    return Substitutions;
  }

  bool isPolymorphic() const {
    return !getInvocationGenericSignature().isNull();
  }

  CanType getSelfInstanceType(SILModule &M) const;

  // SWIFT_ENABLE_TENSORFLOW
  CanSILFunctionType getWithDifferentiability(
      DifferentiabilityKind kind, IndexSubset *parameterIndices);

  CanSILFunctionType getWithoutDifferentiability();

  /// Returns the type of the derivative function.
  CanSILFunctionType getAutoDiffDerivativeFunctionType(
      IndexSubset *parameterIndices, unsigned resultIndex,
      AutoDiffDerivativeFunctionKind kind, Lowering::TypeConverter &TC,
      LookupConformanceFn lookupConformance,
      CanGenericSignature derivativeFunctionGenericSignature = nullptr);

  /// Returns the type of the transpose function.
  CanSILFunctionType getAutoDiffTransposeFunctionType(
      IndexSubset *parameterIndices, Lowering::TypeConverter &TC,
      LookupConformanceFn lookupConformance,
      CanGenericSignature derivativeFunctionGenericSignature = nullptr);

  /// Returns a bit vector that specifices which parameters you can
  /// differentiate with respect to for this differentiable function type. (e.g.
  /// which parameters are not `@nondiff`). The function type must be
  /// differentiable.
  IndexSubset *getDifferentiationParameterIndices();

  /// If this is a @convention(witness_method) function with a class
  /// constrained self parameter, return the class constraint for the
  /// Self type.
  ClassDecl *getWitnessMethodClass(SILModule &M) const;

  /// If this is a @convention(witness_method) function, return the conformance
  /// for which the method is a witness. If it isn't that convention, return
  /// an invalid conformance.
  ProtocolConformanceRef getWitnessMethodConformanceOrInvalid() const {
    return WitnessMethodConformance;
  }

  ExtInfo getExtInfo() const { return ExtInfo(Bits.SILFunctionType.ExtInfo); }

  /// Returns the language-level calling convention of the function.
  Language getLanguage() const {
    return getExtInfo().getLanguage();
  }

  bool hasSelfParam() const {
    return getExtInfo().hasSelfParam();
  }

  /// Get the representation of the function type.
  Representation getRepresentation() const {
    return getExtInfo().getRepresentation();
  }

  bool isPseudogeneric() const {
    return getExtInfo().isPseudogeneric();
  }

  bool isNoEscape() const {
    return getExtInfo().isNoEscape();
  }

  /// Thick swift noescape function types are trivial.
  bool isTrivialNoEscape() const {
    return isNoEscape() &&
           getRepresentation() == SILFunctionTypeRepresentation::Thick;
  }

  // SWIFT_ENABLE_TENSORFLOW
  DifferentiabilityKind getDifferentiabilityKind() const {
    return getExtInfo().getDifferentiabilityKind();
  }

  bool isDifferentiable() const {
    return getExtInfo().isDifferentiable();
  }

  bool isNoReturnFunction(SILModule &M) const; // Defined in SILType.cpp
                                    
  /// Create a SILFunctionType with the same parameters, results, and attributes as this one, but with
  /// a different set of substitutions.
  CanSILFunctionType withSubstitutions(SubstitutionMap subs) const;

  class ABICompatibilityCheckResult {
    friend class SILFunctionType;

    enum innerty {
      None,
      DifferentFunctionRepresentations,
      ABIEscapeToNoEscapeConversion,
      DifferentNumberOfResults,
      DifferentReturnValueConventions,
      ABIIncompatibleReturnValues,
      DifferentErrorResultConventions,
      ABIIncompatibleErrorResults,
      DifferentNumberOfParameters,
      DifferingParameterConvention,
      ABIIncompatibleParameterType,
    } kind;
    Optional<uintptr_t> payload;

    ABICompatibilityCheckResult(innerty kind) : kind(kind) {}
    ABICompatibilityCheckResult(innerty kind, uintptr_t payload)
        : kind(kind), payload(payload) {}

  public:
    ABICompatibilityCheckResult() = delete;

    bool isCompatible() const { return kind == innerty::None; }
    bool isCompatibleUpToNoEscapeConversion() {
      return kind == innerty::None ||
             kind == innerty::ABIEscapeToNoEscapeConversion;
    }

    bool hasPayload() const { return payload.hasValue(); }
    uintptr_t getPayload() const { return payload.getValue(); }
    StringRef getMessage() const;
  };

  /// Returns no-error if this SILFunctionType is ABI compatible with \p
  /// other. Otherwise, it returns a true error with a message in
  /// std::error_code. This is only meant to be used in assertions. When
  /// assertions are disabled, this just returns true.
  ABICompatibilityCheckResult
  isABICompatibleWith(CanSILFunctionType other,
                      SILFunction &context) const;

  CanSILFunctionType substGenericArgs(SILModule &silModule,
                                      SubstitutionMap subs);
  CanSILFunctionType substGenericArgs(SILModule &silModule,
                                      TypeSubstitutionFn subs,
                                      LookupConformanceFn conformances);

  SILType substInterfaceType(SILModule &M,
                             SILType interfaceType) const;

  void Profile(llvm::FoldingSetNodeID &ID) {
    Profile(ID, getSubstGenericSignature(), getExtInfo(), getCoroutineKind(),
            getCalleeConvention(), getParameters(), getYields(), getResults(),
            getOptionalErrorResult(), getWitnessMethodConformanceOrInvalid(),
            isGenericSignatureImplied(), getSubstitutions());
  }
  static void
  Profile(llvm::FoldingSetNodeID &ID, GenericSignature genericSig, ExtInfo info,
          SILCoroutineKind coroutineKind, ParameterConvention calleeConvention,
          ArrayRef<SILParameterInfo> params, ArrayRef<SILYieldInfo> yields,
          ArrayRef<SILResultInfo> results, Optional<SILResultInfo> errorResult,
          ProtocolConformanceRef conformance, bool isGenericSigImplied,
          SubstitutionMap substitutions);

  // Implement isa/cast/dyncast/etc.
  static bool classof(const TypeBase *T) {
    return T->getKind() == TypeKind::SILFunction;
  }
};
DEFINE_EMPTY_CAN_TYPE_WRAPPER(SILFunctionType, Type)

class SILBoxType;
class SILLayout; // From SIL
class SILModule; // From SIL
typedef CanTypeWrapper<SILBoxType> CanSILBoxType;

/// The SIL-only type for boxes, which represent a reference to a (non-class)
/// refcounted value referencing an aggregate with a given lowered layout.
class SILBoxType final : public TypeBase, public llvm::FoldingSetNode
{
  SILLayout *Layout;
  SubstitutionMap Substitutions;

  SILBoxType(ASTContext &C,
             SILLayout *Layout, SubstitutionMap Substitutions);

public:
  static CanSILBoxType get(ASTContext &C,
                           SILLayout *Layout,
                           SubstitutionMap Substitutions);

  SILLayout *getLayout() const { return Layout; }
  SubstitutionMap getSubstitutions() const { return Substitutions; }

  // TODO: SILBoxTypes should be explicitly constructed in terms of specific
  // layouts. As a staging mechanism, we expose the old single-boxed-type
  // interface.
  
  static CanSILBoxType get(CanType BoxedType);

  static bool classof(const TypeBase *T) {
    return T->getKind() == TypeKind::SILBox;
  }
  
  /// Produce a profile of this box, for use in a folding set.
  static void Profile(llvm::FoldingSetNodeID &id,
                      SILLayout *Layout,
                      SubstitutionMap Args);
  
  /// Produce a profile of this box, for use in a folding set.
  void Profile(llvm::FoldingSetNodeID &id) {
    Profile(id, getLayout(), getSubstitutions());
  }
};
DEFINE_EMPTY_CAN_TYPE_WRAPPER(SILBoxType, Type)

class SILBlockStorageType;
typedef CanTypeWrapper<SILBlockStorageType> CanSILBlockStorageType;
  
/// The SIL-only type @block_storage T, which represents the layout of an
/// on-stack block that captures a value of type T.
///
/// This type does not have to be able to appear positionally, unlike
/// SILFunctionType, so it is only parsed and defined within the SIL library.
class SILBlockStorageType : public TypeBase {
  CanType CaptureType;
  
  SILBlockStorageType(CanType CaptureType)
    : TypeBase(TypeKind::SILBlockStorage,
               &CaptureType->getASTContext(),
               CaptureType->getRecursiveProperties()),
      CaptureType(CaptureType) {}
  
public:
  static CanSILBlockStorageType get(CanType CaptureType);
                      
  CanType getCaptureType() const { return CaptureType; }
  // In SILType.h
  SILType getCaptureAddressType() const;
  
  static bool classof(const TypeBase *T) {
    return T->getKind() == TypeKind::SILBlockStorage;
  }
};
DEFINE_EMPTY_CAN_TYPE_WRAPPER(SILBlockStorageType, Type)

/// A singleton 'token' type, which establishes a formal dependency
/// between two SIL nodes.  A token 'value' cannot be abstracted in
/// SIL: it cannot be returned, yielded, or passed as a function or
/// block argument.
class SILTokenType final : public TypeBase {
  friend class ASTContext;
  SILTokenType(const ASTContext &C)
    : TypeBase(TypeKind::SILToken, &C, RecursiveTypeProperties()) {}
public:
  // The singleton instance of this type is ASTContext::TheSILTokenType.

  static bool classof(const TypeBase *T) {
    return T->getKind() == TypeKind::SILToken;
  }
};
DEFINE_EMPTY_CAN_TYPE_WRAPPER(SILTokenType, Type)

/// A type with a special syntax that is always sugar for a library type. The
/// library type may have multiple base types. For unary syntax sugar, see
/// UnarySyntaxSugarType.
///
/// The prime examples are:
/// Arrays: [T] -> Array<T>
/// Optionals: T? -> Optional<T>
/// Dictionaries: [K : V]  -> Dictionary<K, V>
class SyntaxSugarType : public SugarType {
protected:
  // Syntax sugar types are never canonical.
  SyntaxSugarType(TypeKind K, const ASTContext &ctx,
                  RecursiveTypeProperties properties)
    : SugarType(K, &ctx, properties) {}

public:
  Type getImplementationType() const { return getSinglyDesugaredType(); }

  static bool classof(const TypeBase *T) {
    return T->getKind() >= TypeKind::First_SyntaxSugarType &&
           T->getKind() <= TypeKind::Last_SyntaxSugarType;
  }
};

/// A type with a special syntax that is always sugar for a library type that
/// wraps a single other type.
///
/// The prime examples are arrays ([T] -> Array<T>) and
/// optionals (T? -> Optional<T>).
class UnarySyntaxSugarType : public SyntaxSugarType {
  Type Base;

protected:
  UnarySyntaxSugarType(TypeKind K, const ASTContext &ctx, Type base,
                       RecursiveTypeProperties properties)
    : SyntaxSugarType(K, ctx, properties), Base(base) {}

public:
  Type getBaseType() const {
    return Base;
  }

  static bool classof(const TypeBase *T) {
    return T->getKind() >= TypeKind::First_UnarySyntaxSugarType &&
           T->getKind() <= TypeKind::Last_UnarySyntaxSugarType;
  }
};
  
/// The type [T], which is always sugar for a library type.
class ArraySliceType : public UnarySyntaxSugarType {
  ArraySliceType(const ASTContext &ctx, Type base,
                 RecursiveTypeProperties properties)
    : UnarySyntaxSugarType(TypeKind::ArraySlice, ctx, base, properties) {}

public:
  /// Return a uniqued array slice type with the specified base type.
  static ArraySliceType *get(Type baseTy);

  static bool classof(const TypeBase *T) {
    return T->getKind() == TypeKind::ArraySlice;
  }
};

/// The type T?, which is always sugar for a library type.
class OptionalType : public UnarySyntaxSugarType {
  OptionalType(const ASTContext &ctx,Type base,
               RecursiveTypeProperties properties)
    : UnarySyntaxSugarType(TypeKind::Optional, ctx, base, properties) {}

public:
  /// Return a uniqued optional type with the specified base type.
  static OptionalType *get(Type baseTy);

  // Implement isa/cast/dyncast/etc.
  static bool classof(const TypeBase *T) {
    return T->getKind() == TypeKind::Optional;
  }
};

/// The dictionary type [K : V], which is syntactic sugar for Dictionary<K, V>.
///
/// Example:
/// \code
/// var dict: [String : Int] = ["hello" : 0, "world" : 1]
/// \endcode
class DictionaryType : public SyntaxSugarType {
  Type Key;
  Type Value;

protected:
  // Syntax sugar types are never canonical.
  DictionaryType(const ASTContext &ctx, Type key, Type value,
                 RecursiveTypeProperties properties)
    : SyntaxSugarType(TypeKind::Dictionary, ctx, properties), 
      Key(key), Value(value) {}

public:
  /// Return a uniqued dictionary type with the specified key and value types.
  static DictionaryType *get(Type keyTy, Type valueTy);

  Type getKeyType() const { return Key; }
  Type getValueType() const { return Value; }

  static bool classof(const TypeBase *T) {
    return T->getKind() == TypeKind::Dictionary;
  }

  static bool classof(const DictionaryType *T) {
    return true;
  }
};

/// ProtocolType - A protocol type describes an abstract interface implemented
/// by another type.
class ProtocolType : public NominalType {
public:
  /// Retrieve the type when we're referencing the given protocol.
  /// declaration.
  static ProtocolType *get(ProtocolDecl *D, Type Parent, const ASTContext &C);

  ProtocolDecl *getDecl() const {
    return reinterpret_cast<ProtocolDecl *>(NominalType::getDecl());
  }

  /// True if only classes may conform to the protocol.
  bool requiresClass();

  // Implement isa/cast/dyncast/etc.
  static bool classof(const TypeBase *T) {
    return T->getKind() == TypeKind::Protocol;
  }

  /// Canonicalizes the given set of protocols by eliminating any mentions
  /// of protocols that are already covered by inheritance due to other entries
  /// in the protocol list, then sorting them in some stable order.
  static void canonicalizeProtocols(SmallVectorImpl<ProtocolDecl *> &protocols);

  /// Visit all of the protocols in the given list of protocols, along with their
  ///
  /// \param fn Visitor function called for each protocol (just once). If it
  /// returns \c true, the visit operation will abort and return \c true.
  ///
  /// \returns \c true if any invocation of \c fn returns \c true, and \c false
  /// otherwise.
  static bool visitAllProtocols(ArrayRef<ProtocolDecl *> protocols,
                                llvm::function_ref<bool(ProtocolDecl *)> fn);

private:
  friend class NominalTypeDecl;
  ProtocolType(ProtocolDecl *TheDecl, Type Parent, const ASTContext &Ctx,
               RecursiveTypeProperties properties);
};
BEGIN_CAN_TYPE_WRAPPER(ProtocolType, NominalType)
END_CAN_TYPE_WRAPPER(ProtocolType, NominalType)

/// ProtocolCompositionType - A type that composes some number of protocols
/// together to represent types that conform to all of the named protocols.
///
/// \code
/// protocol P { /* ... */ }
/// protocol Q { /* ... */ }
/// var x : P & Q
/// \endcode
///
/// Here, the type of x is a composition of the protocols 'P' and 'Q'.
///
/// The canonical form of a protocol composition type is based on a sorted (by
/// module and name), minimized (based on redundancy due to protocol
/// inheritance) protocol list. If the sorted, minimized list is a single
/// protocol, then the canonical type is that protocol type. Otherwise, it is
/// a composition of the protocols in that list.
class ProtocolCompositionType final : public TypeBase,
    public llvm::FoldingSetNode,
    private llvm::TrailingObjects<ProtocolCompositionType, Type> {
  friend TrailingObjects;
  
public:
  /// Retrieve an instance of a protocol composition type with the
  /// given set of members.
  static Type get(const ASTContext &C, ArrayRef<Type> Members,
                  bool HasExplicitAnyObject);
  
  /// Retrieve the set of members composed to create this type.
  ///
  /// For non-canonical types, this can contain classes, protocols and
  /// protocol compositions in any order. There can be at most one unique
  /// class constraint, either stated directly or as recursive member.
  ///
  /// In canonical types, this list will contain the superclass first if
  /// any, followed by zero or more protocols in a canonical sorted order,
  /// minimized to remove duplicates or protocols implied by inheritance.
  ///
  /// Note that the list of members is not sufficient to uniquely identify
  /// a protocol composition type; you also have to look at
  /// hasExplicitAnyObject().
  ArrayRef<Type> getMembers() const {
    return {getTrailingObjects<Type>(), Bits.ProtocolCompositionType.Count};
  }

  void Profile(llvm::FoldingSetNodeID &ID) {
    Profile(ID, getMembers(), hasExplicitAnyObject());
  }
  static void Profile(llvm::FoldingSetNodeID &ID,
                      ArrayRef<Type> Members,
                      bool HasExplicitAnyObject);

  /// True if the composition requires the concrete conforming type to
  /// be a class, either via a directly-stated superclass constraint or
  /// one of its member protocols being class-constrained.
  bool requiresClass();

  /// True if the class requirement is stated directly via '& AnyObject'.
  bool hasExplicitAnyObject() const {
    return Bits.ProtocolCompositionType.HasExplicitAnyObject;
  }

  // Implement isa/cast/dyncast/etc.
  static bool classof(const TypeBase *T) {
    return T->getKind() == TypeKind::ProtocolComposition;
  }
  
private:
  static ProtocolCompositionType *build(const ASTContext &C,
                                        ArrayRef<Type> Members,
                                        bool HasExplicitAnyObject);

  ProtocolCompositionType(const ASTContext *ctx, ArrayRef<Type> members,
                          bool hasExplicitAnyObject,
                          RecursiveTypeProperties properties)
    : TypeBase(TypeKind::ProtocolComposition, /*Context=*/ctx, properties) {
    Bits.ProtocolCompositionType.HasExplicitAnyObject = hasExplicitAnyObject;
    Bits.ProtocolCompositionType.Count = members.size();
    std::uninitialized_copy(members.begin(), members.end(),
                            getTrailingObjects<Type>());
  }
};
BEGIN_CAN_TYPE_WRAPPER(ProtocolCompositionType, Type)
END_CAN_TYPE_WRAPPER(ProtocolCompositionType, Type)

/// LValueType - An l-value is a handle to a physical object.  The
/// type of that object uniquely determines the type of an l-value
/// for it.
///
/// L-values are not fully first-class in Swift:
///
///  A type is said to "carry" an l-value if
///   - it is an l-value type or
///   - it is a tuple and at least one of its element types
///     carries an l-value.
///
/// The type of a function argument may carry an l-value.  This is done by
/// annotating the bound variable with InOutType.
///
/// The type of a return value, local variable, or field may not
/// carry an l-value.
///
/// When inferring a value type from an expression whose type
/// carries an l-value, the carried l-value types are converted
/// to their object type.
class LValueType : public TypeBase {
  Type ObjectTy;

  LValueType(Type objectTy, const ASTContext *canonicalContext,
             RecursiveTypeProperties properties)
    : TypeBase(TypeKind::LValue, canonicalContext, properties),
      ObjectTy(objectTy) {}

public:
  static LValueType *get(Type type);

  Type getObjectType() const { return ObjectTy; }

  // Implement isa/cast/dyncast/etc.
  static bool classof(const TypeBase *type) {
    return type->getKind() == TypeKind::LValue;
  }
};
BEGIN_CAN_TYPE_WRAPPER(LValueType, Type)
  PROXY_CAN_TYPE_SIMPLE_GETTER(getObjectType)
  static CanLValueType get(CanType type) {
    return CanLValueType(LValueType::get(type));
  }
END_CAN_TYPE_WRAPPER(LValueType, Type)
  
/// InOutType - An inout qualified type is an argument to a function passed
/// with an explicit "Address of" operator.  It is read in and then written back
/// to after the callee function is done.  This also models the receiver of
/// @mutable methods on value types.
///
class InOutType : public TypeBase {
  Type ObjectTy;
  
  InOutType(Type objectTy, const ASTContext *canonicalContext,
            RecursiveTypeProperties properties)
  : TypeBase(TypeKind::InOut, canonicalContext, properties),
    ObjectTy(objectTy) {}
  
public:
  static InOutType *get(Type type);
  
  Type getObjectType() const { return ObjectTy; }
  
  // Implement isa/cast/dyncast/etc.
  static bool classof(const TypeBase *type) {
    return type->getKind() == TypeKind::InOut;
  }
};
BEGIN_CAN_TYPE_WRAPPER(InOutType, Type)
PROXY_CAN_TYPE_SIMPLE_GETTER(getObjectType)
static CanInOutType get(CanType type) {
  return CanInOutType(InOutType::get(type));
}
END_CAN_TYPE_WRAPPER(InOutType, Type)


/// SubstitutableType - A reference to a type that can be substituted, i.e.,
/// an archetype or a generic parameter.
class SubstitutableType : public TypeBase {
protected:
  SubstitutableType(TypeKind K, const ASTContext *C,
                    RecursiveTypeProperties properties)
    : TypeBase(K, C, properties) { }

public:
  // Implement isa/cast/dyncast/etc.
  static bool classof(const TypeBase *T) {
    return T->getKind() >= TypeKind::First_SubstitutableType &&
           T->getKind() <= TypeKind::Last_SubstitutableType;
  }
};
DEFINE_EMPTY_CAN_TYPE_WRAPPER(SubstitutableType, Type)

/// Common trailing objects for all ArchetypeType implementations, used to
/// store the constraints on the archetype.
template<typename Base, typename...AdditionalTrailingObjects>
using ArchetypeTrailingObjects = llvm::TrailingObjects<Base,
  ProtocolDecl *, Type, LayoutConstraint, AdditionalTrailingObjects...>;

class PrimaryArchetypeType;
class OpaqueTypeArchetypeType;
  
/// An archetype is a type that represents a runtime type that is
/// known to conform to some set of requirements.
///
/// Archetypes are used to represent generic type parameters and their
/// associated types, as well as the runtime type stored within an
/// existential container.
class ArchetypeType : public SubstitutableType,
                private llvm::trailing_objects_internal::TrailingObjectsBase
{
protected:
  // Each subclass has these same trailing objects and flags.
  size_t numTrailingObjects(OverloadToken<ProtocolDecl *>) const {
    return Bits.ArchetypeType.NumProtocols;
  }

  size_t numTrailingObjects(OverloadToken<Type>) const {
    return Bits.ArchetypeType.HasSuperclass ? 1 : 0;
  }

  size_t numTrailingObjects(OverloadToken<LayoutConstraint>) const {
    return Bits.ArchetypeType.HasLayoutConstraint ? 1 : 0;
  }
  Type InterfaceType;
  MutableArrayRef<std::pair<Identifier, Type>> NestedTypes;

  void populateNestedTypes() const;
  void resolveNestedType(std::pair<Identifier, Type> &nested) const;

  
  // Helper to get the trailing objects of one of the subclasses.
  template<typename Type>
  const Type *getSubclassTrailingObjects() const;
  
  template<typename Type>
  Type *getSubclassTrailingObjects() {
    const auto *constThis = this;
    return const_cast<Type*>(constThis->getSubclassTrailingObjects<Type>());
  }

public:
  /// Retrieve the name of this archetype.
  Identifier getName() const;

  /// Retrieve the fully-dotted name that should be used to display this
  /// archetype.
  std::string getFullName() const;

  /// Retrieve the interface type of this associated type, which will either
  /// be a GenericTypeParamType or a DependentMemberType.
  Type getInterfaceType() const { return InterfaceType; }

  /// getConformsTo - Retrieve the set of protocols to which this substitutable
  /// type shall conform.
  ArrayRef<ProtocolDecl *> getConformsTo() const {
    return { getSubclassTrailingObjects<ProtocolDecl *>(),
             static_cast<size_t>(Bits.ArchetypeType.NumProtocols) };
  }
  
  /// requiresClass - True if the type can only be substituted with class types.
  /// This is true if the type conforms to one or more class protocols or has
  /// a superclass constraint.
  bool requiresClass() const;

  /// Retrieve the superclass of this type, if such a requirement exists.
  Type getSuperclass() const {
    if (!Bits.ArchetypeType.HasSuperclass) return Type();

    return *getSubclassTrailingObjects<Type>();
  }

  /// Retrieve the layout constraint of this type, if such a requirement exists.
  LayoutConstraint getLayoutConstraint() const {
    if (!Bits.ArchetypeType.HasLayoutConstraint) return LayoutConstraint();

    return *getSubclassTrailingObjects<LayoutConstraint>();
  }

  /// Return true if the archetype has any requirements at all.
  bool hasRequirements() const {
    return !getConformsTo().empty() || getSuperclass();
  }

  /// Retrieve the nested type with the given name.
  Type getNestedType(Identifier Name) const;

  /// Retrieve the nested type with the given name, if it's already
  /// known.
  ///
  /// This is an implementation detail used by the generic signature builder.
  Optional<Type> getNestedTypeIfKnown(Identifier Name) const;

  /// Check if the archetype contains a nested type with the given name.
  bool hasNestedType(Identifier Name) const;

  /// Retrieve the known nested types of this archetype.
  ///
  /// Useful only for debugging dumps; all other queries should attempt to
  /// find a particular nested type by name, directly, or look at the
  /// protocols to which this archetype conforms.
  ArrayRef<std::pair<Identifier, Type>>
  getKnownNestedTypes(bool resolveTypes = true) const {
    return getAllNestedTypes(/*resolveTypes=*/false);
  }

  /// Retrieve the nested types of this archetype.
  ///
  /// \param resolveTypes Whether to eagerly resolve the nested types
  /// (defaults to \c true). Otherwise, the nested types might be
  /// null.
  ///
  /// FIXME: This operation should go away, because it breaks recursive
  /// protocol constraints.
  ArrayRef<std::pair<Identifier, Type>>
  getAllNestedTypes(bool resolveTypes = true) const;

  /// Set the nested types to a copy of the given array of
  /// archetypes.
  void setNestedTypes(ASTContext &Ctx,
                      ArrayRef<std::pair<Identifier, Type>> Nested);

  /// Register a nested type with the given name.
  void registerNestedType(Identifier name, Type nested);

  /// Return the root archetype parent of this archetype.
  ArchetypeType *getRoot() const;
  
  /// Get the generic environment this archetype lives in.
  GenericEnvironment *getGenericEnvironment() const;
  
  /// Get the protocol/class existential type that most closely represents the
  /// set of constraints on this archetype.
  ///
  /// Right now, this only considers constraints on the archetype itself, not
  /// any of its associated types, since those are the only kind of existential
  /// type we can represent.
  Type getExistentialType() const;

  // Implement isa/cast/dyncast/etc.
  static bool classof(const TypeBase *T) {
    return T->getKind() >= TypeKind::First_ArchetypeType
        && T->getKind() <= TypeKind::Last_ArchetypeType;
  }
protected:
  ArchetypeType(TypeKind Kind,
                const ASTContext &C,
                RecursiveTypeProperties properties,
                Type InterfaceType,
                ArrayRef<ProtocolDecl *> ConformsTo,
                Type Superclass, LayoutConstraint Layout);
};
BEGIN_CAN_TYPE_WRAPPER(ArchetypeType, SubstitutableType)
END_CAN_TYPE_WRAPPER(ArchetypeType, SubstitutableType)
  
/// An archetype that represents a primary generic argument inside the generic
/// context that binds it.
class PrimaryArchetypeType final : public ArchetypeType,
    private ArchetypeTrailingObjects<PrimaryArchetypeType>
{
  friend TrailingObjects;
  friend ArchetypeType;
                                  
  GenericEnvironment *Environment;

public:
  /// getNew - Create a new primary archetype with the given name.
  ///
  /// The ConformsTo array will be minimized then copied into the ASTContext
  /// by this routine.
  static CanTypeWrapper<PrimaryArchetypeType>
                        getNew(const ASTContext &Ctx,
                               GenericEnvironment *GenericEnv,
                               GenericTypeParamType *InterfaceType,
                               SmallVectorImpl<ProtocolDecl *> &ConformsTo,
                               Type Superclass, LayoutConstraint Layout);

  /// Retrieve the generic environment in which this archetype resides.
  GenericEnvironment *getGenericEnvironment() const {
    return Environment;
  }
      
  static bool classof(const TypeBase *T) {
    return T->getKind() == TypeKind::PrimaryArchetype;
  }
private:
  PrimaryArchetypeType(const ASTContext &Ctx,
                       GenericEnvironment *GenericEnv,
                       Type InterfaceType,
                       ArrayRef<ProtocolDecl *> ConformsTo,
                       Type Superclass, LayoutConstraint Layout);
};
BEGIN_CAN_TYPE_WRAPPER(PrimaryArchetypeType, ArchetypeType)
END_CAN_TYPE_WRAPPER(PrimaryArchetypeType, ArchetypeType)

/// An archetype that represents an opaque type.
class OpaqueTypeArchetypeType final : public ArchetypeType,
    public llvm::FoldingSetNode,
    private ArchetypeTrailingObjects<OpaqueTypeArchetypeType>
{
  friend TrailingObjects;
  friend ArchetypeType;
  friend GenericSignatureBuilder;

  /// The declaration that defines the opaque type.
  OpaqueTypeDecl *OpaqueDecl;
  /// The substitutions into the interface signature of the opaque type.
  SubstitutionMap Substitutions;
  
  /// A GenericEnvironment with this opaque archetype bound to the interface
  /// type of the output type from the OpaqueDecl.
  GenericEnvironment *Environment;
  
public:
  /// Get 
  
  /// Get an opaque archetype representing the underlying type of the given
  /// opaque type decl.
  static OpaqueTypeArchetypeType *get(OpaqueTypeDecl *Decl,
                                      SubstitutionMap Substitutions);
  
  OpaqueTypeDecl *getDecl() const {
    return OpaqueDecl;
  }
  SubstitutionMap getSubstitutions() const {
    return Substitutions;
  }
  
  /// Get the generic signature used to build out this archetype. This is
  /// equivalent to the OpaqueTypeDecl's interface generic signature, with
  /// all of the generic parameters aside from the opaque type's interface
  /// type same-type-constrained to their substitutions for this type.
  GenericSignature getBoundSignature() const;
  
  /// Get a generic environment that has this opaque archetype bound within it.
  GenericEnvironment *getGenericEnvironment() const {
    return Environment;
  }
  
  static bool classof(const TypeBase *T) {
    return T->getKind() == TypeKind::OpaqueTypeArchetype;
  }
  
  /// Get the ordinal of the type within the declaration's opaque signature.
  ///
  /// If a method declared its return type as:
  ///
  ///   func foo() -> (some P, some Q)
  ///
  /// then the underlying type of `some P` would be ordinal 0, and `some Q` would be ordinal 1.
  unsigned getOrdinal() const {
    // TODO: multiple opaque types
    return 0;
  }
  
  static void Profile(llvm::FoldingSetNodeID &ID,
                      OpaqueTypeDecl *OpaqueDecl,
                      SubstitutionMap Substitutions);
  
  void Profile(llvm::FoldingSetNodeID &ID) {
    Profile(ID, getDecl(), getSubstitutions());
  };
  
private:
  OpaqueTypeArchetypeType(OpaqueTypeDecl *OpaqueDecl,
                          SubstitutionMap Substitutions,
                          RecursiveTypeProperties Props,
                          Type InterfaceType,
                          ArrayRef<ProtocolDecl*> ConformsTo,
                          Type Superclass, LayoutConstraint Layout);
};
BEGIN_CAN_TYPE_WRAPPER(OpaqueTypeArchetypeType, ArchetypeType)
END_CAN_TYPE_WRAPPER(OpaqueTypeArchetypeType, ArchetypeType)

enum class OpaqueSubstitutionKind {
  // Don't substitute the opaque type for the underlying type.
  DontSubstitute,
  // Substitute without looking at the type and context.
  // Can be done because the underlying type is from a minimally resilient
  // function (therefore must not contain private or internal types).
  AlwaysSubstitute,
  // Substitute in the same module into a maximal resilient context.
  // Can be done if the underlying type is accessible from the context we
  // substitute into. Private types cannot be accessed from a different TU.
  SubstituteSameModuleMaximalResilience,
  // Substitute in a different module from the opaque definining decl. Can only
  // be done if the underlying type is public.
  SubstituteNonResilientModule
};

/// A function object that can be used as a \c TypeSubstitutionFn and
/// \c LookupConformanceFn for \c Type::subst style APIs to map opaque
/// archetypes with underlying types visible at a given resilience expansion
/// to their underlying types.
class ReplaceOpaqueTypesWithUnderlyingTypes {
public:
  const DeclContext *inContext;
  ResilienceExpansion contextExpansion;
  ReplaceOpaqueTypesWithUnderlyingTypes(const DeclContext *inContext,
                                        ResilienceExpansion contextExpansion)
      : inContext(inContext), contextExpansion(contextExpansion) {}

  /// TypeSubstitutionFn
  Type operator()(SubstitutableType *maybeOpaqueType) const;

  /// LookupConformanceFn
  ProtocolConformanceRef operator()(CanType maybeOpaqueType,
                                    Type replacementType,
                                    ProtocolDecl *protocol) const;

  OpaqueSubstitutionKind
  shouldPerformSubstitution(OpaqueTypeDecl *opaque) const;

  static OpaqueSubstitutionKind
  shouldPerformSubstitution(OpaqueTypeDecl *opaque, ModuleDecl *contextModule,
                            ResilienceExpansion contextExpansion);
};

/// An archetype that represents the dynamic type of an opened existential.
class OpenedArchetypeType final : public ArchetypeType,
    private ArchetypeTrailingObjects<OpenedArchetypeType>
{
  friend TrailingObjects;
  friend ArchetypeType;
  
  mutable GenericEnvironment *Environment = nullptr;
  TypeBase *Opened;
  UUID ID;
public:
  /// Create a new archetype that represents the opened type
  /// of an existential value.
  ///
  /// \param existential The existential type to open.
  ///
  /// \param knownID When non-empty, the known ID of the archetype. When empty,
  /// a fresh archetype with a unique ID will be opened.
  static CanTypeWrapper<OpenedArchetypeType>
                        get(Type existential,
                            Optional<UUID> knownID = None);

  /// Create a new archetype that represents the opened type
  /// of an existential value.
  ///
  /// \param existential The existential type or existential metatype to open.
  static CanType getAny(Type existential);

  /// Retrieve the ID number of this opened existential.
  UUID getOpenedExistentialID() const { return ID; }
  
  /// Retrieve the opened existential type
  Type getOpenedExistentialType() const {
    return Opened;
  }
  
  /// Get a generic environment with this opened type bound to its generic
  /// parameter.
  GenericEnvironment *getGenericEnvironment() const;
  
  static bool classof(const TypeBase *T) {
    return T->getKind() == TypeKind::OpenedArchetype;
  }
  
private:
  OpenedArchetypeType(const ASTContext &Ctx,
                      Type Existential,
                      ArrayRef<ProtocolDecl *> ConformsTo, Type Superclass,
                      LayoutConstraint Layout, UUID uuid);
};
BEGIN_CAN_TYPE_WRAPPER(OpenedArchetypeType, ArchetypeType)
END_CAN_TYPE_WRAPPER(OpenedArchetypeType, ArchetypeType)

/// An archetype that is a nested associated type of another archetype.
class NestedArchetypeType final : public ArchetypeType,
    private ArchetypeTrailingObjects<NestedArchetypeType>
{
  friend TrailingObjects;
  friend ArchetypeType;
  
  ArchetypeType *Parent;

public:
  /// getNew - Create a new nested archetype with the given associated type.
  ///
  /// The ConformsTo array will be copied into the ASTContext by this routine.
  static CanTypeWrapper<NestedArchetypeType>
  getNew(const ASTContext &Ctx, ArchetypeType *Parent,
         DependentMemberType *InterfaceType,
         SmallVectorImpl<ProtocolDecl *> &ConformsTo,
         Type Superclass, LayoutConstraint Layout);

  /// Retrieve the parent of this archetype, or null if this is a
  /// primary archetype.
  ArchetypeType *getParent() const {
    return Parent;
  }
  
  AssociatedTypeDecl *getAssocType() const;

  static bool classof(const TypeBase *T) {
    return T->getKind() == TypeKind::NestedArchetype;
  }
  
  DependentMemberType *getInterfaceType() const {
    return cast<DependentMemberType>(InterfaceType.getPointer());
  }

private:
  NestedArchetypeType(const ASTContext &Ctx,
                     ArchetypeType *Parent,
                     Type InterfaceType,
                     ArrayRef<ProtocolDecl *> ConformsTo,
                     Type Superclass, LayoutConstraint Layout);
};
BEGIN_CAN_TYPE_WRAPPER(NestedArchetypeType, ArchetypeType)
CanArchetypeType getParent() const {
  return CanArchetypeType(getPointer()->getParent());
}
END_CAN_TYPE_WRAPPER(NestedArchetypeType, ArchetypeType)

template<typename Type>
const Type *ArchetypeType::getSubclassTrailingObjects() const {
  if (auto contextTy = dyn_cast<PrimaryArchetypeType>(this)) {
    return contextTy->getTrailingObjects<Type>();
  }
  if (auto opaqueTy = dyn_cast<OpaqueTypeArchetypeType>(this)) {
    return opaqueTy->getTrailingObjects<Type>();
  }
  if (auto openedTy = dyn_cast<OpenedArchetypeType>(this)) {
    return openedTy->getTrailingObjects<Type>();
  }
  if (auto childTy = dyn_cast<NestedArchetypeType>(this)) {
    return childTy->getTrailingObjects<Type>();
  }
  llvm_unreachable("unhandled ArchetypeType subclass?");
}
  
/// Describes the type of a generic parameter.
///
/// \sa GenericTypeParamDecl
class GenericTypeParamType : public SubstitutableType {
  using DepthIndexTy = llvm::PointerEmbeddedInt<unsigned, 31>;

  /// The generic type parameter or depth/index.
  llvm::PointerUnion<GenericTypeParamDecl *, DepthIndexTy> ParamOrDepthIndex;

public:
  /// Retrieve a generic type parameter at the given depth and index.
  static GenericTypeParamType *get(unsigned depth, unsigned index,
                                   const ASTContext &ctx);

  /// Retrieve the declaration of the generic type parameter, or null if
  /// there is no such declaration.
  GenericTypeParamDecl *getDecl() const {
    return ParamOrDepthIndex.dyn_cast<GenericTypeParamDecl *>();
  }

  /// Get the name of the generic type parameter.
  Identifier getName() const;
  
  /// The depth of this generic type parameter, i.e., the number of outer
  /// levels of generic parameter lists that enclose this type parameter.
  ///
  /// \code
  /// struct X<T> {
  ///   func f<U>() { }
  /// }
  /// \endcode
  ///
  /// Here 'T' has depth 0 and 'U' has depth 1. Both have index 0.
  unsigned getDepth() const;

  /// The index of this generic type parameter within its generic parameter
  /// list.
  ///
  /// \code
  /// struct X<T, U> {
  ///   func f<V>() { }
  /// }
  /// \endcode
  ///
  /// Here 'T' and 'U' have indexes 0 and 1, respectively. 'V' has index 0.
  unsigned getIndex() const;

  // Implement isa/cast/dyncast/etc.
  static bool classof(const TypeBase *T) {
    return T->getKind() == TypeKind::GenericTypeParam;
  }

private:
  friend class GenericTypeParamDecl;

  explicit GenericTypeParamType(GenericTypeParamDecl *param)
    : SubstitutableType(TypeKind::GenericTypeParam, nullptr,
                        RecursiveTypeProperties::HasTypeParameter),
      ParamOrDepthIndex(param) { }

  explicit GenericTypeParamType(unsigned depth,
                                unsigned index,
                                const ASTContext &ctx)
    : SubstitutableType(TypeKind::GenericTypeParam, &ctx,
                        RecursiveTypeProperties::HasTypeParameter),
      ParamOrDepthIndex(depth << 16 | index) { }
};
BEGIN_CAN_TYPE_WRAPPER(GenericTypeParamType, SubstitutableType)
  static CanGenericTypeParamType get(unsigned depth, unsigned index,
                                     const ASTContext &C) {
    return CanGenericTypeParamType(GenericTypeParamType::get(depth, index, C));
  }
END_CAN_TYPE_WRAPPER(GenericTypeParamType, SubstitutableType)

/// A type that refers to a member type of some type that is dependent on a
/// generic parameter.
class DependentMemberType : public TypeBase {
  Type Base;
  llvm::PointerUnion<Identifier, AssociatedTypeDecl *> NameOrAssocType;

  DependentMemberType(Type base, Identifier name, const ASTContext *ctx,
                      RecursiveTypeProperties properties)
    : TypeBase(TypeKind::DependentMember, ctx, properties),
      Base(base), NameOrAssocType(name) { }

  DependentMemberType(Type base, AssociatedTypeDecl *assocType,
                      const ASTContext *ctx,
                      RecursiveTypeProperties properties)
    : TypeBase(TypeKind::DependentMember, ctx, properties),
      Base(base), NameOrAssocType(assocType) { }

public:
  static DependentMemberType *get(Type base, Identifier name);
  static DependentMemberType *get(Type base, AssociatedTypeDecl *assocType);

  /// Retrieve the base type.
  Type getBase() const { return Base; }

  /// Retrieve the name of the member type.
  Identifier getName() const;

  /// Retrieve the associated type referenced as a member.
  ///
  /// The associated type will only be available after successful type checking.
  AssociatedTypeDecl *getAssocType() const {
    return NameOrAssocType.dyn_cast<AssociatedTypeDecl *>();
  }
  
  /// Substitute the base type, looking up our associated type in it if it is
  /// non-dependent. Returns null if the member could not be found in the new
  /// base.
  Type substBaseType(ModuleDecl *M, Type base);

  /// Substitute the base type, looking up our associated type in it if it is
  /// non-dependent. Returns null if the member could not be found in the new
  /// base.
  Type substBaseType(Type base, LookupConformanceFn lookupConformance);

  /// Substitute the root generic type, looking up the chain of associated types.
  /// Returns null if the member could not be found in the new root.
  Type substRootParam(Type newRoot, LookupConformanceFn lookupConformance);

  // Implement isa/cast/dyncast/etc.
  static bool classof(const TypeBase *T) {
    return T->getKind() == TypeKind::DependentMember;
  }
};
BEGIN_CAN_TYPE_WRAPPER(DependentMemberType, Type)
  static CanDependentMemberType get(CanType base, AssociatedTypeDecl *assocType,
                                    const ASTContext &C) {
    return CanDependentMemberType(DependentMemberType::get(base, assocType));
  }

  PROXY_CAN_TYPE_SIMPLE_GETTER(getBase)
END_CAN_TYPE_WRAPPER(DependentMemberType, Type)

/// The storage type of a variable with non-strong reference
/// ownership semantics.
///
/// The referent type always satisfies allowsOwnership().
///
/// These types may appear in the AST only as the type of a variable;
/// getTypeOfReference strips this layer from the formal type of a
/// reference to the variable.  However, it is extremely useful to
/// represent this as a distinct type in SIL and IR-generation.
class ReferenceStorageType : public TypeBase {
protected:
  ReferenceStorageType(TypeKind kind, Type referent, const ASTContext *C,
                       RecursiveTypeProperties properties)
    : TypeBase(kind, C, properties), Referent(referent) {}

private:
  Type Referent;
public:
  static ReferenceStorageType *get(Type referent, ReferenceOwnership ownership,
                                   const ASTContext &C);

  Type getReferentType() const { return Referent; }
  ReferenceOwnership getOwnership() const {
    switch (getKind()) {
#define REF_STORAGE(Name, ...) \
    case TypeKind::Name##Storage: \
      return ReferenceOwnership::Name;
#include "swift/AST/ReferenceStorage.def"
    default:
      llvm_unreachable("Unhandled reference storage type");
    }
  }

  // Implement isa/cast/dyncast/etc.
  static bool classof(const TypeBase *T) {
    return T->getKind() >= TypeKind::First_ReferenceStorageType &&
           T->getKind() <= TypeKind::Last_ReferenceStorageType;
  }
};
BEGIN_CAN_TYPE_WRAPPER(ReferenceStorageType, Type)
static CanReferenceStorageType get(CanType referent,
                                   ReferenceOwnership ownership) {
  return CanReferenceStorageType(ReferenceStorageType::get(
      referent, ownership, referent->getASTContext()));
  }
  PROXY_CAN_TYPE_SIMPLE_GETTER(getReferentType)
END_CAN_TYPE_WRAPPER(ReferenceStorageType, Type)

#define REF_STORAGE_HELPER(Name, isLoadable) \
class Name##StorageType : public ReferenceStorageType { \
  friend class ReferenceStorageType; \
  Name##StorageType(Type referent, const ASTContext *C, \
                    RecursiveTypeProperties properties) \
    : ReferenceStorageType(TypeKind::Name##Storage, referent, C, properties){} \
public: \
  static Name##StorageType *get(Type referent, const ASTContext &C) { \
    return static_cast<Name##StorageType *>( \
        ReferenceStorageType::get(referent, ReferenceOwnership::Name, C)); \
  } \
  isLoadable \
  static bool classof(const TypeBase *T) { \
    return T->getKind() == TypeKind::Name##Storage; \
  } \
}; \
BEGIN_CAN_TYPE_WRAPPER(Name##StorageType, ReferenceStorageType) \
  static Can##Name##StorageType get(CanType referent) { \
    return cast<Name##StorageType>( \
        CanType(Name##StorageType::get(referent, referent->getASTContext()))); \
  } \
END_CAN_TYPE_WRAPPER(Name##StorageType, ReferenceStorageType)
#define UNCHECKED_REF_STORAGE(Name, ...) \
  REF_STORAGE_HELPER(Name, )
#define ALWAYS_LOADABLE_CHECKED_REF_STORAGE(Name, ...) \
  REF_STORAGE_HELPER(Name, )
#define NEVER_LOADABLE_CHECKED_REF_STORAGE(Name, ...) \
  REF_STORAGE_HELPER(Name, )
#define SOMETIMES_LOADABLE_CHECKED_REF_STORAGE(Name, ...) \
  REF_STORAGE_HELPER(Name, bool isLoadable(ResilienceExpansion resilience) const;)
#include "swift/AST/ReferenceStorage.def"
#undef REF_STORAGE_HELPER

/// A type variable used during type checking.
class alignas(1 << TypeVariableAlignInBits)
TypeVariableType : public TypeBase {
  // Note: We can't use llvm::TrailingObjects here because the trailing object
  // type is opaque.

  TypeVariableType(const ASTContext &C, unsigned ID)
    : TypeBase(TypeKind::TypeVariable, &C,
               RecursiveTypeProperties::HasTypeVariable) {
    // Note: the ID may overflow (current limit is 2^20 - 1).
    Bits.TypeVariableType.ID = ID;
    if (Bits.TypeVariableType.ID != ID) {
      llvm::report_fatal_error("Type variable id overflow");
    }
  }

  class Implementation;
  
public:
 
  /// Create a new type variable whose implementation is constructed
  /// with the given arguments.
  template<typename ...Args>
  static TypeVariableType *getNew(const ASTContext &C, unsigned ID,
                                  Args &&...args);
  
  /// Retrieve the implementation data corresponding to this type
  /// variable.
  ///
  /// The contents of the implementation data for this type are hidden in the
  /// details of the constraint solver used for type checking.
  Implementation &getImpl() {
    return *reinterpret_cast<Implementation *>(this + 1);
  }

  /// Retrieve the implementation data corresponding to this type
  /// variable.
  ///
  /// The contents of the implementation data for this type are hidden in the
  /// details of the constraint solver used for type checking.
  const Implementation &getImpl() const {
    return *reinterpret_cast<const Implementation *>(this + 1);
  }

  /// Access the implementation object for this type variable.
  Implementation *operator->() {
    return reinterpret_cast<Implementation *>(this + 1);
  }

  /// Type variable IDs are not globally unique and are
  /// used in equivalence class merging (so representative
  /// is always a type variable with smaller id), as well
  /// as a visual aid when dumping AST.
  unsigned getID() const { return Bits.TypeVariableType.ID; }

  // Implement isa/cast/dyncast/etc.
  static bool classof(const TypeBase *T) {
    return T->getKind() == TypeKind::TypeVariable;
  }
};
DEFINE_EMPTY_CAN_TYPE_WRAPPER(TypeVariableType, Type)

inline bool TypeBase::isTypeVariableOrMember() {
  if (is<TypeVariableType>())
    return true;

  if (auto depMemTy = getAs<DependentMemberType>())
    return depMemTy->getBase()->isTypeVariableOrMember();

  return false;
}

inline bool TypeBase::isTypeParameter() {
  if (is<GenericTypeParamType>())
    return true;

  if (auto depMemTy = getAs<DependentMemberType>())
    return depMemTy->getBase()->isTypeParameter();

  return false;
}

inline bool TypeBase::isMaterializable() {
  if (hasLValueType())
    return false;

  if (is<InOutType>())
    return false;

  if (auto *TTy = getAs<TupleType>())
    return !TTy->hasElementWithOwnership();

  return true;
}

inline GenericTypeParamType *TypeBase::getRootGenericParam() {
  Type t(this);

  while (auto *memberTy = t->getAs<DependentMemberType>())
    t = memberTy->getBase();

  return t->castTo<GenericTypeParamType>();
}

inline bool TypeBase::isExistentialType() {
  return getCanonicalType().isExistentialType();
}

inline bool TypeBase::isAnyExistentialType() {
  return getCanonicalType().isAnyExistentialType();
}

inline bool CanType::isExistentialTypeImpl(CanType type) {
  return isa<ProtocolType>(type) || isa<ProtocolCompositionType>(type);
}

inline bool CanType::isAnyExistentialTypeImpl(CanType type) {
  return isExistentialTypeImpl(type) || isa<ExistentialMetatypeType>(type);
}

inline bool TypeBase::isClassExistentialType() {
  CanType T = getCanonicalType();
  if (auto pt = dyn_cast<ProtocolType>(T))
    return pt->requiresClass();
  if (auto pct = dyn_cast<ProtocolCompositionType>(T))
    return pct->requiresClass();
  return false;
}

inline bool TypeBase::isOpenedExistential() const {
  if (!hasOpenedExistential())
    return false;

  CanType T = getCanonicalType();
  return isa<OpenedArchetypeType>(T);
}

inline bool TypeBase::isOpenedExistentialWithError() {
  if (!hasOpenedExistential())
    return false;

  CanType T = getCanonicalType();
  if (auto archetype = dyn_cast<OpenedArchetypeType>(T)) {
    auto openedExistentialType = archetype->getOpenedExistentialType();
    return openedExistentialType->isExistentialWithError();
  }
  return false;
}

inline bool TypeBase::canDynamicallyBeOptionalType(bool includeExistential) {
  CanType T = getCanonicalType();
  auto isArchetypeOrExistential = isa<ArchetypeType>(T) ||
    (includeExistential && T.isExistentialType());

  return isArchetypeOrExistential && !T.isAnyClassReferenceType();
}

inline ClassDecl *TypeBase::getClassOrBoundGenericClass() {
  return getCanonicalType().getClassOrBoundGenericClass();
}

inline ClassDecl *CanType::getClassOrBoundGenericClass() const {
  if (auto classTy = dyn_cast<ClassType>(*this))
    return classTy->getDecl();

  if (auto boundTy = dyn_cast<BoundGenericClassType>(*this))
    return boundTy->getDecl();

  return nullptr;
}

inline StructDecl *TypeBase::getStructOrBoundGenericStruct() {
  return getCanonicalType().getStructOrBoundGenericStruct();
}

inline StructDecl *CanType::getStructOrBoundGenericStruct() const {
  if (auto structTy = dyn_cast<StructType>(*this))
    return structTy->getDecl();

  if (auto boundTy = dyn_cast<BoundGenericStructType>(*this))
    return boundTy->getDecl();
  
  return nullptr;
}

inline EnumDecl *TypeBase::getEnumOrBoundGenericEnum() {
  return getCanonicalType().getEnumOrBoundGenericEnum();
}

inline EnumDecl *CanType::getEnumOrBoundGenericEnum() const {
  if (auto enumTy = dyn_cast<EnumType>(*this))
    return enumTy->getDecl();

  if (auto boundTy = dyn_cast<BoundGenericEnumType>(*this))
    return boundTy->getDecl();
  
  return nullptr;
}

inline NominalTypeDecl *TypeBase::getNominalOrBoundGenericNominal() {
  return getCanonicalType().getNominalOrBoundGenericNominal();
}

inline NominalTypeDecl *CanType::getNominalOrBoundGenericNominal() const {
  if (auto Ty = dyn_cast<NominalOrBoundGenericNominalType>(*this))
    return Ty->getDecl();
  return nullptr;
}

inline NominalTypeDecl *TypeBase::getAnyNominal() {
  return getCanonicalType().getAnyNominal();
}

inline Type TypeBase::getNominalParent() {
  return castTo<AnyGenericType>()->getParent();
}

inline GenericTypeDecl *TypeBase::getAnyGeneric() {
  return getCanonicalType().getAnyGeneric();
}

  
  
inline bool TypeBase::isBuiltinIntegerType(unsigned n) {
  if (auto intTy = dyn_cast<BuiltinIntegerType>(getCanonicalType()))
    return intTy->getWidth().isFixedWidth()
      && intTy->getWidth().getFixedWidth() == n;
  return false;
}

/// getInOutObjectType - For an inout type, retrieves the underlying object
/// type.  Otherwise, returns the type itself.
inline Type TypeBase::getInOutObjectType() {
  if (auto iot = getAs<InOutType>())
    return iot->getObjectType();
  return this;
}

/// getWithoutSpecifierType - For a non-materializable type
/// e.g. @lvalue or inout, retrieves the underlying object type.
/// Otherwise, returns the type itself.
inline Type TypeBase::getWithoutSpecifierType() {
  if (auto iot = getAs<InOutType>())
    return iot->getObjectType();
  if (auto lv = getAs<LValueType>())
    return lv->getObjectType();
  return this;
}

/// For a ReferenceStorageType like @unowned, this returns the referent.
/// Otherwise, it returns the type itself.
inline Type TypeBase::getReferenceStorageReferent() {
  if (auto rst = getAs<ReferenceStorageType>())
    return rst->getReferentType();
  return this;
}

inline CanType CanType::getReferenceStorageReferentImpl(CanType type) {
  if (auto refType = dyn_cast<ReferenceStorageType>(type))
    return refType.getReferentType();
  return type;
}

inline CanType CanType::getWithoutSpecifierTypeImpl(CanType type) {
  if (auto refType = dyn_cast<InOutType>(type))
    return refType.getObjectType();
  if (auto refType = dyn_cast<LValueType>(type))
    return refType.getObjectType();
  return type;
}

inline CanType CanType::getNominalParent() const {
  return cast<NominalOrBoundGenericNominalType>(*this).getParent();
}

inline bool CanType::isActuallyCanonicalOrNull() const {
  return getPointer() == nullptr ||
         getPointer() == llvm::DenseMapInfo<TypeBase *>::getEmptyKey() ||
         getPointer() == llvm::DenseMapInfo<TypeBase *>::getTombstoneKey() ||
         getPointer()->isCanonical();
}

inline Type TupleTypeElt::getVarargBaseTy() const {
  TypeBase *T = getType().getPointer();
  if (auto *AT = dyn_cast<ArraySliceType>(T))
    return AT->getBaseType();
  if (auto *BGT = dyn_cast<BoundGenericType>(T)) {
    // It's the stdlib Array<T>.
    return BGT->getGenericArgs()[0];
  }
  assert(T->hasError());
  return T;
}

inline TupleTypeElt TupleTypeElt::getWithName(Identifier name) const {
  assert(getParameterFlags().isInOut() == getType()->is<InOutType>());
  return TupleTypeElt(getRawType(), name, getParameterFlags());
}

inline TupleTypeElt TupleTypeElt::getWithType(Type T) const {
  auto flags = getParameterFlags().withInOut(T->is<InOutType>());
  return TupleTypeElt(T->getInOutObjectType(), getName(), flags);
}

/// Create one from what's present in the parameter decl and type
inline ParameterTypeFlags
ParameterTypeFlags::fromParameterType(Type paramTy, bool isVariadic,
<<<<<<< HEAD
                                      bool isAutoClosure,
                                      // SWIFT_ENABLE_TENSORFLOW
                                      ValueOwnership ownership,
                                      bool isNonDifferentiable) {
=======
                                      bool isAutoClosure, bool isNonEphemeral,
                                      ValueOwnership ownership) {
>>>>>>> ce6a1cbd
  // FIXME(Remove InOut): The last caller that needs this is argument
  // decomposition.  Start by enabling the assertion there and fixing up those
  // callers, then remove this, then remove
  // ParameterTypeFlags::fromParameterType entirely.
  if (paramTy->is<InOutType>()) {
    assert(ownership == ValueOwnership::Default ||
           ownership == ValueOwnership::InOut);
    ownership = ValueOwnership::InOut;
  }
<<<<<<< HEAD
  // SWIFT_ENABLE_TENSORFLOW
  return {isVariadic, isAutoClosure, ownership, isNonDifferentiable};
=======
  return {isVariadic, isAutoClosure, isNonEphemeral, ownership};
>>>>>>> ce6a1cbd
}

inline const Type *BoundGenericType::getTrailingObjectsPointer() const {
  if (auto ty = dyn_cast<BoundGenericStructType>(this))
    return ty->getTrailingObjects<Type>();
  if (auto ty = dyn_cast<BoundGenericEnumType>(this))
    return ty->getTrailingObjects<Type>();
  if (auto ty = dyn_cast<BoundGenericClassType>(this))
    return ty->getTrailingObjects<Type>();
  llvm_unreachable("Unhandled BoundGenericType!");
}

inline ArrayRef<AnyFunctionType::Param> AnyFunctionType::getParams() const {
  switch (getKind()) {
  case TypeKind::Function:
    return cast<FunctionType>(this)->getParams();
  case TypeKind::GenericFunction:
    return cast<GenericFunctionType>(this)->getParams();
  default:
    llvm_unreachable("Undefined function type");
  }
}
  
/// If this is a method in a type or extension thereof, compute
/// and return a parameter to be used for the 'self' argument.  The type of
/// the parameter is the empty Type() if no 'self' argument should exist. This
/// can only be used after name binding has resolved types.
///
/// \param isInitializingCtor Specifies whether we're computing the 'self'
/// type of an initializing constructor, which accepts an instance 'self'
/// rather than a metatype 'self'.
///
/// \param wantDynamicSelf Specifies whether the 'self' type should be
/// wrapped in a DynamicSelfType, which is the case for the 'self' parameter
/// type inside a class method returning 'Self'.
AnyFunctionType::Param computeSelfParam(AbstractFunctionDecl *AFD,
                                        bool isInitializingCtor=false,
                                        bool wantDynamicSelf=false);

#define TYPE(id, parent)
#define SUGARED_TYPE(id, parent) \
template <> \
constexpr bool TypeBase::isSugaredType<id##Type>() { \
  return true; \
}
#include "swift/AST/TypeNodes.def"

inline GenericParamKey::GenericParamKey(const GenericTypeParamType *p)
  : Depth(p->getDepth()), Index(p->getIndex()) { }

inline TypeBase *TypeBase::getDesugaredType() {
  if (!isa<SugarType>(this))
    return this;
  return cast<SugarType>(this)->getSinglyDesugaredType()->getDesugaredType();
}

inline bool TypeBase::hasSimpleTypeRepr() const {
  // NOTE: Please keep this logic in sync with TypeRepr::isSimple().
  switch (getKind()) {
  case TypeKind::Function:
  case TypeKind::GenericFunction:
    return false;

  case TypeKind::Metatype:
  case TypeKind::ExistentialMetatype:
    return !cast<const AnyMetatypeType>(this)->hasRepresentation();

  case TypeKind::NestedArchetype:
    return cast<NestedArchetypeType>(this)->getParent()->hasSimpleTypeRepr();
      
  case TypeKind::OpaqueTypeArchetype:
  case TypeKind::OpenedArchetype:
    return false;

  case TypeKind::ProtocolComposition: {
    // 'Any', 'AnyObject' and single protocol compositions are simple
    auto composition = cast<const ProtocolCompositionType>(this);
    auto memberCount = composition->getMembers().size();
    if (composition->hasExplicitAnyObject())
      return memberCount == 0;
    return memberCount <= 1;
  }

  default:
    return true;
  }
}

} // end namespace swift

namespace llvm {

// DenseMapInfo for BuiltinIntegerWidth.
template<>
struct DenseMapInfo<swift::BuiltinIntegerWidth> {
  using BuiltinIntegerWidth = swift::BuiltinIntegerWidth;
  
  static inline BuiltinIntegerWidth getEmptyKey() {
    return BuiltinIntegerWidth(BuiltinIntegerWidth::DenseMapEmpty);
  }
  
  static inline BuiltinIntegerWidth getTombstoneKey() {
    return BuiltinIntegerWidth(BuiltinIntegerWidth::DenseMapTombstone);
  }
  
  static unsigned getHashValue(BuiltinIntegerWidth w) {
    return DenseMapInfo<unsigned>::getHashValue(w.RawValue);
  }
  
  static bool isEqual(BuiltinIntegerWidth a, BuiltinIntegerWidth b) {
    return a == b;
  }
};

}
  
#endif<|MERGE_RESOLUTION|>--- conflicted
+++ resolved
@@ -1791,24 +1791,16 @@
 /// escaping.
 class ParameterTypeFlags {
   enum ParameterFlags : uint8_t {
-<<<<<<< HEAD
-    None        = 0,
-    Variadic    = 1 << 0,
-    AutoClosure = 1 << 1,
-    OwnershipShift = 2,
-    Ownership   = 7 << OwnershipShift,
-    // SWIFT_ENABLE_TENSORFLOW
-    NonDifferentiable = 1 << 5,
-=======
     None         = 0,
     Variadic     = 1 << 0,
     AutoClosure  = 1 << 1,
     NonEphemeral = 1 << 2,
     OwnershipShift = 3,
     Ownership    = 7 << OwnershipShift,
-
->>>>>>> ce6a1cbd
-    NumBits = 6
+    // SWIFT_ENABLE_TENSORFLOW
+    NonDifferentiable = 1 << 6,
+
+    NumBits = 7
   };
   OptionSet<ParameterFlags> value;
   static_assert(NumBits < 8*sizeof(OptionSet<ParameterFlags>), "overflowed");
@@ -1821,31 +1813,20 @@
     return ParameterTypeFlags(OptionSet<ParameterFlags>(raw));
   }
 
-<<<<<<< HEAD
-  ParameterTypeFlags(bool variadic, bool autoclosure,
-                     // SWIFT_ENABLE_TENSORFLOW
-                     ValueOwnership ownership, bool nonDifferentiable)
-      : value((variadic ? Variadic : 0) | (autoclosure ? AutoClosure : 0) |
-              // SWIFT_ENABLE_TENSORFLOW
-              (uint8_t(ownership) << OwnershipShift) |
-              (nonDifferentiable ? NonDifferentiable : 0)) {}
-=======
   ParameterTypeFlags(bool variadic, bool autoclosure, bool nonEphemeral,
                      ValueOwnership ownership)
       : value((variadic ? Variadic : 0) | (autoclosure ? AutoClosure : 0) |
               (nonEphemeral ? NonEphemeral : 0) |
-              uint8_t(ownership) << OwnershipShift) {}
->>>>>>> ce6a1cbd
+              // SWIFT_ENABLE_TENSORFLOW
+              uint8_t(ownership) << OwnershipShift) |
+              (nonDifferentiable ? NonDifferentiable : 0)) {}
 
   /// Create one from what's present in the parameter type
   inline static ParameterTypeFlags
   // SWIFT_ENABLE_TENSORFLOW
   fromParameterType(Type paramTy, bool isVariadic, bool isAutoClosure,
-<<<<<<< HEAD
-                    ValueOwnership ownership, bool isNonDifferentiable);
-=======
-                    bool isNonEphemeral, ValueOwnership ownership);
->>>>>>> ce6a1cbd
+                    bool isNonEphemeral, ValueOwnership ownership,
+                    bool isNonDifferentiable);
 
   bool isNone() const { return !value; }
   bool isVariadic() const { return value.contains(Variadic); }
@@ -1971,14 +1952,10 @@
   ParameterTypeFlags asParamFlags() const {
     return ParameterTypeFlags(/*variadic*/ false,
                               /*autoclosure*/ false,
-<<<<<<< HEAD
+                              /*nonEphemeral*/ false,
                               // SWIFT_ENABLE_TENSORFLOW
                               getValueOwnership(),
                               /*nondifferentiable*/ false);
-=======
-                              /*nonEphemeral*/ false,
-                              getValueOwnership());
->>>>>>> ce6a1cbd
   }
 
   bool operator ==(const YieldTypeFlags &other) const {
@@ -2847,14 +2824,12 @@
     /// Whether the parameter is marked 'owned'
     bool isOwned() const { return Flags.isOwned(); }
 
-<<<<<<< HEAD
+    /// Whether the parameter is marked '@_nonEphemeral'
+    bool isNonEphemeral() const { return Flags.isNonEphemeral(); }
+
     // SWIFT_ENABLE_TENSORFLOW
     /// Whether the parameter is marked '@nondiff'.
     bool isNonDifferentiable() const { return Flags.isNonDifferentiable(); }
-=======
-    /// Whether the parameter is marked '@_nonEphemeral'
-    bool isNonEphemeral() const { return Flags.isNonEphemeral(); }
->>>>>>> ce6a1cbd
 
     ValueOwnership getValueOwnership() const {
       return Flags.getValueOwnership();
@@ -5859,15 +5834,10 @@
 /// Create one from what's present in the parameter decl and type
 inline ParameterTypeFlags
 ParameterTypeFlags::fromParameterType(Type paramTy, bool isVariadic,
-<<<<<<< HEAD
-                                      bool isAutoClosure,
+                                      bool isAutoClosure, bool isNonEphemeral,
                                       // SWIFT_ENABLE_TENSORFLOW
                                       ValueOwnership ownership,
                                       bool isNonDifferentiable) {
-=======
-                                      bool isAutoClosure, bool isNonEphemeral,
-                                      ValueOwnership ownership) {
->>>>>>> ce6a1cbd
   // FIXME(Remove InOut): The last caller that needs this is argument
   // decomposition.  Start by enabling the assertion there and fixing up those
   // callers, then remove this, then remove
@@ -5877,12 +5847,9 @@
            ownership == ValueOwnership::InOut);
     ownership = ValueOwnership::InOut;
   }
-<<<<<<< HEAD
   // SWIFT_ENABLE_TENSORFLOW
-  return {isVariadic, isAutoClosure, ownership, isNonDifferentiable};
-=======
-  return {isVariadic, isAutoClosure, isNonEphemeral, ownership};
->>>>>>> ce6a1cbd
+  return {isVariadic, isAutoClosure, isNonEphemeral, ownership,
+          isNonDifferentiable};
 }
 
 inline const Type *BoundGenericType::getTrailingObjectsPointer() const {
