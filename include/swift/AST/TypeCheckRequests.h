//===--- TypeCheckRequests.h - Type Checking Requests -----------*- C++ -*-===//
//
// This source file is part of the Swift.org open source project
//
// Copyright (c) 2014 - 2017 Apple Inc. and the Swift project authors
// Licensed under Apache License v2.0 with Runtime Library Exception
//
// See https://swift.org/LICENSE.txt for license information
// See https://swift.org/CONTRIBUTORS.txt for the list of Swift project authors
//
//===----------------------------------------------------------------------===//
//
//  This file defines type checking requests.
//
//===----------------------------------------------------------------------===//
#ifndef SWIFT_TYPE_CHECK_REQUESTS_H
#define SWIFT_TYPE_CHECK_REQUESTS_H

#include "swift/AST/AnyFunctionRef.h"
#include "swift/AST/ASTTypeIDs.h"
#include "swift/AST/GenericSignature.h"
#include "swift/AST/Type.h"
#include "swift/AST/Evaluator.h"
#include "swift/AST/Pattern.h"
#include "swift/AST/SimpleRequest.h"
#include "swift/AST/SourceFile.h"
#include "swift/AST/TypeResolutionStage.h"
#include "swift/Basic/AnyValue.h"
#include "swift/Basic/Statistic.h"
#include "llvm/ADT/Hashing.h"
#include "llvm/ADT/STLExtras.h"
#include "llvm/ADT/TinyPtrVector.h"

namespace swift {

class AbstractStorageDecl;
class AccessorDecl;
enum class AccessorKind;
class ContextualPattern;
class DefaultArgumentExpr;
class ClosureExpr;
class GenericParamList;
class PrecedenceGroupDecl;
struct PropertyWrapperBackingPropertyInfo;
struct PropertyWrapperLValueness;
struct PropertyWrapperMutability;
class RequirementRepr;
class SpecializeAttr;
class TrailingWhereClause;
class TypeAliasDecl;
class TypeLoc;
class Witness;
class TypeResolution;
struct TypeWitnessAndDecl;
class ValueDecl;
enum class OpaqueReadOwnership: uint8_t;
class StorageImplInfo;

/// Display a nominal type or extension thereof.
void simple_display(
       llvm::raw_ostream &out,
       const llvm::PointerUnion<TypeDecl *, ExtensionDecl *> &value);

/// Request the type from the ith entry in the inheritance clause for the
/// given declaration.
class InheritedTypeRequest :
    public SimpleRequest<InheritedTypeRequest,
                         Type(llvm::PointerUnion<TypeDecl *, ExtensionDecl *>,
                              unsigned,
                              TypeResolutionStage),
                         RequestFlags::SeparatelyCached>
{
public:
  using SimpleRequest::SimpleRequest;

private:
  friend SimpleRequest;

  // Evaluation.
  Type
  evaluate(Evaluator &evaluator,
           llvm::PointerUnion<TypeDecl *, ExtensionDecl *> decl,
           unsigned index,
           TypeResolutionStage stage) const;

public:
  // Source location
  SourceLoc getNearestLoc() const;

  // Caching
  bool isCached() const;
  Optional<Type> getCachedResult() const;
  void cacheResult(Type value) const;
};

/// Request the superclass type for the given class.
class SuperclassTypeRequest
    : public SimpleRequest<
          SuperclassTypeRequest, Type(NominalTypeDecl *, TypeResolutionStage),
          RequestFlags::SeparatelyCached | RequestFlags::DependencySink |
              RequestFlags::DependencySource> {
public:
  using SimpleRequest::SimpleRequest;

private:
  friend SimpleRequest;

  // Evaluation.
  Type
  evaluate(Evaluator &evaluator, NominalTypeDecl *classDecl,
           TypeResolutionStage stage) const;

public:
  // Cycle handling
  void diagnoseCycle(DiagnosticEngine &diags) const;

public:
  // Separate caching.
  bool isCached() const;
  Optional<Type> getCachedResult() const;
  void cacheResult(Type value) const;

public:
  // Incremental dependencies
  evaluator::DependencySource
  readDependencySource(const evaluator::DependencyRecorder &e) const;
  void writeDependencySink(evaluator::DependencyCollector &tracker,
                           Type t) const;
};

/// Request the raw type of the given enum.
class EnumRawTypeRequest :
    public SimpleRequest<EnumRawTypeRequest,
                         Type(EnumDecl *, TypeResolutionStage),
                         RequestFlags::SeparatelyCached> {
public:
  using SimpleRequest::SimpleRequest;

private:
  friend SimpleRequest;

  // Evaluation.
  Type
  evaluate(Evaluator &evaluator, EnumDecl *enumDecl,
           TypeResolutionStage stage) const;

public:
  // Cycle handling
  void diagnoseCycle(DiagnosticEngine &diags) const;

  // Separate caching.
  bool isCached() const;
  Optional<Type> getCachedResult() const;
  void cacheResult(Type value) const;
};

/// Request to determine the set of declarations that were are overridden
/// by the given declaration.
class OverriddenDeclsRequest :
  public SimpleRequest<OverriddenDeclsRequest,
                       llvm::TinyPtrVector<ValueDecl *>(ValueDecl *),
                       RequestFlags::SeparatelyCached> {
public:
  using SimpleRequest::SimpleRequest;

private:
  friend SimpleRequest;

  // Evaluation.
  llvm::TinyPtrVector<ValueDecl *>
  evaluate(Evaluator &evaluator, ValueDecl *decl) const;

public:
  // Separate caching.
  bool isCached() const { return true; }
  Optional<llvm::TinyPtrVector<ValueDecl *>> getCachedResult() const;
  void cacheResult(llvm::TinyPtrVector<ValueDecl *> value) const;
};

/// Determine whether the given declaration is exposed to Objective-C.
class IsObjCRequest :
    public SimpleRequest<IsObjCRequest,
                         bool(ValueDecl *),
                         RequestFlags::SeparatelyCached> {
public:
  using SimpleRequest::SimpleRequest;

private:
  friend SimpleRequest;

  // Evaluation.
  bool evaluate(Evaluator &evaluator, ValueDecl *decl) const;

public:
  // Separate caching.
  bool isCached() const { return true; }
  Optional<bool> getCachedResult() const;
  void cacheResult(bool value) const;
};

void simple_display(llvm::raw_ostream &out, CtorInitializerKind initKind);

/// Computes the kind of initializer for a given \c ConstructorDecl
class InitKindRequest :
    public SimpleRequest<InitKindRequest,
                         CtorInitializerKind(ConstructorDecl *),
                         RequestFlags::Cached> {
public:
  using SimpleRequest::SimpleRequest;

private:
  friend SimpleRequest;

  // Evaluation.
  CtorInitializerKind
  evaluate(Evaluator &evaluator, ConstructorDecl *decl) const;

public:
  // Caching.
  bool isCached() const { return true; }
};

/// Determine whether the given protocol declaration is class-bounded.
class ProtocolRequiresClassRequest :
    public SimpleRequest<ProtocolRequiresClassRequest,
                         bool(ProtocolDecl *),
                         RequestFlags::SeparatelyCached> {
public:
  using SimpleRequest::SimpleRequest;

private:
  friend SimpleRequest;

  // Evaluation.
  bool evaluate(Evaluator &evaluator, ProtocolDecl *decl) const;

public:
  // Cycle handling.
  void diagnoseCycle(DiagnosticEngine &diags) const;
  void noteCycleStep(DiagnosticEngine &diags) const;

  // Separate caching.
  bool isCached() const { return true; }
  Optional<bool> getCachedResult() const;
  void cacheResult(bool value) const;
};

/// Determine whether an existential conforming to a protocol can be matched
/// with a generic type parameter constrained to that protocol.
class ExistentialConformsToSelfRequest :
    public SimpleRequest<ExistentialConformsToSelfRequest,
                         bool(ProtocolDecl *),
                         RequestFlags::SeparatelyCached> {
public:
  using SimpleRequest::SimpleRequest;

private:
  friend SimpleRequest;

  // Evaluation.
  bool evaluate(Evaluator &evaluator, ProtocolDecl *decl) const;

public:
  // Cycle handling.
  void diagnoseCycle(DiagnosticEngine &diags) const;
  void noteCycleStep(DiagnosticEngine &diags) const;

  // Separate caching.
  bool isCached() const { return true; }
  Optional<bool> getCachedResult() const;
  void cacheResult(bool value) const;
};

/// Determine whether we are allowed to refer to an existential type conforming
/// to this protocol.
class ExistentialTypeSupportedRequest :
    public SimpleRequest<ExistentialTypeSupportedRequest,
                         bool(ProtocolDecl *),
                         RequestFlags::SeparatelyCached> {
public:
  using SimpleRequest::SimpleRequest;

private:
  friend SimpleRequest;

  // Evaluation.
  bool evaluate(Evaluator &evaluator, ProtocolDecl *decl) const;

public:
  // Cycle handling.
  void diagnoseCycle(DiagnosticEngine &diags) const;
  void noteCycleStep(DiagnosticEngine &diags) const;

  // Separate caching.
  bool isCached() const { return true; }
  Optional<bool> getCachedResult() const;
  void cacheResult(bool value) const;
};

/// Determine whether the given declaration is 'final'.
class IsFinalRequest :
    public SimpleRequest<IsFinalRequest,
                         bool(ValueDecl *),
                         RequestFlags::SeparatelyCached> {
public:
  using SimpleRequest::SimpleRequest;

private:
  friend SimpleRequest;

  // Evaluation.
  bool evaluate(Evaluator &evaluator, ValueDecl *decl) const;

public:
  // Separate caching.
  bool isCached() const { return true; }
  Optional<bool> getCachedResult() const;
  void cacheResult(bool value) const;
};

/// Determine whether the given declaration is 'dynamic''.
class IsDynamicRequest :
    public SimpleRequest<IsDynamicRequest,
                         bool(ValueDecl *),
                         RequestFlags::SeparatelyCached> {
public:
  using SimpleRequest::SimpleRequest;

private:
  friend SimpleRequest;

  // Evaluation.
  bool evaluate(Evaluator &evaluator, ValueDecl *decl) const;

public:
  // Separate caching.
  bool isCached() const { return true; }
  Optional<bool> getCachedResult() const;
  void cacheResult(bool value) const;
};

/// Compute the requirements that describe a protocol.
class RequirementSignatureRequest :
    public SimpleRequest<RequirementSignatureRequest,
                         ArrayRef<Requirement>(ProtocolDecl *),
                         RequestFlags::SeparatelyCached> {
public:
  using SimpleRequest::SimpleRequest;

private:
  friend SimpleRequest;

  // Evaluation.
  ArrayRef<Requirement>
  evaluate(Evaluator &evaluator, ProtocolDecl *proto) const;

public:
  // Separate caching.
  bool isCached() const { return true; }
  Optional<ArrayRef<Requirement>> getCachedResult() const;
  void cacheResult(ArrayRef<Requirement> value) const;
};

/// Compute the default definition type of an associated type.
class DefaultDefinitionTypeRequest :
    public SimpleRequest<DefaultDefinitionTypeRequest,
                         Type(AssociatedTypeDecl *),
                         RequestFlags::Cached> {
public:
  using SimpleRequest::SimpleRequest;

private:
  friend SimpleRequest;

  // Evaluation.
  Type evaluate(Evaluator &evaluator, AssociatedTypeDecl *decl) const;

public:
  // Caching.
  bool isCached() const { return true; }
};

/// Describes the owner of a where clause, from which we can extract
/// requirements.
struct WhereClauseOwner {
  /// The declaration context in which the where clause will be evaluated.
  DeclContext *dc;

  /// The source of the where clause, which can be a generic parameter list
  /// or a declaration that can have a where clause.
  llvm::PointerUnion<GenericParamList *, TrailingWhereClause *,
                     SpecializeAttr *, DifferentiableAttr *>
      source;

  WhereClauseOwner(GenericContext *genCtx);
  WhereClauseOwner(AssociatedTypeDecl *atd);

  WhereClauseOwner(DeclContext *dc, GenericParamList *genericParams)
      : dc(dc), source(genericParams) {}

  WhereClauseOwner(DeclContext *dc, SpecializeAttr *attr)
      : dc(dc), source(attr) {}

  WhereClauseOwner(DeclContext *dc, DifferentiableAttr *attr)
      : dc(dc), source(attr) {}

  SourceLoc getLoc() const;

  friend hash_code hash_value(const WhereClauseOwner &owner) {
    return llvm::hash_value(owner.source.getOpaqueValue());
  }

  friend bool operator==(const WhereClauseOwner &lhs,
                         const WhereClauseOwner &rhs) {
    return lhs.source.getOpaqueValue() == rhs.source.getOpaqueValue();
  }

  friend bool operator!=(const WhereClauseOwner &lhs,
                         const WhereClauseOwner &rhs) {
    return !(lhs == rhs);
  }

public:
  /// Retrieve the array of requirements.
  MutableArrayRef<RequirementRepr> getRequirements() const;

  /// Visit each of the requirements,
  ///
  /// \returns true after short-circuiting if the callback returned \c true
  /// for any of the requirements.
  bool
  visitRequirements(TypeResolutionStage stage,
                    llvm::function_ref<bool(Requirement, RequirementRepr *)>
                        callback) const &&;
};

void simple_display(llvm::raw_ostream &out, const WhereClauseOwner &owner);

/// Retrieve a requirement from the where clause of the given declaration.
class RequirementRequest :
    public SimpleRequest<RequirementRequest,
                         Requirement(WhereClauseOwner, unsigned,
                                     TypeResolutionStage),
                         RequestFlags::Cached> {
public:
  using SimpleRequest::SimpleRequest;

private:
  friend SimpleRequest;

  /// Retrieve the requirement this request operates on.
  RequirementRepr &getRequirement() const;

  // Evaluation.
  Requirement evaluate(Evaluator &evaluator,
                       WhereClauseOwner,
                       unsigned index,
                       TypeResolutionStage stage) const;

public:
  // Source location
  SourceLoc getNearestLoc() const;

  // Cycle handling.
  void noteCycleStep(DiagnosticEngine &diags) const;
                           
  // Caching.
  bool isCached() const;
};

/// Generate the USR for the given declaration.
class USRGenerationRequest :
    public SimpleRequest<USRGenerationRequest,
                         std::string(const ValueDecl*),
                         RequestFlags::Cached>
{
public:
  using SimpleRequest::SimpleRequest;

private:
  friend SimpleRequest;

  // Evaluation.
  std::string evaluate(Evaluator &eval, const ValueDecl *d) const;

public:
  // Caching
  bool isCached() const { return true; }
};

/// Generate the mangling for the given local type declaration.
class MangleLocalTypeDeclRequest :
    public SimpleRequest<MangleLocalTypeDeclRequest,
                         std::string(const TypeDecl*),
                         RequestFlags::Cached>
{
public:
  using SimpleRequest::SimpleRequest;

private:
  friend SimpleRequest;

  // Evaluation.
  std::string evaluate(Evaluator &eval, const TypeDecl *d) const;

public:
  // Caching
  bool isCached() const { return true; }
};

void simple_display(llvm::raw_ostream &out, const KnownProtocolKind);

// Find the type in the cache or look it up
class DefaultTypeRequest
    : public SimpleRequest<DefaultTypeRequest,
                           Type(KnownProtocolKind, const DeclContext *),
                           RequestFlags::SeparatelyCached> {
public:
  using SimpleRequest::SimpleRequest;

private:
  friend SimpleRequest;

  // Evaluation.
  Type evaluate(Evaluator &eval, KnownProtocolKind, const DeclContext *) const;

public:
  // Caching
  bool isCached() const { return true; }
  Optional<Type> getCachedResult() const;
  void cacheResult(Type value) const;
};

/// Retrieve information about a property wrapper type.
class PropertyWrapperTypeInfoRequest
  : public SimpleRequest<PropertyWrapperTypeInfoRequest,
                         PropertyWrapperTypeInfo(NominalTypeDecl *),
                         RequestFlags::Cached> {
public:
  using SimpleRequest::SimpleRequest;

private:
  friend SimpleRequest;

  // Evaluation.
  PropertyWrapperTypeInfo
  evaluate(Evaluator &eval, NominalTypeDecl *nominal) const;

public:
  // Caching
  bool isCached() const;
};

/// Request the nominal type declaration to which the given custom attribute
/// refers.
class AttachedPropertyWrappersRequest :
    public SimpleRequest<AttachedPropertyWrappersRequest,
                         llvm::TinyPtrVector<CustomAttr *>(VarDecl *),
                         RequestFlags::Cached> {
public:
  using SimpleRequest::SimpleRequest;

private:
  friend SimpleRequest;

  // Evaluation.
  llvm::TinyPtrVector<CustomAttr *>
  evaluate(Evaluator &evaluator, VarDecl *) const;

public:
  // Caching
  bool isCached() const;
};

/// Request the raw (possibly unbound generic) type of the property wrapper
/// that is attached to the given variable.
class AttachedPropertyWrapperTypeRequest :
    public SimpleRequest<AttachedPropertyWrapperTypeRequest,
                         Type(VarDecl *, unsigned),
                         RequestFlags::Cached> {
public:
  using SimpleRequest::SimpleRequest;

private:
  friend SimpleRequest;

  // Evaluation.
  Type
  evaluate(Evaluator &evaluator, VarDecl *var, unsigned i) const;

public:
  // Caching
  bool isCached() const;
};

/// Request the nominal type declaration to which the given custom attribute
/// refers.
class PropertyWrapperBackingPropertyTypeRequest :
    public SimpleRequest<PropertyWrapperBackingPropertyTypeRequest,
                         Type(VarDecl *),
                         RequestFlags::Cached> {
public:
  using SimpleRequest::SimpleRequest;

private:
  friend SimpleRequest;

  // Evaluation.
  Type
  evaluate(Evaluator &evaluator, VarDecl *var) const;

public:
  // Caching
  bool isCached() const;
};

/// Request information about the mutability of composed property wrappers.
class PropertyWrapperMutabilityRequest :
    public SimpleRequest<PropertyWrapperMutabilityRequest,
                         Optional<PropertyWrapperMutability> (VarDecl *),
                         RequestFlags::Cached> {
public:
  using SimpleRequest::SimpleRequest;

private:
  friend SimpleRequest;

  // Evaluation.
  Optional<PropertyWrapperMutability>
  evaluate(Evaluator &evaluator, VarDecl *var) const;

public:
  // Caching
  bool isCached() const;
};

/// Request information about the l-valueness of composed property wrappers.
class PropertyWrapperLValuenessRequest :
    public SimpleRequest<PropertyWrapperLValuenessRequest,
                         Optional<PropertyWrapperLValueness> (VarDecl *),
                         RequestFlags::Cached> {
public:
  using SimpleRequest::SimpleRequest;

private:
  friend SimpleRequest;

  // Evaluation.
  Optional<PropertyWrapperLValueness>
  evaluate(Evaluator &evaluator, VarDecl *var) const;

public:
  // Caching
  bool isCached() const;
};

/// Request information about the backing property for properties that have
/// attached property wrappers.
class PropertyWrapperBackingPropertyInfoRequest :
    public SimpleRequest<PropertyWrapperBackingPropertyInfoRequest,
                         PropertyWrapperBackingPropertyInfo(VarDecl *),
                         RequestFlags::Cached> {
public:
  using SimpleRequest::SimpleRequest;

private:
  friend SimpleRequest;

  // Evaluation.
  PropertyWrapperBackingPropertyInfo
  evaluate(Evaluator &evaluator, VarDecl *var) const;

public:
  // Caching
  bool isCached() const;
};

/// Retrieve the structural type of an alias type.
class StructuralTypeRequest :
    public SimpleRequest<StructuralTypeRequest,
                         Type(TypeAliasDecl*),
                         RequestFlags::Cached> {
public:
  using SimpleRequest::SimpleRequest;

private:
  friend SimpleRequest;

  // Evaluation.
  Type evaluate(Evaluator &eval, TypeAliasDecl *d) const;

public:
  // Caching.
  bool isCached() const { return true; }
};

/// Request the fragile function kind for the context.
class FragileFunctionKindRequest :
    public SimpleRequest<FragileFunctionKindRequest,
                         FragileFunctionKind(DeclContext*),
                         RequestFlags::Cached> {
public:
  using SimpleRequest::SimpleRequest;

private:
  friend SimpleRequest;

  // Evaluation.
  FragileFunctionKind evaluate(Evaluator &eval, DeclContext *context) const;

public:
  // Caching.
  bool isCached() const { return true; }
};

void simple_display(llvm::raw_ostream &out, FragileFunctionKind value);

void simple_display(llvm::raw_ostream &out, ResilienceExpansion value);

/// Request the custom attribute which attaches a function builder to the
/// given declaration.
class AttachedFunctionBuilderRequest :
    public SimpleRequest<AttachedFunctionBuilderRequest,
                         CustomAttr *(ValueDecl *),
                         RequestFlags::Cached> {
public:
  using SimpleRequest::SimpleRequest;

private:
  friend SimpleRequest;

  // Evaluation.
  CustomAttr *
  evaluate(Evaluator &evaluator, ValueDecl *decl) const;

public:
  // Caching
  bool isCached() const;
};

/// Request the function builder type attached to the given declaration,
/// if any.
class FunctionBuilderTypeRequest :
    public SimpleRequest<FunctionBuilderTypeRequest,
                         Type(ValueDecl *),
                         RequestFlags::Cached> {
public:
  using SimpleRequest::SimpleRequest;

private:
  friend SimpleRequest;

  Type
  evaluate(Evaluator &evaluator, ValueDecl *decl) const;

public:
  // Caching
  bool isCached() const { return true; }
};

/// Request a function's self access kind.
class SelfAccessKindRequest :
    public SimpleRequest<SelfAccessKindRequest,
                         SelfAccessKind(FuncDecl *),
                         RequestFlags::SeparatelyCached> {
public:
  using SimpleRequest::SimpleRequest;

private:
  friend SimpleRequest;

  // Evaluation.
  SelfAccessKind
  evaluate(Evaluator &evaluator, FuncDecl *func) const;

public:
  // Separate caching.
  bool isCached() const { return true; }
  Optional<SelfAccessKind> getCachedResult() const;
  void cacheResult(SelfAccessKind value) const;
};

/// Request whether the storage has a mutating getter.
class IsGetterMutatingRequest :
    public SimpleRequest<IsGetterMutatingRequest,
                         bool(AbstractStorageDecl *),
                         RequestFlags::SeparatelyCached> {
public:
  using SimpleRequest::SimpleRequest;

private:
  friend SimpleRequest;

  // Evaluation.
  bool
  evaluate(Evaluator &evaluator, AbstractStorageDecl *func) const;

public:
  // Separate caching.
  bool isCached() const { return true; }
  Optional<bool> getCachedResult() const;
  void cacheResult(bool value) const;
};

/// Request whether the storage has a mutating getter.
class IsSetterMutatingRequest :
    public SimpleRequest<IsSetterMutatingRequest,
                         bool(AbstractStorageDecl *),
                         RequestFlags::SeparatelyCached> {
public:
  using SimpleRequest::SimpleRequest;

private:
  friend SimpleRequest;

  // Evaluation.
  bool
  evaluate(Evaluator &evaluator, AbstractStorageDecl *func) const;

public:
  // Separate caching.
  bool isCached() const { return true; }
  Optional<bool> getCachedResult() const;
  void cacheResult(bool value) const;
};

/// Request whether reading the storage yields a borrowed value.
class OpaqueReadOwnershipRequest :
    public SimpleRequest<OpaqueReadOwnershipRequest,
                         OpaqueReadOwnership(AbstractStorageDecl *),
                         RequestFlags::SeparatelyCached> {
public:
  using SimpleRequest::SimpleRequest;

private:
  friend SimpleRequest;

  // Evaluation.
  OpaqueReadOwnership
  evaluate(Evaluator &evaluator, AbstractStorageDecl *storage) const;

public:
  // Separate caching.
  bool isCached() const { return true; }
  Optional<OpaqueReadOwnership> getCachedResult() const;
  void cacheResult(OpaqueReadOwnership value) const;
};

/// Request to build the underlying storage for a lazy property.
class LazyStoragePropertyRequest :
    public SimpleRequest<LazyStoragePropertyRequest,
                         VarDecl *(VarDecl *),
                         RequestFlags::Cached> {
public:
  using SimpleRequest::SimpleRequest;

private:
  friend SimpleRequest;

  // Evaluation.
  VarDecl *
  evaluate(Evaluator &evaluator, VarDecl *lazyVar) const;

public:
  bool isCached() const { return true; }
};

/// Request to type check the body of the given function.
///
/// Produces true if an error occurred, false otherwise.
/// FIXME: it would be far better to return the type-checked body.
class TypeCheckFunctionBodyRequest :
    public SimpleRequest<TypeCheckFunctionBodyRequest,
                         bool(AbstractFunctionDecl *),
                         RequestFlags::Cached|RequestFlags::DependencySource> {
public:
  using SimpleRequest::SimpleRequest;

private:
  friend SimpleRequest;

  // Evaluation.
  bool evaluate(Evaluator &evaluator, AbstractFunctionDecl *func) const;

public:
  bool isCached() const { return true; }

public:
  // Incremental dependencies.
  evaluator::DependencySource
  readDependencySource(const evaluator::DependencyRecorder &) const;
};

/// Request to typecheck a function body element at the given source location.
///
/// Produces true if an error occurred, false otherwise.
class TypeCheckFunctionBodyAtLocRequest
    : public SimpleRequest<TypeCheckFunctionBodyAtLocRequest,
                           bool(AbstractFunctionDecl *, SourceLoc),
                           RequestFlags::Uncached> {
public:
  using SimpleRequest::SimpleRequest;

private:
  friend SimpleRequest;

  // Evaluation.
  bool evaluate(Evaluator &evaluator, AbstractFunctionDecl *func,
                SourceLoc Loc) const;
};

/// Request to obtain a list of stored properties in a nominal type.
///
/// This will include backing storage for lazy properties and
/// property wrappers, synthesizing them if necessary.
class StoredPropertiesRequest :
    public SimpleRequest<StoredPropertiesRequest,
                         ArrayRef<VarDecl *>(NominalTypeDecl *),
                         RequestFlags::Cached> {
public:
  using SimpleRequest::SimpleRequest;

private:
  friend SimpleRequest;

  // Evaluation.
  ArrayRef<VarDecl *>
  evaluate(Evaluator &evaluator, NominalTypeDecl *decl) const;

public:
  bool isCached() const { return true; }
};

/// Request to obtain a list of stored properties in a nominal type,
/// together with any missing members corresponding to stored
/// properties that could not be deserialized.
///
/// This will include backing storage for lazy properties and
/// property wrappers, synthesizing them if necessary.
class StoredPropertiesAndMissingMembersRequest :
    public SimpleRequest<StoredPropertiesAndMissingMembersRequest,
                         ArrayRef<Decl *>(NominalTypeDecl *),
                         RequestFlags::Cached> {
public:
  using SimpleRequest::SimpleRequest;

private:
  friend SimpleRequest;

  // Evaluation.
  ArrayRef<Decl *>
  evaluate(Evaluator &evaluator, NominalTypeDecl *decl) const;

public:
  bool isCached() const { return true; }
};

class StorageImplInfoRequest :
    public SimpleRequest<StorageImplInfoRequest,
                         StorageImplInfo(AbstractStorageDecl *),
                         RequestFlags::SeparatelyCached> {
public:
  using SimpleRequest::SimpleRequest;

private:
  friend SimpleRequest;

  // Evaluation.
  StorageImplInfo
  evaluate(Evaluator &evaluator, AbstractStorageDecl *decl) const;

public:
  // Separate caching.
  bool isCached() const { return true; }
  Optional<StorageImplInfo> getCachedResult() const;
  void cacheResult(StorageImplInfo value) const;
};

class RequiresOpaqueAccessorsRequest :
    public SimpleRequest<RequiresOpaqueAccessorsRequest,
                         bool(VarDecl *),
                         RequestFlags::SeparatelyCached> {
public:
  using SimpleRequest::SimpleRequest;

private:
  friend SimpleRequest;

  // Evaluation.
  bool
  evaluate(Evaluator &evaluator, VarDecl *decl) const;

public:
  // Separate caching.
  bool isCached() const { return true; }
  Optional<bool> getCachedResult() const;
  void cacheResult(bool value) const;
};

class RequiresOpaqueModifyCoroutineRequest :
    public SimpleRequest<RequiresOpaqueModifyCoroutineRequest,
                         bool(AbstractStorageDecl *),
                         RequestFlags::SeparatelyCached> {
public:
  using SimpleRequest::SimpleRequest;

private:
  friend SimpleRequest;

  // Evaluation.
  bool
  evaluate(Evaluator &evaluator, AbstractStorageDecl *decl) const;

public:
  // Separate caching.
  bool isCached() const { return true; }
  Optional<bool> getCachedResult() const;
  void cacheResult(bool value) const;
};

class IsAccessorTransparentRequest :
    public SimpleRequest<IsAccessorTransparentRequest,
                         bool(AccessorDecl *),
                         RequestFlags::SeparatelyCached> {
public:
  using SimpleRequest::SimpleRequest;

private:
  friend SimpleRequest;

  // Evaluation.
  bool
  evaluate(Evaluator &evaluator, AccessorDecl *decl) const;

public:
  // Separate caching.
  bool isCached() const { return true; }
  Optional<bool> getCachedResult() const;
  void cacheResult(bool value) const;
};

class SynthesizeAccessorRequest :
    public SimpleRequest<SynthesizeAccessorRequest,
                         AccessorDecl *(AbstractStorageDecl *,
                                        AccessorKind),
                         RequestFlags::SeparatelyCached> {
public:
  using SimpleRequest::SimpleRequest;

private:
  friend SimpleRequest;

  // Evaluation.
  AccessorDecl *
  evaluate(Evaluator &evaluator, AbstractStorageDecl *decl,
           AccessorKind kind) const;

public:
  // Separate caching.
  bool isCached() const { return true; }
  Optional<AccessorDecl *> getCachedResult() const;
  void cacheResult(AccessorDecl *value) const;
};

class EmittedMembersRequest :
    public SimpleRequest<EmittedMembersRequest,
                         ArrayRef<Decl *>(ClassDecl *),
                         RequestFlags::Cached> {
public:
  using SimpleRequest::SimpleRequest;

private:
  friend SimpleRequest;

  // Evaluation.
  ArrayRef<Decl *>
  evaluate(Evaluator &evaluator, ClassDecl *classDecl) const;

public:
  bool isCached() const { return true; }
};

class IsImplicitlyUnwrappedOptionalRequest :
    public SimpleRequest<IsImplicitlyUnwrappedOptionalRequest,
                         bool(ValueDecl *),
                         RequestFlags::SeparatelyCached> {
public:
  using SimpleRequest::SimpleRequest;

private:
  friend SimpleRequest;

  // Evaluation.
  bool
  evaluate(Evaluator &evaluator, ValueDecl *value) const;

public:
  // Separate caching.
  bool isCached() const { return true; }
  Optional<bool> getCachedResult() const;
  void cacheResult(bool value) const;
};

class ClassAncestryFlagsRequest :
    public SimpleRequest<ClassAncestryFlagsRequest,
                         AncestryFlags (ClassDecl *),
                         RequestFlags::Cached> {
public:
  using SimpleRequest::SimpleRequest;

private:
  friend SimpleRequest;

  // Evaluation.
  AncestryFlags
  evaluate(Evaluator &evaluator, ClassDecl *value) const;

public:
  // Caching.
  bool isCached() const { return true; }
};

void simple_display(llvm::raw_ostream &out, AncestryFlags value);

class AbstractGenericSignatureRequest :
    public SimpleRequest<AbstractGenericSignatureRequest,
                         GenericSignature (const GenericSignatureImpl *,
                                           SmallVector<GenericTypeParamType *, 2>,
                                           SmallVector<Requirement, 2>),
                         RequestFlags::Cached> {
public:
  using SimpleRequest::SimpleRequest;

private:
  friend SimpleRequest;

  // Evaluation.
  GenericSignature
  evaluate(Evaluator &evaluator,
           const GenericSignatureImpl *baseSignature,
           SmallVector<GenericTypeParamType *, 2> addedParameters,
           SmallVector<Requirement, 2> addedRequirements) const;

public:
  // Separate caching.
  bool isCached() const;

  /// Abstract generic signature requests never have source-location info.
  SourceLoc getNearestLoc() const {
    return SourceLoc();
  }
};

class InferredGenericSignatureRequest :
    public SimpleRequest<InferredGenericSignatureRequest,
                         GenericSignature (ModuleDecl *,
                                            const GenericSignatureImpl *,
                                            GenericParamSource,
                                            SmallVector<Requirement, 2>,
                                            SmallVector<TypeLoc, 2>,
                                            bool),
                         RequestFlags::Cached> {
public:
  using SimpleRequest::SimpleRequest;

private:
  friend SimpleRequest;

  // Evaluation.
  GenericSignature
  evaluate(Evaluator &evaluator,
           ModuleDecl *module,
           const GenericSignatureImpl *baseSignature,
           GenericParamSource paramSource,
           SmallVector<Requirement, 2> addedRequirements,
           SmallVector<TypeLoc, 2> inferenceSources,
           bool allowConcreteGenericParams) const;

public:
  // Separate caching.
  bool isCached() const;

  /// Inferred generic signature requests don't have source-location info.
  SourceLoc getNearestLoc() const {
    return SourceLoc();
  }
                           
  // Cycle handling.
  void noteCycleStep(DiagnosticEngine &diags) const;
};

void simple_display(llvm::raw_ostream &out, const TypeLoc source);

class ExtendedTypeRequest
    : public SimpleRequest<ExtendedTypeRequest,
                           Type(ExtensionDecl *),
                           RequestFlags::Cached> {
public:
  using SimpleRequest::SimpleRequest;

private:
  friend SimpleRequest;

  // Evaluation.
  Type evaluate(Evaluator &eval, ExtensionDecl *) const;
public:
  // Caching.
  bool isCached() const { return true; }
};

class FunctionOperatorRequest :
    public SimpleRequest<FunctionOperatorRequest,
                         OperatorDecl *(FuncDecl *),
                         RequestFlags::Cached> {
public:
  using SimpleRequest::SimpleRequest;
  
private:
  friend SimpleRequest;
  
  // Evaluation.
  OperatorDecl *
  evaluate(Evaluator &evaluator, FuncDecl *value) const;
  
public:
  // Caching.
  bool isCached() const { return true; }
};

class GenericSignatureRequest :
    public SimpleRequest<GenericSignatureRequest,
                         GenericSignature (GenericContext *),
                         RequestFlags::SeparatelyCached> {
public:
  using SimpleRequest::SimpleRequest;
  
private:
  friend SimpleRequest;
  
  // Evaluation.
  GenericSignature
  evaluate(Evaluator &evaluator, GenericContext *value) const;
  
public:
  // Separate caching.
  bool isCached() const { return true; }
  Optional<GenericSignature> getCachedResult() const;
  void cacheResult(GenericSignature value) const;
};

/// Compute the underlying interface type of a typealias.
class UnderlyingTypeRequest :
    public SimpleRequest<UnderlyingTypeRequest,
                         Type(TypeAliasDecl *),
                         RequestFlags::SeparatelyCached> {
public:
  using SimpleRequest::SimpleRequest;

private:
  friend SimpleRequest;

  // Evaluation.
  Type evaluate(Evaluator &evaluator, TypeAliasDecl *decl) const;

public:
  // Caching.
  bool isCached() const { return true; }
  Optional<Type> getCachedResult() const;
  void cacheResult(Type value) const;
  void diagnoseCycle(DiagnosticEngine &diags) const;
};

/// Looks up the precedence group of an operator declaration.
class OperatorPrecedenceGroupRequest
    : public SimpleRequest<OperatorPrecedenceGroupRequest,
                           PrecedenceGroupDecl *(InfixOperatorDecl *),
                           RequestFlags::Cached> {
public:
  using SimpleRequest::SimpleRequest;

private:
  friend SimpleRequest;

  // Evaluation.
  PrecedenceGroupDecl *
  evaluate(Evaluator &evaluator, InfixOperatorDecl *PGD) const;

public:
  // Separate caching.
  bool isCached() const { return true; }
};

/// Computes the raw values for an enum type.
class EnumRawValuesRequest :
    public SimpleRequest<EnumRawValuesRequest,
                         evaluator::SideEffect (EnumDecl *, TypeResolutionStage),
                         RequestFlags::SeparatelyCached> {
public:
  using SimpleRequest::SimpleRequest;
  
private:
  friend SimpleRequest;
  
  // Evaluation.
  evaluator::SideEffect
  evaluate(Evaluator &evaluator, EnumDecl *ED, TypeResolutionStage stage) const;
  
public:
  // Cycle handling.
  void diagnoseCycle(DiagnosticEngine &diags) const;
  void noteCycleStep(DiagnosticEngine &diags) const;
                           
  // Separate caching.
  bool isCached() const;
  Optional<evaluator::SideEffect> getCachedResult() const;
  void cacheResult(evaluator::SideEffect value) const;
};

/// Determines if an override is ABI compatible with its base method.
class IsABICompatibleOverrideRequest
    : public SimpleRequest<IsABICompatibleOverrideRequest, bool(ValueDecl *),
                           RequestFlags::Cached> {
public:
  using SimpleRequest::SimpleRequest;

private:
  friend SimpleRequest;

  // Evaluation.
  bool evaluate(Evaluator &evaluator, ValueDecl *decl) const;

public:
  // Caching.
  bool isCached() const { return true; }
};

/// Builds an opaque result type for a declaration.
class OpaqueResultTypeRequest
    : public SimpleRequest<OpaqueResultTypeRequest,
                           OpaqueTypeDecl *(ValueDecl *),
                           RequestFlags::Cached> {
public:
  using SimpleRequest::SimpleRequest;

private:
  friend SimpleRequest;

  OpaqueTypeDecl *
  evaluate(Evaluator &evaluator, ValueDecl *VD) const;

public:
  // Caching.
  bool isCached() const { return true; }
};

/// Determines if a function declaration is 'static'.
class IsStaticRequest :
    public SimpleRequest<IsStaticRequest,
                         bool(FuncDecl *),
                         RequestFlags::SeparatelyCached> {
public:
  using SimpleRequest::SimpleRequest;

private:
  friend SimpleRequest;

  // Evaluation.
  bool
  evaluate(Evaluator &evaluator, FuncDecl *value) const;

public:
  // Separate caching.
  bool isCached() const { return true; }
  Optional<bool> getCachedResult() const;
  void cacheResult(bool value) const;
};

/// Determines if a method override should introduce a new vtable entry,
/// because the override is not ABI compatible, or the base method is
/// less visible than the override.
class NeedsNewVTableEntryRequest
    : public SimpleRequest<NeedsNewVTableEntryRequest,
                           bool(AbstractFunctionDecl *),
                           RequestFlags::SeparatelyCached> {
public:
  using SimpleRequest::SimpleRequest;

private:
  friend SimpleRequest;

  // Evaluation.
  bool evaluate(Evaluator &evaluator, AbstractFunctionDecl *decl) const;

public:
  // Separate caching.
  bool isCached() const { return true; }
  Optional<bool> getCachedResult() const;
  void cacheResult(bool value) const;
};

/// Determines the specifier for a parameter (inout, __owned, etc).
class ParamSpecifierRequest
    : public SimpleRequest<ParamSpecifierRequest,
                           ParamSpecifier(ParamDecl *),
                           RequestFlags::SeparatelyCached> {
public:
  using SimpleRequest::SimpleRequest;

private:
  friend SimpleRequest;

  // Evaluation.
  ParamSpecifier
  evaluate(Evaluator &evaluator, ParamDecl *decl) const;

public:
  // Separate caching.
  bool isCached() const { return true; }
  Optional<ParamSpecifier> getCachedResult() const;
  void cacheResult(ParamSpecifier value) const;
};

/// Determines the result type of a function or element type of a subscript.
class ResultTypeRequest
    : public SimpleRequest<ResultTypeRequest,
                           Type(ValueDecl *),
                           RequestFlags::SeparatelyCached> {
public:
  using SimpleRequest::SimpleRequest;

private:
  friend SimpleRequest;

  TypeLoc &getResultTypeLoc() const;

  // Evaluation.
  Type evaluate(Evaluator &evaluator, ValueDecl *decl) const;

public:
  // Separate caching.
  bool isCached() const { return true; }
  Optional<Type> getCachedResult() const;
  void cacheResult(Type value) const;
};

class PatternBindingEntryRequest
    : public SimpleRequest<PatternBindingEntryRequest,
                           const PatternBindingEntry *(PatternBindingDecl *,
                                                       unsigned),
                           RequestFlags::SeparatelyCached> {
public:
  using SimpleRequest::SimpleRequest;

private:
  friend SimpleRequest;

  // Evaluation.
  const PatternBindingEntry *
  evaluate(Evaluator &evaluator, PatternBindingDecl *PBD, unsigned i) const;

public:
  // Separate caching.
  bool isCached() const { return true; }
  Optional<const PatternBindingEntry *> getCachedResult() const;
  void cacheResult(const PatternBindingEntry *value) const;
};

class NamingPatternRequest
    : public SimpleRequest<NamingPatternRequest, NamedPattern *(VarDecl *),
                           RequestFlags::SeparatelyCached> {
public:
  using SimpleRequest::SimpleRequest;

private:
  friend SimpleRequest;

  // Evaluation.
  NamedPattern * evaluate(Evaluator &evaluator, VarDecl *VD) const;

public:
  // Separate caching.
  bool isCached() const { return true; }
  Optional<NamedPattern *> getCachedResult() const;
  void cacheResult(NamedPattern *P) const;
};

class InterfaceTypeRequest :
    public SimpleRequest<InterfaceTypeRequest,
                         Type (ValueDecl *),
                         RequestFlags::SeparatelyCached> {
public:
  using SimpleRequest::SimpleRequest;

private:
  friend SimpleRequest;

  // Evaluation.
  Type
  evaluate(Evaluator &evaluator, ValueDecl *decl) const;

public:
  // Separate caching.
  bool isCached() const { return true; }
  Optional<Type> getCachedResult() const;
  void cacheResult(Type value) const;
};

struct PrecedenceGroupDescriptor {
  enum PathDirection : bool {
    LowerThan = false,
    HigherThan = true,
  };
  DeclContext *dc;
  Identifier ident;
  SourceLoc nameLoc;
  // Exists for diagnostics. Does not contribute to the descriptor otherwise.
  Optional<PathDirection> pathDirection;

  SourceLoc getLoc() const;

  friend llvm::hash_code hash_value(const PrecedenceGroupDescriptor &owner) {
    return llvm::hash_combine(owner.dc,
                              owner.ident.getAsOpaquePointer(),
                              owner.nameLoc.getOpaquePointerValue());
  }

  friend bool operator==(const PrecedenceGroupDescriptor &lhs,
                         const PrecedenceGroupDescriptor &rhs) {
    return lhs.dc == rhs.dc &&
           lhs.ident == rhs.ident &&
           lhs.nameLoc == rhs.nameLoc;
  }

  friend bool operator!=(const PrecedenceGroupDescriptor &lhs,
                         const PrecedenceGroupDescriptor &rhs) {
    return !(lhs == rhs);
  }
};

void simple_display(llvm::raw_ostream &out, const PrecedenceGroupDescriptor &d);

class ValidatePrecedenceGroupRequest
    : public SimpleRequest<ValidatePrecedenceGroupRequest,
                           TinyPtrVector<PrecedenceGroupDecl *>(
                               PrecedenceGroupDescriptor),
                           RequestFlags::Cached> {
public:
  using SimpleRequest::SimpleRequest;

private:
  friend SimpleRequest;

  // Evaluation.
  TinyPtrVector<PrecedenceGroupDecl *>
  evaluate(Evaluator &evaluator, PrecedenceGroupDescriptor descriptor) const;

public:
  // Cycle handling.
  void diagnoseCycle(DiagnosticEngine &diags) const;
  void noteCycleStep(DiagnosticEngine &diags) const;

  // Source location
  SourceLoc getNearestLoc() const;

  // Separate caching.
  bool isCached() const { return true; }
};

/// Computes whether all of the stored properties in a nominal type have initial
/// values.
class AreAllStoredPropertiesDefaultInitableRequest
    : public SimpleRequest<AreAllStoredPropertiesDefaultInitableRequest,
                           bool(NominalTypeDecl *), RequestFlags::Cached> {
public:
  using SimpleRequest::SimpleRequest;

private:
  friend SimpleRequest;

  // Evaluation.
  bool evaluate(Evaluator &evaluator, NominalTypeDecl *decl) const;

public:
  // Caching.
  bool isCached() const { return true; }
};

/// Computes whether this type has a user-defined designated initializer. This
/// does not include a synthesized designated initializer used to satisfy a
/// conformance.
class HasUserDefinedDesignatedInitRequest
    : public SimpleRequest<HasUserDefinedDesignatedInitRequest,
                           bool(NominalTypeDecl *), RequestFlags::Cached> {
public:
  using SimpleRequest::SimpleRequest;

private:
  friend SimpleRequest;

  // Evaluation.
  bool evaluate(Evaluator &evaluator, NominalTypeDecl *decl) const;

public:
  // Caching.
  bool isCached() const { return true; }
};

/// Checks whether this type has a synthesized memberwise initializer.
class HasMemberwiseInitRequest
    : public SimpleRequest<HasMemberwiseInitRequest, bool(StructDecl *),
                           RequestFlags::Cached> {
public:
  using SimpleRequest::SimpleRequest;

private:
  friend SimpleRequest;

  // Evaluation.
  bool evaluate(Evaluator &evaluator, StructDecl *decl) const;

public:
  // Caching.
  bool isCached() const { return true; }
};

/// Synthesizes a memberwise initializer for a given type.
class SynthesizeMemberwiseInitRequest
    : public SimpleRequest<SynthesizeMemberwiseInitRequest,
                           ConstructorDecl *(NominalTypeDecl *),
                           RequestFlags::Cached> {
public:
  using SimpleRequest::SimpleRequest;

private:
  friend SimpleRequest;

  // Evaluation.
  ConstructorDecl *evaluate(Evaluator &evaluator, NominalTypeDecl *decl) const;

public:
  // Caching.
  bool isCached() const { return true; }
};

/// Resolves the effective memberwise initializer for a given type.
///
/// An effective memberwise initializer is either a synthesized memberwise
/// initializer or a user-defined initializer with the same type.
///
/// See `NominalTypeDecl::getEffectiveMemberwiseInitializer` for details.
class ResolveEffectiveMemberwiseInitRequest
    : public SimpleRequest<ResolveEffectiveMemberwiseInitRequest,
                           ConstructorDecl *(NominalTypeDecl *),
                           RequestFlags::Cached> {
public:
  using SimpleRequest::SimpleRequest;

private:
  friend SimpleRequest;

  // Evaluation.
  ConstructorDecl *evaluate(Evaluator &evaluator, NominalTypeDecl *decl) const;

public:
  // Caching.
  bool isCached() const { return true; }
};

/// Checks whether this type has a synthesized zero parameter default
/// initializer.
class HasDefaultInitRequest
    : public SimpleRequest<HasDefaultInitRequest, bool(NominalTypeDecl *),
                           RequestFlags::Cached> {
public:
  using SimpleRequest::SimpleRequest;

private:
  friend SimpleRequest;

  // Evaluation.
  bool evaluate(Evaluator &evaluator,
                                NominalTypeDecl *decl) const;

public:
  // Caching.
  bool isCached() const { return true; }
};

/// Synthesizes a default initializer for a given type.
class SynthesizeDefaultInitRequest
    : public SimpleRequest<SynthesizeDefaultInitRequest,
                           ConstructorDecl *(NominalTypeDecl *),
                           RequestFlags::Cached> {
public:
  using SimpleRequest::SimpleRequest;

private:
  friend SimpleRequest;

  // Evaluation.
  ConstructorDecl * evaluate(Evaluator &evaluator,
                             NominalTypeDecl *decl) const;

public:
  // Caching.
  bool isCached() const { return true; }
};

class CompareDeclSpecializationRequest
    : public SimpleRequest<CompareDeclSpecializationRequest,
                           bool(DeclContext *, ValueDecl *, ValueDecl *, bool),
                           RequestFlags::Cached> {
public:
  using SimpleRequest::SimpleRequest;

private:
  friend SimpleRequest;

  // Evaluation.
  bool evaluate(Evaluator &evaluator, DeclContext *DC,
                ValueDecl *VD1, ValueDecl *VD2,
                bool dynamic) const;

public:
  // Caching.
  bool isCached() const { return true; }
};

/// Checks whether this declaration inherits its superclass' designated and
/// convenience initializers.
class InheritsSuperclassInitializersRequest
    : public SimpleRequest<InheritsSuperclassInitializersRequest,
                           bool(ClassDecl *), RequestFlags::SeparatelyCached> {
public:
  using SimpleRequest::SimpleRequest;

private:
  friend SimpleRequest;

  // Evaluation.
  bool evaluate(Evaluator &evaluator, ClassDecl *decl) const;

public:
  // Separate caching.
  bool isCached() const { return true; }
  Optional<bool> getCachedResult() const;
  void cacheResult(bool value) const;
};

// The actions this request takes are all huge layering violations.
//
// Please do not add any more.
enum class ImplicitMemberAction : uint8_t {
  ResolveImplicitInit,
  ResolveCodingKeys,
  ResolveEncodable,
  ResolveDecodable,
};

class ResolveImplicitMemberRequest
    : public SimpleRequest<ResolveImplicitMemberRequest,
                           evaluator::SideEffect(NominalTypeDecl *,
                                                 ImplicitMemberAction),
                           RequestFlags::Uncached> {
public:
  using SimpleRequest::SimpleRequest;

private:
  friend SimpleRequest;

  // Evaluation.
  evaluator::SideEffect
  evaluate(Evaluator &evaluator, NominalTypeDecl *NTD,
           ImplicitMemberAction action) const;

public:
  // Separate caching.
  bool isCached() const { return true; }
};

class TypeWitnessRequest
    : public SimpleRequest<TypeWitnessRequest,
                           TypeWitnessAndDecl(NormalProtocolConformance *,
                                              AssociatedTypeDecl *),
                           RequestFlags::SeparatelyCached> {
public:
  using SimpleRequest::SimpleRequest;

private:
  friend SimpleRequest;

  // Evaluation.
  TypeWitnessAndDecl
  evaluate(Evaluator &evaluator, NormalProtocolConformance *conformance,
           AssociatedTypeDecl *ATD) const;

public:
  // Separate caching.
  bool isCached() const { return true; }
  Optional<TypeWitnessAndDecl> getCachedResult() const;
  void cacheResult(TypeWitnessAndDecl value) const;
};

class ValueWitnessRequest
    : public SimpleRequest<ValueWitnessRequest,
                           Witness(NormalProtocolConformance *, ValueDecl *),
                           RequestFlags::SeparatelyCached> {
public:
  using SimpleRequest::SimpleRequest;

private:
  friend SimpleRequest;

  // Evaluation.
  Witness evaluate(Evaluator &evaluator,
                   NormalProtocolConformance *conformance,
                   ValueDecl *VD) const;

public:
  // Separate caching.
  bool isCached() const { return true; }
  Optional<Witness> getCachedResult() const;
  void cacheResult(Witness value) const;
};

enum class FunctionBuilderBodyPreCheck : uint8_t {
  /// There were no problems pre-checking the closure.
  Okay,

  /// There was an error pre-checking the closure.
  Error,

  /// The closure has a return statement.
  HasReturnStmt,
};

class PreCheckFunctionBuilderRequest
    : public SimpleRequest<PreCheckFunctionBuilderRequest,
                           FunctionBuilderBodyPreCheck(AnyFunctionRef),
                           RequestFlags::Cached> {
public:
  using SimpleRequest::SimpleRequest;

private:
  friend SimpleRequest;

  // Evaluation.
  FunctionBuilderBodyPreCheck
  evaluate(Evaluator &evaluator, AnyFunctionRef fn) const;

public:
  // Separate caching.
  bool isCached() const { return true; }
};

/// Computes whether a class has a circular reference in its inheritance
/// hierarchy.
class HasCircularInheritanceRequest
    : public SimpleRequest<HasCircularInheritanceRequest, bool(ClassDecl *),
                           RequestFlags::Cached> {
public:
  using SimpleRequest::SimpleRequest;

private:
  friend SimpleRequest;

  // Evaluation.
  bool evaluate(Evaluator &evaluator, ClassDecl *decl) const;

public:
  // Cycle handling.
  void diagnoseCycle(DiagnosticEngine &diags) const;
  void noteCycleStep(DiagnosticEngine &diags) const;

  // Cached.
  bool isCached() const { return true; }
};

/// Computes whether a protocol has a circular reference in its list of
/// inherited protocols.
class HasCircularInheritedProtocolsRequest
    : public SimpleRequest<HasCircularInheritedProtocolsRequest,
                           bool(ProtocolDecl *), RequestFlags::Cached> {
public:
  using SimpleRequest::SimpleRequest;

private:
  friend SimpleRequest;

  // Evaluation.
  bool evaluate(Evaluator &evaluator, ProtocolDecl *decl) const;

public:
  // Cycle handling.
  void diagnoseCycle(DiagnosticEngine &diags) const;
  void noteCycleStep(DiagnosticEngine &diags) const;

  // Cached.
  bool isCached() const { return true; }
};

/// Computes whether an enum's raw value has a circular reference.
class HasCircularRawValueRequest
    : public SimpleRequest<HasCircularRawValueRequest, bool(EnumDecl *),
                           RequestFlags::Cached> {
public:
  using SimpleRequest::SimpleRequest;

private:
  friend SimpleRequest;

  // Evaluation.
  bool evaluate(Evaluator &evaluator, EnumDecl *decl) const;

public:
  // Cycle handling.
  void diagnoseCycle(DiagnosticEngine &diags) const;
  void noteCycleStep(DiagnosticEngine &diags) const;

  // Cached.
  bool isCached() const { return true; }
};

/// Computes an initializer context for a parameter with a default argument.
class DefaultArgumentInitContextRequest
    : public SimpleRequest<DefaultArgumentInitContextRequest,
                           Initializer *(ParamDecl *),
                           RequestFlags::SeparatelyCached> {
public:
  using SimpleRequest::SimpleRequest;

private:
  friend SimpleRequest;

  // Evaluation.
  Initializer * evaluate(Evaluator &evaluator,
                                         ParamDecl *param) const;

public:
  // Separate caching.
  bool isCached() const { return true; }
  Optional<Initializer *> getCachedResult() const;
  void cacheResult(Initializer *init) const;
};

/// Computes the fully type-checked default argument expression for a given
/// parameter.
class DefaultArgumentExprRequest
    : public SimpleRequest<DefaultArgumentExprRequest, Expr *(ParamDecl *),
                           RequestFlags::SeparatelyCached> {
public:
  using SimpleRequest::SimpleRequest;

private:
  friend SimpleRequest;

  // Evaluation.
  Expr *evaluate(Evaluator &evaluator, ParamDecl *param) const;

public:
  // Separate caching.
  bool isCached() const { return true; }
  Optional<Expr *> getCachedResult() const;
  void cacheResult(Expr *expr) const;
};

/// Computes the fully type-checked caller-side default argument within the
/// context of the call site that it will be inserted into.
class CallerSideDefaultArgExprRequest
    : public SimpleRequest<CallerSideDefaultArgExprRequest,
                           Expr *(DefaultArgumentExpr *),
                           RequestFlags::SeparatelyCached> {
public:
  using SimpleRequest::SimpleRequest;

private:
  friend SimpleRequest;

  // Evaluation.
  Expr * evaluate(Evaluator &evaluator, DefaultArgumentExpr *defaultExpr) const;

public:
  // Separate caching.
  bool isCached() const { return true; }
  Optional<Expr *> getCachedResult() const;
  void cacheResult(Expr *expr) const;
};

/// Computes whether this is a type that supports being called through the
/// implementation of a \c callAsFunction method.
class IsCallableNominalTypeRequest
    : public SimpleRequest<IsCallableNominalTypeRequest,
                           bool(CanType, DeclContext *), RequestFlags::Cached> {
public:
  using SimpleRequest::SimpleRequest;

private:
  friend SimpleRequest;

  // Evaluation.
  bool evaluate(Evaluator &evaluator, CanType ty, DeclContext *dc) const;

public:
  // Cached.
  bool isCached() const { return true; }
};

class DynamicallyReplacedDeclRequest
    : public SimpleRequest<DynamicallyReplacedDeclRequest,
                           ValueDecl *(ValueDecl *), RequestFlags::Cached> {
public:
  using SimpleRequest::SimpleRequest;

private:
  friend SimpleRequest;

  // Evaluation.
  ValueDecl * evaluate(Evaluator &evaluator, ValueDecl *VD) const;

public:
  // Caching.
  bool isCached() const { return true; }
};

class TypeCheckSourceFileRequest
    : public SimpleRequest<
          TypeCheckSourceFileRequest, evaluator::SideEffect(SourceFile *),
          RequestFlags::SeparatelyCached | RequestFlags::DependencySource> {
public:
  using SimpleRequest::SimpleRequest;

private:
  friend SimpleRequest;

  // Evaluation.
  evaluator::SideEffect
  evaluate(Evaluator &evaluator, SourceFile *SF) const;

public:
  // Separate caching.
  bool isCached() const { return true; }
  Optional<evaluator::SideEffect> getCachedResult() const;
  void cacheResult(evaluator::SideEffect) const;

public:
  // Incremental dependencies.
  evaluator::DependencySource
  readDependencySource(const evaluator::DependencyRecorder &) const;
};

/// Computes whether the specified type or a super-class/super-protocol has the
/// @dynamicMemberLookup attribute on it.
class HasDynamicMemberLookupAttributeRequest
    : public SimpleRequest<HasDynamicMemberLookupAttributeRequest,
                           bool(CanType), RequestFlags::Cached> {
public:
  using SimpleRequest::SimpleRequest;

private:
  friend SimpleRequest;

  // Evaluation.
  bool evaluate(Evaluator &evaluator, CanType ty) const;

public:
  bool isCached() const {
    // Don't cache types containing type variables, as they must not outlive
    // the constraint system that created them.
    auto ty = std::get<0>(getStorage());
    return !ty->hasTypeVariable();
  }
};

/// Computes whether the specified type or a super-class/super-protocol has the
/// @dynamicCallable attribute on it.
class HasDynamicCallableAttributeRequest
    : public SimpleRequest<HasDynamicCallableAttributeRequest,
                           bool(CanType), RequestFlags::Cached> {
public:
  using SimpleRequest::SimpleRequest;

private:
  friend SimpleRequest;

  // Evaluation.
  bool evaluate(Evaluator &evaluator, CanType ty) const;

public:
  bool isCached() const {
    // Don't cache types containing type variables, as they must not outlive
    // the constraint system that created them.
    auto ty = std::get<0>(getStorage());
    return !ty->hasTypeVariable();
  }
};

/// Determines the type of a given pattern.
///
/// Note that this returns the "raw" pattern type, which can involve
/// unresolved types and unbound generic types where type inference is
/// allowed.
class PatternTypeRequest
    : public SimpleRequest<PatternTypeRequest, Type(ContextualPattern),
                           RequestFlags::Cached> {
public:
  using SimpleRequest::SimpleRequest;

private:
  friend SimpleRequest;

  // Evaluation.
  Type evaluate(Evaluator &evaluator, ContextualPattern pattern) const;

public:
  bool isCached() const { return true; }

  SourceLoc getNearestLoc() const {
    return std::get<0>(getStorage()).getPattern()->getLoc();
  }
};

/// List SPI group ids declared on a decl.
class SPIGroupsRequest :
    public SimpleRequest<SPIGroupsRequest,
                         llvm::ArrayRef<Identifier>(const Decl *),
                         RequestFlags::Cached> {
public:
  using SimpleRequest::SimpleRequest;

private:
  friend SimpleRequest;

  // Evaluation.
  llvm::ArrayRef<Identifier>
  evaluate(Evaluator &evaluator, const Decl *decl) const;

public:
  bool isCached() const { return true; }
};


/// Type-checks a `@differentiable` attribute and returns the resolved parameter
/// indices on success. On failure, emits diagnostics and returns `nullptr`.
///
/// Currently, this request resolves other `@differentiable` attribute
/// components but mutates them in place:
/// - `JVPFunction`
/// - `VJPFunction`
/// - `DerivativeGenericSignature`
class DifferentiableAttributeTypeCheckRequest
    : public SimpleRequest<DifferentiableAttributeTypeCheckRequest,
                           IndexSubset *(DifferentiableAttr *),
                           RequestFlags::SeparatelyCached> {
public:
  using SimpleRequest::SimpleRequest;

private:
  friend SimpleRequest;

  // Evaluation.
  IndexSubset * evaluate(Evaluator &evaluator,
                         DifferentiableAttr *attr) const;

public:
  // Separate caching.
  bool isCached() const { return true; }
  Optional<IndexSubset *> getCachedResult() const;
  void cacheResult(IndexSubset *value) const;
};

/// Resolves the referenced original declaration for a `@derivative` attribute.
class DerivativeAttrOriginalDeclRequest
    : public SimpleRequest<DerivativeAttrOriginalDeclRequest,
                           AbstractFunctionDecl *(DerivativeAttr *),
                           RequestFlags::Cached> {
public:
  using SimpleRequest::SimpleRequest;

private:
  friend SimpleRequest;

  // Evaluation.
  AbstractFunctionDecl *evaluate(Evaluator &evaluator,
                                 DerivativeAttr *attr) const;

public:
  // Caching.
  bool isCached() const { return true; }
};

/// Resolves the "tangent stored property" corresponding to an original stored
/// property in a `Differentiable`-conforming type.
class TangentStoredPropertyRequest
    : public SimpleRequest<TangentStoredPropertyRequest,
<<<<<<< HEAD
                           TangentPropertyInfo(VarDecl *),
=======
                           TangentPropertyInfo(VarDecl *, CanType),
>>>>>>> 48089868
                           RequestFlags::Cached> {
public:
  using SimpleRequest::SimpleRequest;

private:
  friend SimpleRequest;

  // Evaluation.
<<<<<<< HEAD
  TangentPropertyInfo evaluate(Evaluator &evaluator,
                               VarDecl *originalField) const;
=======
  TangentPropertyInfo evaluate(Evaluator &evaluator, VarDecl *originalField,
                               CanType parentType) const;
>>>>>>> 48089868

public:
  // Caching.
  bool isCached() const { return true; }
};

/// Checks whether a type eraser has a viable initializer.
class TypeEraserHasViableInitRequest
    : public SimpleRequest<TypeEraserHasViableInitRequest,
                           bool(TypeEraserAttr *, ProtocolDecl *),
                           RequestFlags::Cached> {
public:
  using SimpleRequest::SimpleRequest;

private:
  friend SimpleRequest;

  // Evaluation
  bool evaluate(Evaluator &evaluator, TypeEraserAttr *attr,
                ProtocolDecl *protocol) const;

public:
  bool isCached() const { return true; }
};

/// Looks up the decls that a scoped import references, ensuring the import is
/// valid.
///
/// A "scoped import" is an import which only covers one particular
/// declaration, such as:
///
///     import class Foundation.NSString
///
class ScopedImportLookupRequest
    : public SimpleRequest<ScopedImportLookupRequest,
                           ArrayRef<ValueDecl *>(ImportDecl *),
                           RequestFlags::Cached> {
public:
  using SimpleRequest::SimpleRequest;

private:
  friend SimpleRequest;

  ArrayRef<ValueDecl *>
  evaluate(Evaluator &evaluator, ImportDecl *import) const;

public:
  // Cached.
  bool isCached() const { return true; }
};

/// Determine whether closure body has any explicit `return`
/// statements which could produce a non-void result.
class ClosureHasExplicitResultRequest
    : public SimpleRequest<ClosureHasExplicitResultRequest, bool(ClosureExpr *),
                           RequestFlags::Cached> {
public:
  using SimpleRequest::SimpleRequest;

private:
  friend SimpleRequest;

  bool evaluate(Evaluator &evaluator, ClosureExpr *closure) const;

public:
  bool isCached() const { return true; }
};

using ProtocolConformanceLookupResult = std::vector<ProtocolConformance *>;
void simple_display(llvm::raw_ostream &out, ConformanceLookupKind kind);

/// Lookup and expand all conformances in the given context.
///
/// This request specifically accomodates algorithms for retrieving all
/// conformances in the primary, even those that are unstated in source but
/// are implied by other conformances, inherited from other types, or synthesized
/// by the compiler. A simple case of this is the following:
///
/// \code
/// protocol P {}
/// protocol Q : P {}
/// extension T : Q {}
/// \endcode
///
/// Here, a conformance to \c Q has been stated, but a conformance to \c P
/// must also be reported so it can be checked as well.
class LookupAllConformancesInContextRequest
    : public SimpleRequest<LookupAllConformancesInContextRequest,
                           ProtocolConformanceLookupResult(
                               const IterableDeclContext *),
                           RequestFlags::Cached |
                               RequestFlags::DependencySink |
                               RequestFlags::DependencySource> {
public:
  using SimpleRequest::SimpleRequest;

private:
  friend SimpleRequest;

  // Evaluation.
  ProtocolConformanceLookupResult
  evaluate(Evaluator &evaluator, const IterableDeclContext *IDC) const;

public:
  bool isCached() const { return true; }

  // Incremental dependencies
  evaluator::DependencySource
  readDependencySource(const evaluator::DependencyRecorder &eval) const;
  void writeDependencySink(evaluator::DependencyCollector &tracker,
                           ProtocolConformanceLookupResult r) const;
};

class CheckRedeclarationRequest
    : public SimpleRequest<
          CheckRedeclarationRequest, evaluator::SideEffect(ValueDecl *),
          RequestFlags::SeparatelyCached | RequestFlags::DependencySource |
              RequestFlags::DependencySink> {
public:
  using SimpleRequest::SimpleRequest;

 private:
  friend SimpleRequest;

   // Evaluation.
  evaluator::SideEffect
  evaluate(Evaluator &evaluator, ValueDecl *VD) const;

 public:
  // Separate caching.
  bool isCached() const { return true; }
  Optional<evaluator::SideEffect> getCachedResult() const;
  void cacheResult(evaluator::SideEffect) const;

public:
  evaluator::DependencySource
  readDependencySource(const evaluator::DependencyRecorder &eval) const;
  void writeDependencySink(evaluator::DependencyCollector &tracker,
                           evaluator::SideEffect) const;
};

class ResolveTypeEraserTypeRequest
    : public SimpleRequest<ResolveTypeEraserTypeRequest,
                           Type (ProtocolDecl *, TypeEraserAttr *),
                           RequestFlags::SeparatelyCached> {
public:
  using SimpleRequest::SimpleRequest;

private:
  friend SimpleRequest;

  // Evaluation.
  Type evaluate(Evaluator &evaluator, ProtocolDecl *PD,
                TypeEraserAttr *attr) const;

public:
  // Separate caching.
  bool isCached() const { return true; }
  Optional<Type> getCachedResult() const;
  void cacheResult(Type value) const;
};

/// Determines whether this is a "simple" didSet i.e one that either does not
/// use the implicit oldValue parameter in the body or does not take an explicit
/// parameter (ex: 'didSet(oldValue)').
class SimpleDidSetRequest
    : public SimpleRequest<SimpleDidSetRequest, bool(AccessorDecl *),
                           RequestFlags::Cached> {
public:
  using SimpleRequest::SimpleRequest;

private:
  friend SimpleRequest;

  // Evaluation.
  bool evaluate(Evaluator &evaluator, AccessorDecl *decl) const;

public:
  bool isCached() const {
    return std::get<0>(getStorage())->getAccessorKind() == AccessorKind::DidSet;
  }
};

/// A module which has been implicitly imported.
struct ImplicitImport {
  using ImportOptions = SourceFile::ImportOptions;

  ModuleDecl *Module;
  ImportOptions Options;

  ImplicitImport(ModuleDecl *module, ImportOptions opts = {})
      : Module(module), Options(opts) {}

  friend bool operator==(const ImplicitImport &lhs,
                         const ImplicitImport &rhs) {
    return lhs.Module == rhs.Module &&
           lhs.Options.toRaw() == rhs.Options.toRaw();
  }
};

void simple_display(llvm::raw_ostream &out, const ImplicitImport &import);

/// Computes the loaded modules that should be implicitly imported by each file
/// of a given module.
class ModuleImplicitImportsRequest
    : public SimpleRequest<ModuleImplicitImportsRequest,
                           ArrayRef<ImplicitImport>(ModuleDecl *),
                           RequestFlags::Cached> {
public:
  using SimpleRequest::SimpleRequest;

private:
  friend SimpleRequest;

  ArrayRef<ImplicitImport>
  evaluate(Evaluator &evaluator, ModuleDecl *module) const;

public:
  // Cached.
  bool isCached() const { return true; }
};

/// Checks whether a file performs an implementation-only import.
class HasImplementationOnlyImportsRequest
    : public SimpleRequest<HasImplementationOnlyImportsRequest,
                           bool(SourceFile *), RequestFlags::Cached> {
public:
  using SimpleRequest::SimpleRequest;

private:
  friend SimpleRequest;

  bool evaluate(Evaluator &evaluator, SourceFile *SF) const;

public:
  // Cached.
  bool isCached() const { return true; }
};

class ResolveTypeRequest
    : public SimpleRequest<ResolveTypeRequest,
                           Type(TypeResolution *, TypeRepr *),
                           RequestFlags::Uncached> {
public:
  using SimpleRequest::SimpleRequest;

public:
  // Cycle handling.
  void noteCycleStep(DiagnosticEngine &diags) const;

private:
  friend SimpleRequest;

  // Evaluation.
  Type evaluate(Evaluator &evaluator, TypeResolution *resolution,
                TypeRepr *repr) const;
};

void simple_display(llvm::raw_ostream &out, const TypeResolution *resolution);
SourceLoc extractNearestSourceLoc(const TypeRepr *repr);

/// Checks to see if any of the imports in a module use `@_implementationOnly`
/// in one file and not in another.
///
/// Like redeclaration checking, but for imports.
///
/// This is a request purely to ensure that we don't need to perform the same
/// checking for each file we resolve imports for.
/// FIXME: Once import resolution operates at module-level, this checking can
/// integrated into it.
class CheckInconsistentImplementationOnlyImportsRequest
    : public SimpleRequest<CheckInconsistentImplementationOnlyImportsRequest,
                           evaluator::SideEffect(ModuleDecl *),
                           RequestFlags::Cached> {
public:
  using SimpleRequest::SimpleRequest;

private:
  friend SimpleRequest;

  evaluator::SideEffect evaluate(Evaluator &evaluator, ModuleDecl *mod) const;

public:
  // Cached.
  bool isCached() const { return true; }
};

/// Retrieves the primary source files in the main module.
// FIXME: This isn't really a type-checking request, if we ever split off a
// zone for more basic AST requests, this should be moved there.
class PrimarySourceFilesRequest
    : public SimpleRequest<PrimarySourceFilesRequest,
                           ArrayRef<SourceFile *>(ModuleDecl *),
                           RequestFlags::Cached> {
public:
  using SimpleRequest::SimpleRequest;

private:
  friend SimpleRequest;

  ArrayRef<SourceFile *> evaluate(Evaluator &evaluator, ModuleDecl *mod) const;

public:
  // Cached.
  bool isCached() const { return true; }
};

/// Retrieve the file being used for code completion in the main module.
// FIXME: This isn't really a type-checking request, if we ever split off a
// zone for more basic AST requests, this should be moved there.
class CodeCompletionFileRequest
    : public SimpleRequest<CodeCompletionFileRequest,
                           SourceFile *(ModuleDecl *), RequestFlags::Cached> {
public:
  using SimpleRequest::SimpleRequest;

private:
  friend SimpleRequest;

  SourceFile *evaluate(Evaluator &evaluator, ModuleDecl *mod) const;

public:
  // Cached.
  bool isCached() const { return true; }
};

/// Kinds of types for CustomAttr.
enum class CustomAttrTypeKind {
  /// The type is required to not be expressed in terms of
  /// any contextual type parameters.
  NonGeneric,

  /// Property delegates have some funky rules, like allowing
  /// unbound generic types.
  PropertyDelegate,
};

void simple_display(llvm::raw_ostream &out, CustomAttrTypeKind value);

class CustomAttrTypeRequest
    : public SimpleRequest<CustomAttrTypeRequest,
                           Type(CustomAttr *, DeclContext *,
                                CustomAttrTypeKind),
                           RequestFlags::SeparatelyCached> {
public:
  using SimpleRequest::SimpleRequest;

private:
  friend SimpleRequest;

  // Evaluation.
  Type evaluate(Evaluator &evaluator, CustomAttr *, DeclContext *,
                CustomAttrTypeKind) const;

public:
  // Separate caching.
  bool isCached() const { return true; }
  Optional<Type> getCachedResult() const;
  void cacheResult(Type value) const;
};

// Allow AnyValue to compare two Type values, even though Type doesn't
// support ==.
template<>
inline bool AnyValue::Holder<Type>::equals(const HolderBase &other) const {
  assert(typeID == other.typeID && "Caller should match type IDs");
  return value.getPointer() ==
      static_cast<const Holder<Type> &>(other).value.getPointer();
}

// Allow AnyValue to compare two GenericSignature values.
template <>
inline bool
AnyValue::Holder<GenericSignature>::equals(const HolderBase &other) const {
  assert(typeID == other.typeID && "Caller should match type IDs");
  return value.getPointer() ==
         static_cast<const Holder<GenericSignature> &>(other)
             .value.getPointer();
}

void simple_display(llvm::raw_ostream &out, Type value);
void simple_display(llvm::raw_ostream &out, const TypeRepr *TyR);
void simple_display(llvm::raw_ostream &out, ImplicitMemberAction action);
void simple_display(llvm::raw_ostream &out, FunctionBuilderBodyPreCheck pck);

#define SWIFT_TYPEID_ZONE TypeChecker
#define SWIFT_TYPEID_HEADER "swift/AST/TypeCheckerTypeIDZone.def"
#include "swift/Basic/DefineTypeIDZone.h"
#undef SWIFT_TYPEID_ZONE
#undef SWIFT_TYPEID_HEADER

// Set up reporting of evaluated requests.
#define SWIFT_REQUEST(Zone, RequestType, Sig, Caching, LocOptions)             \
  template<>                                                                   \
  inline void reportEvaluatedRequest(UnifiedStatsReporter &stats,              \
                              const RequestType &request) {                    \
    ++stats.getFrontendCounters().RequestType;                                 \
  }
#include "swift/AST/TypeCheckerTypeIDZone.def"
#undef SWIFT_REQUEST

} // end namespace swift

#endif // SWIFT_TYPE_CHECK_REQUESTS_H<|MERGE_RESOLUTION|>--- conflicted
+++ resolved
@@ -2192,11 +2192,7 @@
 /// property in a `Differentiable`-conforming type.
 class TangentStoredPropertyRequest
     : public SimpleRequest<TangentStoredPropertyRequest,
-<<<<<<< HEAD
-                           TangentPropertyInfo(VarDecl *),
-=======
                            TangentPropertyInfo(VarDecl *, CanType),
->>>>>>> 48089868
                            RequestFlags::Cached> {
 public:
   using SimpleRequest::SimpleRequest;
@@ -2205,13 +2201,8 @@
   friend SimpleRequest;
 
   // Evaluation.
-<<<<<<< HEAD
-  TangentPropertyInfo evaluate(Evaluator &evaluator,
-                               VarDecl *originalField) const;
-=======
   TangentPropertyInfo evaluate(Evaluator &evaluator, VarDecl *originalField,
                                CanType parentType) const;
->>>>>>> 48089868
 
 public:
   // Caching.
