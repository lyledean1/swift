--- conflicted
+++ resolved
@@ -203,7 +203,6 @@
   /// The list of SILDefaultWitnessTables in the module.
   DefaultWitnessTableListType defaultWitnessTables;
 
-<<<<<<< HEAD
   // SWIFT_ENABLE_TENSORFLOW
   /// Lookup table for SIL differentiability witnesses, keyed by mangled name.
   llvm::StringMap<SILDifferentiabilityWitness *> DifferentiabilityWitnessMap;
@@ -216,7 +215,7 @@
   /// The list of SILDifferentiabilityWitnesses in the module.
   DifferentiabilityWitnessListType differentiabilityWitnesses;
   // SWIFT_ENABLE_TENSORFLOW END
-=======
+
   /// Declarations which are externally visible.
   ///
   /// These are method declarations which are referenced from inlinable
@@ -225,7 +224,6 @@
   /// default.
   /// Currently this table is not serialized.
   llvm::SetVector<ValueDecl *> externallyVisible;
->>>>>>> 3cc452ee
 
   /// Lookup table for SIL Global Variables.
   llvm::StringMap<SILGlobalVariable *> GlobalVariableMap;
@@ -479,7 +477,6 @@
     return {defaultWitnessTables.begin(), defaultWitnessTables.end()};
   }
 
-<<<<<<< HEAD
   // SWIFT_ENABLE_TENSORFLOW
   using differentiability_witness_iterator = DifferentiabilityWitnessListType::iterator;
   using differentiability_witness_const_iterator = DifferentiabilityWitnessListType::const_iterator;
@@ -500,14 +497,13 @@
             differentiabilityWitnesses.end()};
   }
   // SWIFT_ENABLE_TENSORFLOW END
-=======
+
   void addExternallyVisibleDecl(ValueDecl *decl) {
     externallyVisible.insert(decl);
   }
   bool isExternallyVisibleDecl(ValueDecl *decl) {
     return externallyVisible.count(decl) != 0;
   }
->>>>>>> 3cc452ee
 
   using sil_global_iterator = GlobalListType::iterator;
   using sil_global_const_iterator = GlobalListType::const_iterator;
