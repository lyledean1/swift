--- conflicted
+++ resolved
@@ -951,9 +951,4 @@
   case SILInstruction::ReleasingBehavior::MayRelease:
     return OS << "MayRelease";
   }
-<<<<<<< HEAD
-}
-#endif
-=======
-}
->>>>>>> 3ce1ba3e
+}