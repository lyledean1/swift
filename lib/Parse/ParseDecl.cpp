//===--- ParseDecl.cpp - Swift Language Parser for Declarations -----------===//
//
// This source file is part of the Swift.org open source project
//
// Copyright (c) 2014 - 2019 Apple Inc. and the Swift project authors
// Licensed under Apache License v2.0 with Runtime Library Exception
//
// See https://swift.org/LICENSE.txt for license information
// See https://swift.org/CONTRIBUTORS.txt for the list of Swift project authors
//
//===----------------------------------------------------------------------===//
//
// Declaration Parsing and AST Building
//
//===----------------------------------------------------------------------===//

#include "swift/Parse/Parser.h"
#include "swift/Parse/CodeCompletionCallbacks.h"
#include "swift/Parse/DelayedParsingCallbacks.h"
#include "swift/Parse/ParsedSyntaxRecorder.h"
#include "swift/Parse/ParseSILSupport.h"
#include "swift/Parse/SyntaxParsingContext.h"
#include "swift/Syntax/SyntaxKind.h"
#include "swift/Subsystems.h"
#include "swift/AST/Attr.h"
#include "swift/AST/LazyResolver.h"
#include "swift/AST/DebuggerClient.h"
#include "swift/AST/DiagnosticsParse.h"
#include "swift/AST/Initializer.h"
#include "swift/AST/Module.h"
#include "swift/AST/ParameterList.h"
#include "swift/Basic/Defer.h"
#include "swift/Basic/Statistic.h"
#include "swift/Basic/StringExtras.h"
#include "clang/Basic/CharInfo.h"
#include "llvm/Support/Compiler.h"
#include "llvm/Support/MemoryBuffer.h"
#include "llvm/Support/Path.h"
#include "llvm/Support/SaveAndRestore.h"
#include "llvm/ADT/PointerUnion.h"
#include "llvm/ADT/StringSwitch.h"
#include "llvm/ADT/Twine.h"
#include "llvm/ADT/StringSet.h"
#include <algorithm>

using namespace swift;
using namespace syntax;

namespace {
  /// A RAII object for deciding whether this DeclKind needs special
  /// treatment when parsing in the "debugger context", and implementing
  /// that treatment.  The problem arises because, when lldb
  /// uses swift to parse expressions, it needs to emulate the current
  /// frame's scope. We do that, for instance, by making a class extension
  /// and running the code in a function in that extension.
  ///
  /// This causes two kinds of issues:
  /// 1) Some DeclKinds require to be parsed in TopLevel contexts only.
  /// 2) Sometimes the debugger wants a Decl to live beyond the current
  /// function invocation, in which case it should be parsed at the
  /// file scope level so it will be set up correctly for this purpose.
  ///
  /// Creating an instance of this object will cause it to figure out
  /// whether we are in the debugger function, whether it needs to swap 
  /// the Decl that is currently being parsed.
  /// If you have created the object, instead of returning the result
  /// with makeParserResult, use the object's fixupParserResult.  If
  /// no swap has occurred, these methods will work the same.  
  /// If the decl has been moved, then Parser::markWasHandled will be
  /// called on the Decl, and you should call declWasHandledAlready
  /// before you consume the Decl to see if you actually need to
  /// consume it.
  /// If you are making one of these objects to address issue 1, call
  /// the constructor that only takes a DeclKind, and it will be moved
  /// unconditionally.  Otherwise pass in the Name and DeclKind and the
  /// DebuggerClient will be asked whether to move it or not.
  class DebuggerContextChange {
  protected:
    Parser &P;
    Identifier Name;
    SourceFile *SF;
    Optional<Parser::ContextChange> CC;
  public:
    DebuggerContextChange (Parser &P)
      : P(P), SF(nullptr) {
      if (!inDebuggerContext())
        return;
      else
        switchContext();
    }
    
    DebuggerContextChange (Parser &P, Identifier &Name, DeclKind Kind)
      : P(P), Name(Name), SF(nullptr) {
      if (!inDebuggerContext())
        return;
      bool globalize = false;
        
      DebuggerClient *debug_client = getDebuggerClient();
      if (!debug_client)
        return;
      
      globalize = debug_client->shouldGlobalize(Name, Kind);
        
      if (globalize)
        switchContext();
    }
    
    bool movedToTopLevel() {
      return CC.hasValue();
    }
    
    template <typename T>
    ParserResult<T>
    fixupParserResult(ParserResult<T> &Result) {
      ParserStatus Status = Result;
      return fixupParserResult(Status, Result.getPtrOrNull());
    }
    
    template <typename T>
    ParserResult<T>
    fixupParserResult(T *D) {
      if (CC.hasValue()) {
        swapDecl(D);
      }
      return ParserResult<T>(D);
    }
    
    template <typename T>
    ParserResult<T>
    fixupParserResult(ParserStatus Status, T *D) {
      if (CC.hasValue() && !Status.isError()) {
        // If there is an error, don't do our splicing trick,
        // just return the Decl and the status for reporting.
        swapDecl(D);
      }
      return makeParserResult(Status, D);
    }

    // The destructor doesn't need to do anything, the CC's destructor will
    // pop the context if we set it.
    ~DebuggerContextChange () {}
  protected:
  
    DebuggerClient *getDebuggerClient()
    {
      ModuleDecl *PM = P.CurDeclContext->getParentModule();
      if (!PM)
          return nullptr;
      else
           return PM->getDebugClient();
    }
    
    bool inDebuggerContext() {
      if (!P.Context.LangOpts.DebuggerSupport)
        return false;
      if (!P.CurDeclContext)
        return false;
      auto *func_decl = dyn_cast<FuncDecl>(P.CurDeclContext);
      if (!func_decl)
        return false;
        
      if (!func_decl->getAttrs().hasAttribute<LLDBDebuggerFunctionAttr>())
        return false;
      
      return true;
    }
    
    void switchContext () {
      SF = P.CurDeclContext->getParentSourceFile();
      CC.emplace (P, SF);
    }
    
    void swapDecl (Decl *D)
    {
      assert (SF);
      DebuggerClient *debug_client = getDebuggerClient();
      assert (debug_client);
      debug_client->didGlobalize(D);
      SF->Decls.push_back(D);
      P.markWasHandled(D);
    }
  };
} // end anonymous namespace

void PersistentParserState::parseMembers(IterableDeclContext *IDC) {
  SourceFile &SF = *IDC->getDecl()->getDeclContext()->getParentSourceFile();
  assert(!SF.hasInterfaceHash() &&
    "Cannot delay parsing if we care about the interface hash.");
  assert(SF.Kind != SourceFileKind::SIL && "cannot delay parsing SIL");
  unsigned BufferID = *SF.getBufferID();

  // MarkedPos is not useful for delayed parsing because we know where we should
  // jump the parser to. However, we should recover the MarkedPos here in case
  // the PersistentParserState will be used to continuously parse the rest of
  // the file linearly.
  llvm::SaveAndRestore<ParserPosition> Pos(MarkedPos, ParserPosition());

  // Lexer diaganostics have been emitted during skipping, so we disable lexer's
  // diagnostic engine here.
  Parser TheParser(BufferID, SF, /*No Lexer Diags*/nullptr, nullptr, this);
  // Disable libSyntax creation in the delayed parsing.
  TheParser.SyntaxContext->setDiscard();
  TheParser.parseDeclListDelayed(IDC);
}

/// Main entrypoint for the parser.
///
/// \verbatim
///   top-level:
///     stmt-brace-item*
///     decl-sil       [[only in SIL mode]
///     decl-sil-stage [[only in SIL mode]
/// \endverbatim
bool Parser::parseTopLevel() {
  SF.ASTStage = SourceFile::Parsing;

  // Prime the lexer.
  if (Tok.is(tok::NUM_TOKENS))
    consumeTokenWithoutFeedingReceiver();

  // Parse the body of the file.
  SmallVector<ASTNode, 128> Items;

  // If we are in SIL mode, and if the first token is the start of a sil
  // declaration, parse that one SIL function and return to the top level.  This
  // allows type declarations and other things to be parsed, name bound, and
  // type checked in batches, similar to immediate mode.  This also enforces
  // that SIL bodies can only be at the top level.
  if (Tok.is(tok::kw_sil)) {
    assert(isInSILMode() && "'sil' should only be a keyword in SIL mode");
    SIL->parseDeclSIL(*this);
  } else if (Tok.is(tok::kw_sil_stage)) {
    assert(isInSILMode() && "'sil_stage' should only be a keyword in SIL mode");
    SIL->parseDeclSILStage(*this);
  } else if (Tok.is(tok::kw_sil_vtable)) {
    assert(isInSILMode() &&
           "'sil_vtable' should only be a keyword in SIL mode");
    SIL->parseSILVTable(*this);
  } else if (Tok.is(tok::kw_sil_global)) {
    assert(isInSILMode() &&
           "'sil_global' should only be a keyword in SIL mode");
    SIL->parseSILGlobal(*this);
  } else if (Tok.is(tok::kw_sil_witness_table)) {
    assert(isInSILMode() &&
           "'sil_witness_table' should only be a keyword in SIL mode");
    SIL->parseSILWitnessTable(*this);
  } else if (Tok.is(tok::kw_sil_default_witness_table)) {
    assert(isInSILMode() &&
           "'sil_default_witness_table' should only be a keyword in SIL mode");
    SIL->parseSILDefaultWitnessTable(*this);
  } else if (Tok.is(tok::kw_sil_coverage_map)) {
    assert(isInSILMode() &&
           "'sil_coverage_map' should only be a keyword in SIL mode");
    SIL->parseSILCoverageMap(*this);
  } else if (Tok.is(tok::kw_sil_property)) {
    assert(isInSILMode() &&
           "'sil_property' should only be a keyword in SIL mode");
    SIL->parseSILProperty(*this);
  } else if (Tok.is(tok::kw_sil_scope)) {
    assert(isInSILMode() && "'sil_scope' should only be a keyword in SIL mode");
    SIL->parseSILScope(*this);
  } else {
    parseBraceItems(Items,
                    allowTopLevelCode() ? BraceItemListKind::TopLevelCode
                                        : BraceItemListKind::TopLevelLibrary);
  }
  
  // In the case of a catastrophic parse error, consume any trailing
  // #else, #elseif, or #endif and move on to the next statement or declaration
  // block.
  if (Tok.is(tok::pound_else) || Tok.is(tok::pound_elseif) ||
      Tok.is(tok::pound_endif)) {
    diagnose(Tok.getLoc(),
             diag::unexpected_conditional_compilation_block_terminator);
    consumeToken();
  }

  // If this is a Main source file, determine if we found code that needs to be
  // executed (this is used by the repl to know whether to compile and run the
  // newly parsed stuff).
  bool FoundTopLevelCodeToExecute = false;
  if (allowTopLevelCode()) {
    for (auto V : Items) {
      if (isa<TopLevelCodeDecl>(V.get<Decl*>()))
        FoundTopLevelCodeToExecute = true;
    }
  }

  // Add newly parsed decls to the module.
  for (auto Item : Items) {
    if (auto *D = Item.dyn_cast<Decl*>()) {
      assert(!isa<AccessorDecl>(D) && "accessors should not be added here");
      SF.Decls.push_back(D);
    }
  }

  // Note that the source file is fully parsed and verify it.
  SF.ASTStage = SourceFile::Parsed;
  verify(SF);

  // Next time start relexing from the beginning of the comment so that we can
  // attach it to the token.
  State->markParserPosition(getParserPosition(),
                            InPoundLineEnvironment);

  // If we are done parsing the whole file, finalize the token receiver.
  if (Tok.is(tok::eof)) {
    SyntaxContext->addToken(Tok, LeadingTrivia, TrailingTrivia);
    TokReceiver->finalize();
  }

  return FoundTopLevelCodeToExecute;
}

ParserResult<AvailableAttr> Parser::parseExtendedAvailabilitySpecList(
    SourceLoc AtLoc, SourceLoc AttrLoc, StringRef AttrName) {
  // Check 'Tok', return false if ':' or '=' cannot be found.
  // Complain if '=' is found and suggest replacing it with ": ".
  auto findAttrValueDelimiter = [&]() -> bool {
    if (!Tok.is(tok::colon)) {
      if (!Tok.is(tok::equal))
        return false;

      diagnose(Tok.getLoc(), diag::replace_equal_with_colon_for_value)
          .fixItReplace(Tok.getLoc(), ": ");
    }
    return true;
  };

  struct VersionArg {
    llvm::VersionTuple Version;
    SourceRange Range;
    SourceLoc DelimiterLoc;
    bool empty() const {
      return Version.empty();
    }
  };

  StringRef Platform = Tok.getText();

  StringRef Message, Renamed;
  VersionArg Introduced, Deprecated, Obsoleted;
  auto PlatformAgnostic = PlatformAgnosticAvailabilityKind::None;

  SyntaxParsingContext AvailabilitySpecContext(
      SyntaxContext, SyntaxKind::AvailabilitySpecList);

  bool HasUpcomingEntry = false;

  {
    SyntaxParsingContext EntryContext(SyntaxContext,
                                      SyntaxKind::AvailabilityArgument);
    consumeToken();
    if (consumeIf(tok::comma)) {
      HasUpcomingEntry = true;
    }
  }

  bool AnyAnnotations = false;
  bool AnyArgumentInvalid = false;
  int ParamIndex = 0;

  while (HasUpcomingEntry) {
    SyntaxParsingContext EntryContext(SyntaxContext,
                                      SyntaxKind::AvailabilityArgument);
    auto ArgumentLoc = Tok.getLoc();
    AnyAnnotations = true;
    StringRef ArgumentKindStr = Tok.getText();
    ParamIndex++;

    enum {
      IsMessage, IsRenamed,
      IsIntroduced, IsDeprecated, IsObsoleted,
      IsUnavailable,
      IsInvalid
    } ArgumentKind = IsInvalid;
    
    if (Tok.is(tok::identifier)) {
      ArgumentKind =
      llvm::StringSwitch<decltype(ArgumentKind)>(ArgumentKindStr)
      .Case("message", IsMessage)
      .Case("renamed", IsRenamed)
      .Case("introduced", IsIntroduced)
      .Case("deprecated", IsDeprecated)
      .Case("obsoleted", IsObsoleted)
      .Case("unavailable", IsUnavailable)
      .Default(IsInvalid);
    }

    if (ArgumentKind == IsInvalid) {
      diagnose(ArgumentLoc, diag::attr_availability_expected_option, AttrName)
          .highlight(SourceRange(ArgumentLoc));
      if (Tok.is(tok::code_complete) && CodeCompletion) {
        CodeCompletion->completeDeclAttrParam(DAK_Available, ParamIndex);
        consumeToken(tok::code_complete);
      } else {
        consumeIf(tok::identifier);
      }
      return nullptr;
    }

    consumeToken();

    auto diagnoseDuplicate = [&](bool WasEmpty) {
      if (!WasEmpty) {
        diagnose(ArgumentLoc, diag::attr_availability_invalid_duplicate,
                 ArgumentKindStr);
      }
    };

    switch (ArgumentKind) {
    case IsMessage:
    case IsRenamed: {
      // Items with string arguments.
      if (findAttrValueDelimiter()) {
        consumeToken();
      } else {
        diagnose(Tok, diag::attr_availability_expected_equal, AttrName,
                 ArgumentKindStr);
        AnyArgumentInvalid = true;
        if (peekToken().isAny(tok::r_paren, tok::comma))
          consumeToken();
        break;
      }

      if (!Tok.is(tok::string_literal)) {
        diagnose(AttrLoc, diag::attr_expected_string_literal, AttrName);
        AnyArgumentInvalid = true;
        if (peekToken().isAny(tok::r_paren, tok::comma))
          consumeToken();
        break;
      }

      auto Value = getStringLiteralIfNotInterpolated(
          AttrLoc, ("'" + ArgumentKindStr + "'").str());
      consumeToken();
      if (!Value) {
        AnyArgumentInvalid = true;
        break;
      }

      if (ArgumentKind == IsMessage) {
        diagnoseDuplicate(Message.empty());
        Message = Value.getValue();
      } else {
        ParsedDeclName parsedName = parseDeclName(Value.getValue());
        if (!parsedName) {
          diagnose(AttrLoc, diag::attr_availability_invalid_renamed, AttrName);
          AnyArgumentInvalid = true;
          break;
        }
        diagnoseDuplicate(Renamed.empty());
        Renamed = Value.getValue();
      }

      SyntaxContext->createNodeInPlace(SyntaxKind::AvailabilityLabeledArgument);

      break;
    }

    case IsDeprecated:
      if (!findAttrValueDelimiter()) {
        if (PlatformAgnostic != PlatformAgnosticAvailabilityKind::None) {
          diagnose(Tok, diag::attr_availability_unavailable_deprecated,
                   AttrName);
        }

        PlatformAgnostic = PlatformAgnosticAvailabilityKind::Deprecated;
        break;
      }
      LLVM_FALLTHROUGH;

    case IsIntroduced:
    case IsObsoleted: {
      // Items with version arguments.
      SourceLoc DelimiterLoc;
      if (findAttrValueDelimiter()) {
        DelimiterLoc = Tok.getLoc();
        consumeToken();
      } else {
        diagnose(Tok, diag::attr_availability_expected_equal, AttrName,
                 ArgumentKindStr);
        AnyArgumentInvalid = true;
        if (peekToken().isAny(tok::r_paren, tok::comma))
          consumeToken();
        break;
      }

      auto &VerArg =
          (ArgumentKind == IsIntroduced)
              ? Introduced
              : (ArgumentKind == IsDeprecated) ? Deprecated : Obsoleted;

      bool VerArgWasEmpty = VerArg.empty();
      if (parseVersionTuple(
              VerArg.Version, VerArg.Range,
              Diagnostic(diag::attr_availability_expected_version, AttrName))) {
        AnyArgumentInvalid = true;
        if (peekToken().isAny(tok::r_paren, tok::comma))
          consumeToken();
      }
      VerArg.DelimiterLoc = DelimiterLoc;
      diagnoseDuplicate(VerArgWasEmpty);

      SyntaxContext->createNodeInPlace(SyntaxKind::AvailabilityLabeledArgument);

      break;
    }

    case IsUnavailable:
      if (PlatformAgnostic != PlatformAgnosticAvailabilityKind::None) {
        diagnose(Tok, diag::attr_availability_unavailable_deprecated, AttrName);
      }

      PlatformAgnostic = PlatformAgnosticAvailabilityKind::Unavailable;
      break;

    case IsInvalid:
      llvm_unreachable("handled above");
    }

    // Parse the trailing comma
    if (consumeIf(tok::comma)) {
      HasUpcomingEntry = true;
    } else {
      HasUpcomingEntry = false;
    }
  }

  if (!AnyAnnotations) {
    diagnose(Tok.getLoc(), diag::attr_expected_comma, AttrName,
             /*isDeclModifier*/ false);
  }

  auto PlatformKind = platformFromString(Platform);

  // Treat 'swift' as a valid version-qualifying token, when
  // at least some versions were mentioned and no other
  // platform-agnostic availability spec has been provided.
  bool SomeVersion = (!Introduced.empty() ||
                      !Deprecated.empty() ||
                      !Obsoleted.empty());
  if (!PlatformKind.hasValue() &&
      (Platform == "swift" || Platform == "_PackageDescription")) {

    if (PlatformAgnostic == PlatformAgnosticAvailabilityKind::Deprecated) {
      diagnose(AttrLoc,
               diag::attr_availability_platform_agnostic_expected_deprecated_version,
               AttrName, Platform);
      return nullptr;
    }
    if (PlatformAgnostic == PlatformAgnosticAvailabilityKind::Unavailable) {
      diagnose(AttrLoc, diag::attr_availability_platform_agnostic_infeasible_option,
               "unavailable", AttrName, Platform);
      return nullptr;
    }
    assert(PlatformAgnostic == PlatformAgnosticAvailabilityKind::None);

    if (!SomeVersion) {
      diagnose(AttrLoc, diag::attr_availability_platform_agnostic_expected_option,
               AttrName, Platform);
      return nullptr;
    }

    PlatformKind = PlatformKind::none;
    PlatformAgnostic = (Platform == "swift") ?
                         PlatformAgnosticAvailabilityKind::SwiftVersionSpecific :
                         PlatformAgnosticAvailabilityKind::PackageDescriptionVersionSpecific;
  }


  if (AnyArgumentInvalid)
    return nullptr;
  if (!PlatformKind.hasValue()) {
    diagnose(AttrLoc, diag::attr_availability_unknown_platform,
           Platform, AttrName);
    return nullptr;
  }

  // Warn if any version is specified for non-specific platform '*'.
  if (Platform == "*" && SomeVersion) {
    auto diag = diagnose(AttrLoc,
        diag::attr_availability_nonspecific_platform_unexpected_version,
        AttrName);
    if (!Introduced.empty())
      diag.fixItRemove(SourceRange(Introduced.DelimiterLoc,
                                   Introduced.Range.End));
    if (!Deprecated.empty())
      diag.fixItRemove(SourceRange(Deprecated.DelimiterLoc,
                                   Deprecated.Range.End));
    if (!Obsoleted.empty())
      diag.fixItRemove(SourceRange(Obsoleted.DelimiterLoc,
                                   Obsoleted.Range.End));
    return nullptr;
  }

  auto Attr = new (Context)
  AvailableAttr(AtLoc, SourceRange(AttrLoc, Tok.getLoc()),
                PlatformKind.getValue(),
                Message, Renamed,
                Introduced.Version, Introduced.Range,
                Deprecated.Version, Deprecated.Range,
                Obsoleted.Version, Obsoleted.Range,
                PlatformAgnostic,
                /*Implicit=*/false);
  return makeParserResult(Attr);

}

bool Parser::parseSpecializeAttributeArguments(
    swift::tok ClosingBrace, bool &DiscardAttribute, Optional<bool> &Exported,
    Optional<SpecializeAttr::SpecializationKind> &Kind,
    swift::TrailingWhereClause *&TrailingWhereClause) {
  SyntaxParsingContext ContentContext(SyntaxContext,
                                      SyntaxKind::SpecializeAttributeSpecList);
  // Parse optional "exported" and "kind" labeled parameters.
  while (!Tok.is(tok::kw_where)) {
    SyntaxParsingContext ArgumentContext(SyntaxContext,
                                         SyntaxKind::LabeledSpecializeEntry);
    if (Tok.is(tok::identifier)) {
      auto ParamLabel = Tok.getText();
      if (ParamLabel != "exported" && ParamLabel != "kind") {
        diagnose(Tok.getLoc(), diag::attr_specialize_unknown_parameter_name,
                 ParamLabel);
      }
      consumeToken();
      if (!consumeIf(tok::colon)) {
        diagnose(Tok.getLoc(), diag::attr_specialize_missing_colon, ParamLabel);
        skipUntil(tok::comma, tok::kw_where);
        if (Tok.is(ClosingBrace))
          break;
        if (Tok.is(tok::kw_where)) {
          continue;
        }
        if (Tok.is(tok::comma)) {
          consumeToken();
          continue;
        }
        DiscardAttribute = true;
        return false;
      }
      if ((ParamLabel == "exported" && Exported.hasValue()) ||
          (ParamLabel == "kind" && Kind.hasValue())) {
        diagnose(Tok.getLoc(), diag::attr_specialize_parameter_already_defined,
                 ParamLabel);
      }
      if (ParamLabel == "exported") {
        bool isTrue = consumeIf(tok::kw_true);
        bool isFalse = consumeIf(tok::kw_false);
        if (!isTrue && !isFalse) {
          diagnose(Tok.getLoc(), diag::attr_specialize_expected_bool_value);
          skipUntil(tok::comma, tok::kw_where);
          if (Tok.is(ClosingBrace))
            break;
          if (Tok.is(tok::kw_where)) {
            continue;
          }
          if (Tok.is(tok::comma)) {
            consumeToken();
            continue;
          }
          DiscardAttribute = true;
          return false;
        }
        if (ParamLabel == "exported") {
          Exported = isTrue ? true : false;
        }
      }
      if (ParamLabel == "kind") {
        SourceLoc paramValueLoc;
        if (Tok.is(tok::identifier)) {
          if (Tok.getText() == "partial") {
            Kind = SpecializeAttr::SpecializationKind::Partial;
          } else if (Tok.getText() == "full") {
            Kind = SpecializeAttr::SpecializationKind::Full;
          } else {
            diagnose(Tok.getLoc(),
                     diag::attr_specialize_expected_partial_or_full);
          }
          consumeToken();
        } else if (consumeIf(tok::kw_true, paramValueLoc) ||
                   consumeIf(tok::kw_false, paramValueLoc)) {
          diagnose(paramValueLoc,
                   diag::attr_specialize_expected_partial_or_full);
        }
      }
      if (!consumeIf(tok::comma)) {
        diagnose(Tok.getLoc(), diag::attr_specialize_missing_comma);
        skipUntil(tok::comma, tok::kw_where);
        if (Tok.is(ClosingBrace))
          break;
        if (Tok.is(tok::kw_where)) {
          continue;
        }
        if (Tok.is(tok::comma)) {
          consumeToken();
          continue;
        }
        DiscardAttribute = true;
        return false;
      }
      continue;
    }
    diagnose(Tok.getLoc(),
             diag::attr_specialize_missing_parameter_label_or_where_clause);
    DiscardAttribute = true;
    return false;
  };

  // Parse the where clause.
  if (Tok.is(tok::kw_where)) {
    SourceLoc whereLoc;
    SmallVector<RequirementRepr, 4> requirements;
    bool firstTypeInComplete;
    parseGenericWhereClause(whereLoc, requirements, firstTypeInComplete,
                            /* AllowLayoutConstraints */ true);
    TrailingWhereClause =
        TrailingWhereClause::create(Context, whereLoc, requirements);
  }
  return true;
}

bool Parser::parseSpecializeAttribute(swift::tok ClosingBrace, SourceLoc AtLoc,
                                      SourceLoc Loc, SpecializeAttr *&Attr) {
  assert(ClosingBrace == tok::r_paren || ClosingBrace == tok::r_square);

  SourceLoc lParenLoc = consumeToken();
  bool DiscardAttribute = false;
  StringRef AttrName = "_specialize";

  Optional<bool> exported;
  Optional<SpecializeAttr::SpecializationKind> kind;

  TrailingWhereClause *trailingWhereClause = nullptr;

  if (!parseSpecializeAttributeArguments(ClosingBrace, DiscardAttribute,
                                         exported, kind, trailingWhereClause)) {
    return false;
  }

  // Parse the closing ')' or ']'.
  SourceLoc rParenLoc;
  if (!consumeIf(ClosingBrace, rParenLoc)) {
    if (ClosingBrace == tok::r_paren)
      diagnose(lParenLoc, diag::attr_expected_rparen, AttrName,
             /*DeclModifier=*/false);
    else if (ClosingBrace == tok::r_square)
      diagnose(lParenLoc, diag::attr_expected_rparen, AttrName,
             /*DeclModifier=*/false);
    return false;
  }
  // Not exported by default.
  if (!exported.hasValue())
    exported = false;
  // Full specialization by default.
  if (!kind.hasValue())
    kind = SpecializeAttr::SpecializationKind::Full;

  if (DiscardAttribute) {
    Attr = nullptr;
    return false;
  }
  // Store the attribute.
  Attr = SpecializeAttr::create(Context, AtLoc, SourceRange(Loc, rParenLoc),
                                trailingWhereClause, exported.getValue(),
                                kind.getValue());
  return true;
}

ParserResult<ImplementsAttr>
Parser::parseImplementsAttribute(SourceLoc AtLoc, SourceLoc Loc) {
  StringRef AttrName = "_implements";
  ParserStatus Status;

  if (Tok.isNot(tok::l_paren)) {
    diagnose(Loc, diag::attr_expected_lparen, AttrName,
             /*DeclModifier=*/false);
    Status.setIsParseError();
    return Status;
  }

  SourceLoc lParenLoc = consumeToken();

  DeclNameLoc MemberNameLoc;
  DeclName MemberName;
  ParserResult<TypeRepr> ProtocolType;
  {
    SyntaxParsingContext ContentContext(
        SyntaxContext, SyntaxKind::ImplementsAttributeArguments);
    ProtocolType = parseType();
    Status |= ProtocolType;

    if (!(Status.shouldStopParsing() || consumeIf(tok::comma))) {
      diagnose(Tok.getLoc(), diag::attr_expected_comma, AttrName,
               /*DeclModifier=*/false);
      Status.setIsParseError();
    }

    if (!Status.shouldStopParsing()) {
      MemberName =
          parseUnqualifiedDeclName(/*afterDot=*/false, MemberNameLoc,
                                   diag::attr_implements_expected_member_name,
                                   /*allowOperators=*/true,
                                   /*allowZeroArgCompoundNames=*/true);
      if (!MemberName) {
        Status.setIsParseError();
      }
    }
  }

  if (Status.isError()) {
    skipUntil(tok::r_paren);
  }

  SourceLoc rParenLoc;
  if (!consumeIf(tok::r_paren, rParenLoc)) {
    diagnose(lParenLoc, diag::attr_expected_rparen, AttrName,
             /*DeclModifier=*/false);
    Status.setIsParseError();
  }

  if (Status.isError()) {
    return Status;
  }

  return ParserResult<ImplementsAttr>(
    ImplementsAttr::create(Context, AtLoc, SourceRange(Loc, rParenLoc),
                           ProtocolType.get(), MemberName, MemberNameLoc));
}

/// SWIFT_ENABLE_TENSORFLOW
ParserResult<DifferentiableAttr>
Parser::parseDifferentiableAttribute(SourceLoc atLoc, SourceLoc loc) {
  StringRef AttrName = "differentiable";
  SourceLoc lParenLoc = loc, rParenLoc = loc;
  bool linear = false;
  SmallVector<ParsedAutoDiffParameter, 8> params;
  Optional<DeclNameWithLoc> jvpSpec;
  Optional<DeclNameWithLoc> vjpSpec;
  TrailingWhereClause *whereClause = nullptr;

  // Parse '('.
  if (consumeIf(tok::l_paren, lParenLoc)) {
    // Parse @differentiable attribute arguments.
    if (parseDifferentiableAttributeArguments(linear, params, jvpSpec, vjpSpec,
                                              whereClause))
      return makeParserError();
    // Parse ')'.
    if (!consumeIf(tok::r_paren, rParenLoc)) {
      diagnose(getEndOfPreviousLoc(), diag::attr_expected_rparen, AttrName,
               /*DeclModifier=*/false);
      return makeParserError();
    }
  }

  return ParserResult<DifferentiableAttr>(
      DifferentiableAttr::create(Context, /*implicit*/ false, atLoc,
                                 SourceRange(loc, rParenLoc), linear,
                                 params, jvpSpec, vjpSpec, whereClause));
}

bool Parser::parseDifferentiationParametersClause(
    SmallVectorImpl<ParsedAutoDiffParameter> &params, StringRef attrName) {
  // Set parse error, skip until ')' and parse it.
  auto errorAndSkipToEnd = [&](int parenDepth = 1) -> bool {
    for (int i = 0; i < parenDepth; i++) {
      skipUntil(tok::r_paren);
      if (!consumeIf(tok::r_paren))
        diagnose(Tok, diag::attr_expected_rparen, attrName,
                 /*DeclModifier=*/false);
    }
    return true;
  };

  SyntaxParsingContext DiffParamsClauseContext(
       SyntaxContext, SyntaxKind::DifferentiationParamsClause);
  consumeToken(tok::identifier);
  if (!consumeIf(tok::colon)) {
    diagnose(Tok, diag::expected_colon_after_label, "wrt");
    return errorAndSkipToEnd();
  }

  // Function that parses a parameter into `params`. Returns true if error
  // occurred.
  auto parseParam = [&](bool parseTrailingComma = true) -> bool {
    SyntaxParsingContext DiffParamContext(
        SyntaxContext, SyntaxKind::DifferentiationParam);
    SourceLoc paramLoc;
    switch (Tok.getKind()) {
      case tok::identifier: {
        Identifier paramName;
        if (parseIdentifier(paramName, paramLoc,
                            diag::diff_params_clause_expected_parameter))
          return true;
        params.push_back(ParsedAutoDiffParameter::getNamedParameter(
            paramLoc, paramName));
        break;
      }
      case tok::integer_literal: {
        unsigned paramNum;
        if (parseUnsignedInteger(
                paramNum, paramLoc,
                diag::diff_params_clause_expected_parameter))
          return true;

        params.push_back(ParsedAutoDiffParameter::getOrderedParameter(
            paramLoc, paramNum));
        break;
      }
      case tok::kw_self: {
        paramLoc = consumeToken(tok::kw_self);
        params.push_back(ParsedAutoDiffParameter::getSelfParameter(paramLoc));
        break;
      }
      default:
        diagnose(Tok, diag::diff_params_clause_expected_parameter);
        return true;
    }
    if (parseTrailingComma && Tok.isNot(tok::r_paren))
      return parseToken(tok::comma, diag::attr_expected_comma, attrName,
                        /*isDeclModifier=*/false);
    return false;
  };

  // Parse opening '(' of the parameter list.
  if (Tok.is(tok::l_paren)) {
    SyntaxParsingContext DiffParamsContext(
        SyntaxContext, SyntaxKind::DifferentiationParams);
    consumeToken(tok::l_paren);
    // Parse first parameter. At least one is required.
    if (parseParam())
      return errorAndSkipToEnd(2);
    // Parse remaining parameters until ')'.
    while (Tok.isNot(tok::r_paren))
      if (parseParam())
        return errorAndSkipToEnd(2);
    SyntaxContext->collectNodesInPlace(SyntaxKind::DifferentiationParamList);
    // Parse closing ')' of the parameter list.
    consumeToken(tok::r_paren);
  }
  // If no opening '(' for parameter list, parse a single parameter.
  else {
    if (parseParam(/*parseTrailingComma*/ false))
      return errorAndSkipToEnd();
  }
  return false;
}

bool Parser::parseTransposingParametersClause(
    SmallVectorImpl<ParsedAutoDiffParameter> &params, StringRef attrName) {
  // Set parse error, skip until ')' and parse it.
  auto errorAndSkipToEnd = [&](int parenDepth = 1) -> bool {
    for (int i = 0; i < parenDepth; i++) {
      skipUntil(tok::r_paren);
      if (!consumeIf(tok::r_paren))
        diagnose(Tok, diag::attr_expected_rparen, attrName,
                 /*DeclModifier=*/false);
    }
    return true;
  };

  SyntaxParsingContext DiffParamsClauseContext(
      SyntaxContext, SyntaxKind::DifferentiationParamsClause);
  consumeToken(tok::identifier);
  if (!consumeIf(tok::colon)) {
    diagnose(Tok, diag::expected_colon_after_label, "wrt");
    return errorAndSkipToEnd();
  }

  // Function that parses a parameter into `params`. Returns true if error
  // occurred.
  auto parseParam = [&](bool parseTrailingComma = true) -> bool {
    SyntaxParsingContext DiffParamContext(
        SyntaxContext, SyntaxKind::DifferentiationParam);
    SourceLoc paramLoc;
    switch (Tok.getKind()) {
      case tok::integer_literal: {
        unsigned int paramNum;
        if (parseUnsignedInteger(
                paramNum, paramLoc,
                diag::transposing_params_clause_expected_parameter))
          return true;

        params.push_back(
            ParsedAutoDiffParameter::getOrderedParameter(paramLoc, paramNum));
        break;
      }
      case tok::kw_self: {
        paramLoc = consumeToken(tok::kw_self);
        params.push_back(ParsedAutoDiffParameter::getSelfParameter(paramLoc));
        break;
      }
      default:
        diagnose(Tok, diag::transposing_params_clause_expected_parameter);
        return true;
    }
    if (parseTrailingComma && Tok.isNot(tok::r_paren))
      return parseToken(tok::comma, diag::attr_expected_comma, attrName,
                        /*isDeclModifier=*/false);
    return false;
  };

  // Parse opening '(' of the parameter list.
  if (Tok.is(tok::l_paren)) {
    SyntaxParsingContext DiffParamsContext(
        SyntaxContext, SyntaxKind::DifferentiationParams);
    consumeToken(tok::l_paren);
    // Parse first parameter. At least one is required.
    if (parseParam())
      return errorAndSkipToEnd(2);
    // Parse remaining parameters until ')'.
    while (Tok.isNot(tok::r_paren))
      if (parseParam())
        return errorAndSkipToEnd(2);
    SyntaxContext->collectNodesInPlace(SyntaxKind::DifferentiationParamList);
    // Parse closing ')' of the parameter list.
    consumeToken(tok::r_paren);
  }
  // If no opening '(' for parameter list, parse a single parameter.
  else {
    if (parseParam(/*parseTrailingComma*/ false))
      return errorAndSkipToEnd();
  }
  return false;
}

bool Parser::parseDifferentiableAttributeArguments(
    bool &linear, SmallVectorImpl<ParsedAutoDiffParameter> &params,
    Optional<DeclNameWithLoc> &jvpSpec, Optional<DeclNameWithLoc> &vjpSpec,
    TrailingWhereClause *&whereClause) {
  StringRef AttrName = "differentiable";

  // Set parse error, skip until ')' and parse it.
  auto errorAndSkipToEnd = [&](int parenDepth = 1) -> bool {
    for (int i = 0; i < parenDepth; i++) {
      skipUntil(tok::r_paren);
      if (!consumeIf(tok::r_paren))
        diagnose(Tok, diag::attr_expected_rparen, AttrName,
                 /*DeclModifier=*/false);
    }
    return true;
  };

  // Parse trailing comma, if it exists, and check for errors.
  auto consumeIfTrailingComma = [&]() -> bool {
    if (!consumeIf(tok::comma)) return false;
    // Diagnose trailing comma before 'where' or ')'.
    if (Tok.is(tok::kw_where) || Tok.is(tok::r_paren)) {
      diagnose(Tok, diag::unexpected_separator, ",");
      return true;
    }
    // Check that token after comma is 'wrt:' or a function specifier label.
    if (!Tok.is(tok::identifier) || !(Tok.getText() == "wrt" ||
                                      Tok.getText() == "jvp" ||
                                      Tok.getText() == "vjp")) {
      diagnose(Tok, diag::attr_differentiable_expected_label);
      return true;
    }
    return false;
  };

  // Store starting parser position.
  auto startingLoc = Tok.getLoc();
  SyntaxParsingContext ContentContext(
      SyntaxContext, SyntaxKind::DifferentiableAttributeArguments);

  // Parse optional differentiation parameters.
  // Parse 'linear' label (optional).
  linear = false;
  if (Tok.is(tok::identifier) && Tok.getText() == "linear") {
    linear = true;
    consumeToken(tok::identifier);
    // If no trailing comma or 'where' clause, terminate parsing arguments.
    if (Tok.isNot(tok::comma) && Tok.isNot(tok::kw_where))
      return false;
    if (consumeIfTrailingComma())
      return errorAndSkipToEnd();
  }

  // If 'withRespectTo' is used, make the user change it to 'wrt'.
  if (Tok.is(tok::identifier) && Tok.getText() == "withRespectTo") {
    SourceRange withRespectToRange(Tok.getLoc(), peekToken().getLoc());
    diagnose(Tok, diag::attr_differentiable_use_wrt_not_withrespectto)
        .highlight(withRespectToRange)
        .fixItReplace(withRespectToRange, "wrt:");
    return errorAndSkipToEnd();
  }
  if (Tok.is(tok::identifier) && Tok.getText() == "wrt") {
    if (parseDifferentiationParametersClause(params, AttrName))
      return true;
    // If no trailing comma or 'where' clause, terminate parsing arguments.
    if (Tok.isNot(tok::comma) && Tok.isNot(tok::kw_where))
      return false;
    if (consumeIfTrailingComma())
      return errorAndSkipToEnd();
  }

  // Function that parses a label and a function specifier, e.g. 'vjp: foo(_:)'.
  // Return true on error.
  auto parseFuncSpec = [&](StringRef label, DeclNameWithLoc &result,
                           bool &terminateParsingArgs) -> bool {
    // Parse label.
    if (parseSpecificIdentifier(label,
            diag::attr_differentiable_missing_label, label) ||
        parseToken(tok::colon, diag::expected_colon_after_label, label))
      return true;
    // Parse the name of the function.
    SyntaxParsingContext FuncDeclNameContext(
         SyntaxContext, SyntaxKind::FunctionDeclName);
    Diagnostic funcDiag(diag::attr_differentiable_expected_function_name.ID,
                        { label });
    result.Name =
        parseUnqualifiedDeclName(/*afterDot=*/false, result.Loc,
                                 funcDiag, /*allowOperators=*/true,
                                 /*allowZeroArgCompoundNames=*/true);
    // If no trailing comma or 'where' clause, terminate parsing arguments.
    if (Tok.isNot(tok::comma) && Tok.isNot(tok::kw_where))
      terminateParsingArgs = true;
    return !result.Name;
  };

  // Store whether to terminate parsing arguments.
  bool terminateParsingArgs = false;

  // Parse 'jvp: <func_name>' (optional).
  if (Tok.is(tok::identifier) && Tok.getText() == "jvp") {
    SyntaxParsingContext JvpContext(
        SyntaxContext, SyntaxKind::DifferentiableAttributeFuncSpecifier);
    jvpSpec = DeclNameWithLoc();
    if (parseFuncSpec("jvp", *jvpSpec, terminateParsingArgs))
      return errorAndSkipToEnd();
    if (terminateParsingArgs)
      return false;
    if (consumeIfTrailingComma())
      return errorAndSkipToEnd();
  }

  // Parse 'vjp: <func_name>' (optional).
  if (Tok.is(tok::identifier) && Tok.getText() == "vjp") {
    SyntaxParsingContext VjpContext(
        SyntaxContext, SyntaxKind::DifferentiableAttributeFuncSpecifier);
    vjpSpec = DeclNameWithLoc();
    if (parseFuncSpec("vjp", *vjpSpec, terminateParsingArgs))
      return errorAndSkipToEnd();
    if (terminateParsingArgs)
      return false;
    // Note: intentionally parse trailing comma here, even though it's the last
    // function specifier. `consumeIfTrailingComma` will emit an error.
    if (consumeIfTrailingComma())
      return errorAndSkipToEnd();
  }

  // If parser has not advanced and token is not 'where' or ')', emit error.
  if (Tok.getLoc() == startingLoc &&
      Tok.isNot(tok::kw_where) && Tok.isNot(tok::r_paren)) {
    diagnose(Tok, diag::attr_differentiable_expected_label);
    return errorAndSkipToEnd();
  }

  // Parse a trailing 'where' clause if any.
  if (Tok.is(tok::kw_where)) {
    SourceLoc whereLoc;
    SmallVector<RequirementRepr, 4> requirements;
    bool firstTypeInComplete;
    parseGenericWhereClause(whereLoc, requirements, firstTypeInComplete,
                            /*AllowLayoutConstraints*/ true);
    whereClause = TrailingWhereClause::create(Context, whereLoc, requirements);
  }
  return false;
}

/// SWIFT_ENABLE_TENSORFLOW
ParserResult<DifferentiatingAttr>
Parser::parseDifferentiatingAttribute(SourceLoc atLoc, SourceLoc loc) {
  StringRef AttrName = "differentiating";
  SourceLoc lParenLoc = loc, rParenLoc = loc;
  DeclNameWithLoc original;
  bool linear = false;
  SmallVector<ParsedAutoDiffParameter, 8> params;
  
  // Parse trailing comma, if it exists, and check for errors.
  auto consumeIfTrailingComma = [&]() -> bool {
    if (!consumeIf(tok::comma)) return false;
    // Diagnose trailing comma before ')'.
    if (Tok.is(tok::r_paren)) {
      diagnose(Tok, diag::unexpected_separator, ",");
      return true;
    }
    // Check that token after comma is 'linear' or 'wrt:'.
    if (!Tok.is(tok::identifier) ||
        !(Tok.getText() == "linear" || Tok.getText() == "wrt")) {
      diagnose(Tok, diag::attr_differentiating_expected_label_linear_or_wrt);
      return true;
    }
    return false;
  };

  // Parse '('.
  if (!consumeIf(tok::l_paren, lParenLoc)) {
    diagnose(getEndOfPreviousLoc(), diag::attr_expected_lparen, AttrName,
             /*DeclModifier*/ false);
    return makeParserError();
  }

  {
    SyntaxParsingContext ContentContext(
        SyntaxContext, SyntaxKind::DifferentiatingAttributeArguments);

    {
      // Parse the name of the function.
      SyntaxParsingContext FuncDeclNameContext(
          SyntaxContext, SyntaxKind::FunctionDeclName);
      original.Name = parseUnqualifiedDeclName(
          /*afterDot*/ false, original.Loc,
          diag::attr_differentiating_expected_original_name,
          /*allowOperators*/ true, /*allowZeroArgCompoundNames*/ true);
      
      if (consumeIfTrailingComma())
        return makeParserError();
    }
    
    // Parse the optional 'linear' differentiation flag.
    if (Tok.is(tok::identifier) && Tok.getText() == "linear") {
      linear = true;
      consumeToken(tok::identifier);
      if (consumeIfTrailingComma())
        return makeParserError();
    }
    
    // Parse the optional 'wrt' differentiation parameters clause.
    if (Tok.is(tok::identifier) && Tok.getText() == "wrt" &&
        parseDifferentiationParametersClause(params, AttrName))
      return makeParserError();
  }

  // Parse ')'.
  if (!consumeIf(tok::r_paren, rParenLoc)) {
    diagnose(getEndOfPreviousLoc(), diag::attr_expected_rparen, AttrName,
             /*DeclModifier*/ false);
    return makeParserError();
  }
  return ParserResult<DifferentiatingAttr>(
      DifferentiatingAttr::create(Context, /*implicit*/ false, atLoc,
                                  SourceRange(loc, rParenLoc),
                                  original, linear, params));
}

/// SWIFT_ENABLE_TENSORFLOW
/// parseQualifiedDeclName
///
///   qualified-decl-name:
///     type-identifier? unqualified-decl-name
///   type-identifier:
///     identifier generic-args? ('.' identifier generic-args?)*
///
/// Parses an optional base type, followed by a declaration name.
/// Returns true on error (if function decl name could not be parsed).
bool parseQualifiedDeclName(Parser &P, Diag<> nameParseError,
                            TypeRepr *&baseType, DeclNameWithLoc &original) {
  // If the current token is an identifier or `Self` or `Any`, then attempt to
  // parse the base type. Otherwise, base type is null.
  auto currentPosition = P.getParserPosition();
  bool canParseBaseType = P.canParseTypeIdentifier();
  P.backtrackToPosition(currentPosition);
  if (canParseBaseType)
    baseType = P.parseTypeIdentifier(/*isParsingQualifiedDeclName*/ true)
                   .getPtrOrNull();
  else
    baseType = nullptr;
  
  // If base type was parsed and has at least one component, then there was a
  // dot before the current token.
  bool afterDot = false;
  if (baseType) {
    if (auto ident = dyn_cast<IdentTypeRepr>(baseType)) {
      auto components = ident->getComponentRange();
      afterDot = std::distance(components.begin(), components.end()) > 0;
    }
  }
  original.Name =
      P.parseUnqualifiedDeclName(afterDot, original.Loc, nameParseError,
                                 /*allowOperators*/ true,
                                 /*allowZeroArgCompoundNames*/ true);

  // The base type is optional, but the final unqualified decl name is not.
  // If name could not be parsed, return true for error.
  return !original.Name;
}

ParserResult<TransposingAttr> Parser::parseTransposingAttribute(SourceLoc atLoc,
                                                                SourceLoc loc) {
  StringRef AttrName = "transposing";
  SourceLoc lParenLoc = loc, rParenLoc = loc;
  TypeRepr *baseType;
  DeclNameWithLoc original;
  SmallVector<ParsedAutoDiffParameter, 8> params;

  // Parse trailing comma, if it exists, and check for errors.
  auto consumeIfTrailingComma = [&]() -> bool {
    if (!consumeIf(tok::comma)) return false;
    // Diagnose trailing comma before ')'.
    if (Tok.is(tok::r_paren)) {
      diagnose(Tok, diag::unexpected_separator, ",");
      return true;
    }
    // Check that token after comma is 'wrt:'.
    if (!Tok.is(tok::identifier) || !(Tok.getText() == "wrt")) {
      diagnose(Tok, diag::attr_transposing_expected_label_linear_or_wrt);
      return true;
    }
    return false;
  };

  // Parse '('.
  if (!consumeIf(tok::l_paren, lParenLoc)) {
    diagnose(getEndOfPreviousLoc(), diag::attr_expected_lparen, AttrName,
             /*DeclModifier*/ false);
    return makeParserError();
  }

  {
    SyntaxParsingContext ContentContext(
        SyntaxContext, SyntaxKind::TransposingAttributeArguments);
  
    {
      // Parse the optionally qualified function.
      if (parseQualifiedDeclName(*this,
                                 diag::attr_transposing_expected_original_name,
                                 baseType, original))
        return makeParserError();
      
      if (consumeIfTrailingComma())
        return makeParserError();
    }

    // Parse the optional 'wrt' differentiation parameters clause.
    if (Tok.is(tok::identifier) && Tok.getText() == "wrt" &&
        parseTransposingParametersClause(params, AttrName))
      return makeParserError();
  }

  // Parse ')'.
  if (!consumeIf(tok::r_paren, rParenLoc)) {
    diagnose(getEndOfPreviousLoc(), diag::attr_expected_rparen, AttrName,
             /*DeclModifier*/ false);
    return makeParserError();
  }
  return ParserResult<TransposingAttr>(TransposingAttr::create(
      Context, /*implicit*/ false, atLoc, SourceRange(loc, rParenLoc), baseType,
      original, params));
}

ParserResult<QuotedAttr> Parser::parseQuotedAttribute(SourceLoc atLoc,
                                                      SourceLoc loc) {
  if (Context.LangOpts.EnableExperimentalQuasiquotes) {
    return ParserResult<QuotedAttr>(QuotedAttr::create(
        Context, atLoc, SourceRange(loc, loc), /*Implicit=*/false));
  } else {
    diagnose(atLoc, diag::attr_quoted_enable_experimental_quasiquotes);
    return makeParserError();
  }
}

void Parser::parseObjCSelector(SmallVector<Identifier, 4> &Names,
                               SmallVector<SourceLoc, 4> &NameLocs,
                               bool &IsNullarySelector) {
  IsNullarySelector = true;
  SyntaxParsingContext SelectorContext(SyntaxContext, SyntaxKind::ObjCSelector);
  while (true) {
    SyntaxParsingContext SelectorPieceContext(SyntaxContext,
                                              SyntaxKind::ObjCSelectorPiece);
    // Empty selector piece.
    if (Tok.is(tok::colon)) {
      Names.push_back(Identifier());
      NameLocs.push_back(Tok.getLoc());
      IsNullarySelector = false;
      consumeToken();
      continue;
    }

    // Name.
    if (Tok.is(tok::identifier) || Tok.isKeyword()) {
      Names.push_back(Context.getIdentifier(Tok.getText()));
      NameLocs.push_back(Tok.getLoc());
      consumeToken();

      // If we have a colon, consume it.
      if (Tok.is(tok::colon)) {
        consumeToken();
        IsNullarySelector = false;
        continue;
      }

      // If we see a closing parentheses, we're done.
      if (Tok.is(tok::r_paren)) {
        // If we saw more than one identifier, there's a ':'
        // missing here. Complain and pretend we saw it.
        if (Names.size() > 1) {
          diagnose(Tok, diag::attr_objc_missing_colon)
          .fixItInsertAfter(NameLocs.back(), ":");
          IsNullarySelector = false;
        }

        break;
      }

      // If we see another identifier or keyword, complain about
      // the missing colon and keep going.
      if (Tok.is(tok::identifier) || Tok.isKeyword()) {
        diagnose(Tok, diag::attr_objc_missing_colon)
        .fixItInsertAfter(NameLocs.back(), ":");
        IsNullarySelector = false;
        continue;
      }

      // We don't know what happened. Break out.
      break;
    }

    // We didn't parse anything, don't create a ObjCSelectorPiece
    SelectorPieceContext.setTransparent();
    break;
  }
}

bool Parser::parseNewDeclAttribute(DeclAttributes &Attributes, SourceLoc AtLoc,
                                   DeclAttrKind DK) {
  // Ok, it is a valid attribute, eat it, and then process it.
  StringRef AttrName = Tok.getText();
  SourceLoc Loc = consumeToken();

  bool DiscardAttribute = false;

  // Diagnose duplicated attributes.
  const DeclAttribute *DuplicateAttribute = nullptr;
  if (!DeclAttribute::allowMultipleAttributes(DK))
    if ((DuplicateAttribute = Attributes.getAttribute(DK))) {
      // Delay issuing the diagnostic until we parse the attribute.
      DiscardAttribute = true;
    }
 
  // If this is a SIL-only attribute, reject it.
  if ((DeclAttribute::getOptions(DK) & DeclAttribute::SILOnly) != 0 &&
      !isInSILMode()) {
    diagnose(Loc, diag::only_allowed_in_sil, AttrName);
    DiscardAttribute = true;
  }

  if (Context.LangOpts.Target.isOSBinFormatCOFF()) {
    if (DK == DAK_WeakLinked) {
      diagnose(Loc, diag::attr_unsupported_on_target, AttrName,
               Context.LangOpts.Target.str());
      DiscardAttribute = true;
    }
  }

  // Filled in during parsing.  If there is a duplicate
  // diagnostic this can be used for better error presentation.
  SourceRange AttrRange;

  switch (DK) {
  case DAK_Count:
    llvm_unreachable("DAK_Count should not appear in parsing switch");

  case DAK_RawDocComment:
  case DAK_ObjCBridged:
  case DAK_RestatedObjCConformance:
  case DAK_SynthesizedProtocol:
  case DAK_ClangImporterSynthesizedType:
  case DAK_Custom:
    llvm_unreachable("virtual attributes should not be parsed "
                     "by attribute parsing code");
  case DAK_SetterAccess:
    llvm_unreachable("handled by DAK_AccessControl");

#define SIMPLE_DECL_ATTR(_, CLASS, ...) \
  case DAK_##CLASS: \
    if (!DiscardAttribute) \
      Attributes.add(new (Context) CLASS##Attr(AtLoc, Loc)); \
    break;
#include "swift/AST/Attr.def"

  case DAK_Effects: {
    if (!consumeIf(tok::l_paren)) {
      diagnose(Loc, diag::attr_expected_lparen, AttrName,
               DeclAttribute::isDeclModifier(DK));      return false;
    }

    if (Tok.isNot(tok::identifier)) {
      diagnose(Loc, diag::effects_attribute_expect_option, AttrName);
      return false;
    }

    EffectsKind kind;
    if (Tok.getText() == "readonly")
      kind = EffectsKind::ReadOnly;
    else if (Tok.getText() == "readnone")
      kind = EffectsKind::ReadNone;
    else if (Tok.getText() == "readwrite")
      kind = EffectsKind::ReadWrite;
    else if (Tok.getText() == "releasenone")
      kind = EffectsKind::ReleaseNone;
    else {
      diagnose(Loc, diag::effects_attribute_unknown_option,
               Tok.getText(), AttrName);
      return false;
    }
    AttrRange = SourceRange(Loc, Tok.getRange().getStart());
    consumeToken(tok::identifier);

    if (!consumeIf(tok::r_paren)) {
      diagnose(Loc, diag::attr_expected_rparen, AttrName,
               DeclAttribute::isDeclModifier(DK));
      return false;
    }

    if (!DiscardAttribute)
      Attributes.add(new (Context) EffectsAttr(AtLoc, AttrRange, kind));
    break;
  }

  case DAK_Inline: {
    if (!consumeIf(tok::l_paren)) {
      diagnose(Loc, diag::attr_expected_lparen, AttrName,
               DeclAttribute::isDeclModifier(DK));
      return false;
    }

    if (Tok.isNot(tok::identifier)) {
      diagnose(Loc, diag::optimization_attribute_expect_option, AttrName,
               "none");
      return false;
    }

    InlineKind kind;
    if (Tok.getText() == "never")
      kind = InlineKind::Never;
    else if (Tok.getText() == "__always")
      kind = InlineKind::Always;
    else {
      diagnose(Loc, diag::optimization_attribute_unknown_option,
               Tok.getText(), AttrName);
      return false;
    }
    consumeToken(tok::identifier);
    AttrRange = SourceRange(Loc, Tok.getRange().getStart());
    
    if (!consumeIf(tok::r_paren)) {
      diagnose(Loc, diag::attr_expected_rparen, AttrName,
               DeclAttribute::isDeclModifier(DK));
      return false;
    }

    if (!DiscardAttribute)
      Attributes.add(new (Context) InlineAttr(AtLoc, AttrRange, kind));

    break;
  }

  case DAK_Optimize: {
    if (!consumeIf(tok::l_paren)) {
      diagnose(Loc, diag::attr_expected_lparen, AttrName,
               DeclAttribute::isDeclModifier(DK));
      return false;
    }

    if (Tok.isNot(tok::identifier)) {
      diagnose(Loc, diag::optimization_attribute_expect_option, AttrName,
               "speed");
      return false;
    }

    OptimizationMode optMode = OptimizationMode::NotSet;
    if (Tok.getText() == "none")
      optMode = OptimizationMode::NoOptimization;
    else if (Tok.getText() == "speed")
      optMode = OptimizationMode::ForSpeed;
    else if (Tok.getText() == "size")
      optMode = OptimizationMode::ForSize;
    else {
      diagnose(Loc, diag::optimization_attribute_unknown_option,
               Tok.getText(), AttrName);
      return false;
    }
    consumeToken(tok::identifier);
    AttrRange = SourceRange(Loc, Tok.getRange().getStart());

    if (!consumeIf(tok::r_paren)) {
      diagnose(Loc, diag::attr_expected_rparen, AttrName,
               DeclAttribute::isDeclModifier(DK));
      return false;
    }

    if (!DiscardAttribute)
      Attributes.add(new (Context) OptimizeAttr(AtLoc, AttrRange, optMode));

    break;
  }

  case DAK_ReferenceOwnership: {
    // Handle weak/unowned/unowned(unsafe).
    auto Kind = AttrName == "weak" ? ReferenceOwnership::Weak
                                   : ReferenceOwnership::Unowned;
    SourceLoc EndLoc = Loc;

    if (Kind == ReferenceOwnership::Unowned && Tok.is(tok::l_paren)) {
      // Parse an optional specifier after unowned.
      SourceLoc lp = consumeToken(tok::l_paren);
      if (Tok.is(tok::identifier) && Tok.getText() == "safe") {
        consumeToken();
      } else if (Tok.is(tok::identifier) && Tok.getText() == "unsafe") {
        consumeToken();
        Kind = ReferenceOwnership::Unmanaged;
      } else {
        diagnose(Tok, diag::attr_unowned_invalid_specifier);
        consumeIf(tok::identifier);
      }

      SourceLoc rp;
      parseMatchingToken(tok::r_paren, rp, diag::attr_unowned_expected_rparen,
                         lp);
      EndLoc = rp;
    }

    if (!DiscardAttribute)
      Attributes.add(
          new (Context) ReferenceOwnershipAttr(SourceRange(Loc, EndLoc), Kind));
    break;
  }

  case DAK_AccessControl: {

    // Diagnose using access control in a local scope, which isn't meaningful.
    if (CurDeclContext->isLocalContext()) {
      diagnose(Loc, diag::attr_only_at_non_local_scope, AttrName);
    }

    AccessLevel access = llvm::StringSwitch<AccessLevel>(AttrName)
      .Case("private", AccessLevel::Private)
      .Case("fileprivate", AccessLevel::FilePrivate)
      .Case("internal", AccessLevel::Internal)
      .Case("public", AccessLevel::Public)
      .Case("open", AccessLevel::Open);

    if (!consumeIf(tok::l_paren)) {
      // Normal access control attribute.
      AttrRange = Loc;
      DuplicateAttribute = Attributes.getAttribute<AccessControlAttr>();
      if (!DuplicateAttribute)
        Attributes.add(new (Context) AccessControlAttr(AtLoc, Loc, access));
      break;
    }

    // Parse the subject.
    if (Tok.isContextualKeyword("set")) {
      consumeToken();
    } else {
      diagnose(Loc, diag::attr_access_expected_set, AttrName);
      // Minimal recovery: if there's a single token and then an r_paren,
      // consume them both. If there's just an r_paren, consume that.
      if (!consumeIf(tok::r_paren)) {
        if (Tok.isNot(tok::l_paren) && peekToken().is(tok::r_paren)) {
          consumeToken();
          consumeToken(tok::r_paren);
        }
      }
      return false;
    }

    AttrRange = SourceRange(Loc, Tok.getLoc());

    if (!consumeIf(tok::r_paren)) {
      diagnose(Loc, diag::attr_expected_rparen, AttrName,
               DeclAttribute::isDeclModifier(DK));
      return false;
    }

    DuplicateAttribute = Attributes.getAttribute<SetterAccessAttr>();
    if (!DuplicateAttribute) {
      Attributes.add(new (Context) SetterAccessAttr(AtLoc, AttrRange, access));
    }

    break;
  }

  case DAK_CDecl:
  case DAK_SILGenName: {
    if (!consumeIf(tok::l_paren)) {
      diagnose(Loc, diag::attr_expected_lparen, AttrName,
               DeclAttribute::isDeclModifier(DK));
      return false;
    }

    if (Tok.isNot(tok::string_literal)) {
      diagnose(Loc, diag::attr_expected_string_literal, AttrName);
      return false;
    }

    Optional<StringRef> AsmName = getStringLiteralIfNotInterpolated(
        Loc, ("'" + AttrName + "'").str());

    consumeToken(tok::string_literal);

    if (AsmName.hasValue())
      AttrRange = SourceRange(Loc, Tok.getRange().getStart());
    else
      DiscardAttribute = true;

    if (!consumeIf(tok::r_paren)) {
      diagnose(Loc, diag::attr_expected_rparen, AttrName,
               DeclAttribute::isDeclModifier(DK));
      return false;
    }

    // Diagnose using @_silgen_name in a local scope.  These don't
    // actually work.
    if (CurDeclContext->isLocalContext()) {
      // Emit an error, but do not discard the attribute.  This enables
      // better recovery in the parser.
      diagnose(Loc, diag::attr_only_at_non_local_scope, AttrName);
    }

    if (!DiscardAttribute) {
      if (DK == DAK_SILGenName)
        Attributes.add(new (Context) SILGenNameAttr(AsmName.getValue(), AtLoc,
                                                AttrRange, /*Implicit=*/false));
      else if (DK == DAK_CDecl)
        Attributes.add(new (Context) CDeclAttr(AsmName.getValue(), AtLoc,
                                               AttrRange, /*Implicit=*/false));
      else
        llvm_unreachable("out of sync with switch");
    }

    break;
  }
  
  case DAK_Alignment: {
    if (!consumeIf(tok::l_paren)) {
      diagnose(Loc, diag::attr_expected_lparen, AttrName,
               DeclAttribute::isDeclModifier(DK));
      return false;
    }
    
    if (Tok.isNot(tok::integer_literal)) {
      diagnose(Loc, diag::alignment_must_be_positive_integer);
      return false;
    }
    
    StringRef alignmentText = Tok.getText();
    unsigned alignmentValue;
    if (alignmentText.getAsInteger(0, alignmentValue)) {
      diagnose(Loc, diag::alignment_must_be_positive_integer);
      return false;
    }
    
    consumeToken(tok::integer_literal);
    
    auto range = SourceRange(Loc, Tok.getRange().getStart());
    
    if (!consumeIf(tok::r_paren)) {
      diagnose(Loc, diag::attr_expected_rparen, AttrName,
               DeclAttribute::isDeclModifier(DK));
      return false;
    }

    Attributes.add(new (Context) AlignmentAttr(alignmentValue, AtLoc, range,
                                               /*implicit*/ false));
    
    break;
  }
  
  case DAK_SwiftNativeObjCRuntimeBase: {
    if (!consumeIf(tok::l_paren)) {
      diagnose(Loc, diag::attr_expected_lparen, AttrName,
               DeclAttribute::isDeclModifier(DK));
      return false;
    }

    if (Tok.isNot(tok::identifier)) {
      diagnose(Loc, diag::swift_native_objc_runtime_base_must_be_identifier);
      return false;
    }
    
    Identifier name;
    consumeIdentifier(&name);
    
    auto range = SourceRange(Loc, Tok.getRange().getStart());

    if (!consumeIf(tok::r_paren)) {
      diagnose(Loc, diag::attr_expected_rparen, AttrName,
               DeclAttribute::isDeclModifier(DK));
      return false;
    }
    
    Attributes.add(new (Context) SwiftNativeObjCRuntimeBaseAttr(name,
                                            AtLoc, range, /*implicit*/ false));
    break;
  }
  
  case DAK_Semantics: {
    if (!consumeIf(tok::l_paren)) {
      diagnose(Loc, diag::attr_expected_lparen, AttrName,
               DeclAttribute::isDeclModifier(DK));
      return false;
    }

    if (Tok.isNot(tok::string_literal)) {
      diagnose(Loc, diag::attr_expected_string_literal, AttrName);
      return false;
    }

    auto Value = getStringLiteralIfNotInterpolated(
        Loc, ("'" + AttrName + "'").str());

    consumeToken(tok::string_literal);

    if (Value.hasValue())
      AttrRange = SourceRange(Loc, Tok.getRange().getStart());
    else
      DiscardAttribute = true;

    if (!consumeIf(tok::r_paren)) {
      diagnose(Loc, diag::attr_expected_rparen, AttrName,
               DeclAttribute::isDeclModifier(DK));
      return false;
    }

    // Diagnose using @_semantics in a local scope.  These don't
    // actually work.
    if (CurDeclContext->isLocalContext()) {
      // Emit an error, but do not discard the attribute.  This enables
      // better recovery in the parser.
      diagnose(Loc, diag::attr_only_at_non_local_scope, AttrName);
    }

    if (!DiscardAttribute)
      Attributes.add(new (Context) SemanticsAttr(Value.getValue(), AtLoc,
                                                 AttrRange,
                                                 /*Implicit=*/false));
    break;
  }

  case DAK_Available: {
    if (!consumeIf(tok::l_paren)) {
      diagnose(Loc, diag::attr_expected_lparen, AttrName,
               DeclAttribute::isDeclModifier(DK));
      return false;
    }

    // platform:
    //   *
    //   identifier
    if (!Tok.is(tok::identifier) &&
        !(Tok.isAnyOperator() && Tok.getText() == "*")) {
      if (Tok.is(tok::code_complete) && CodeCompletion) {
        CodeCompletion->completeDeclAttrParam(DAK_Available, 0);
        consumeToken(tok::code_complete);
      }
      diagnose(Tok.getLoc(), diag::attr_availability_platform, AttrName)
        .highlight(SourceRange(Tok.getLoc()));
      consumeIf(tok::r_paren);
      return false;
    }

    // Delay processing of platform until later, after we have
    // parsed more of the attribute.
    StringRef Platform = Tok.getText();

    if (Platform != "*" &&
        peekToken().isAny(tok::integer_literal, tok::floating_literal)) {
      // We have the short form of available: @available(iOS 8.0.1, *)
      SmallVector<AvailabilitySpec *, 5> Specs;
      ParserStatus Status = parseAvailabilitySpecList(Specs);

      if (Status.isError())
        return false;

      AttrRange = SourceRange(Loc, Tok.getLoc());
      // For each platform version spec in the spec list, create an
      // implicit AvailableAttr for the platform with the introduced
      // version from the spec. For example, if we have
      //   @available(iOS 8.0, OSX 10.10, *):
      // we will synthesize:
      //  @available(iOS, introduced: 8.0)
      //  @available(OSX, introduced: 10.10)
      //
      // Similarly if we have a language version spec or PackageDescription
      // version in the spec list, create an implicit AvailableAttr
      // with the specified version as the introduced argument. 
      // For example, if we have
      //   @available(swift 3.1)
      // we will synthesize
      //   @available(swift, introduced: 3.1)
      // or, if we have
      //   @available(_PackageDescription 4.2)
      // we will synthesize
      //   @available(_PackageDescription, introduced: 4.2)

      for (auto *Spec : Specs) {
        PlatformKind Platform;
        llvm::VersionTuple Version;
        SourceRange VersionRange;
        PlatformAgnosticAvailabilityKind PlatformAgnostic;

        if (auto *PlatformVersionSpec =
            dyn_cast<PlatformVersionConstraintAvailabilitySpec>(Spec)) {
          Platform = PlatformVersionSpec->getPlatform();
          Version = PlatformVersionSpec->getVersion();
          VersionRange = PlatformVersionSpec->getVersionSrcRange();
          PlatformAgnostic = PlatformAgnosticAvailabilityKind::None;

        } else if (auto *PlatformAgnosticVersionSpec =
                   dyn_cast<PlatformAgnosticVersionConstraintAvailabilitySpec>(Spec)) {
          Platform = PlatformKind::none;
          Version = PlatformAgnosticVersionSpec->getVersion();
          VersionRange = PlatformAgnosticVersionSpec->getVersionSrcRange();
          PlatformAgnostic = PlatformAgnosticVersionSpec->isLanguageVersionSpecific() ?
                               PlatformAgnosticAvailabilityKind::SwiftVersionSpecific :
                               PlatformAgnosticAvailabilityKind::PackageDescriptionVersionSpecific;

        } else {
          continue;
        }

        Attributes.add(new (Context)
                       AvailableAttr(AtLoc, AttrRange,
                                     Platform,
                                     /*Message=*/StringRef(),
                                     /*Rename=*/StringRef(),
                                     /*Introduced=*/Version,
                                     /*IntroducedRange=*/VersionRange,
                                     /*Deprecated=*/llvm::VersionTuple(),
                                     /*DeprecatedRange=*/SourceRange(),
                                     /*Obsoleted=*/llvm::VersionTuple(),
                                     /*ObsoletedRange=*/SourceRange(),
                                     PlatformAgnostic,
                                     /*Implicit=*/false));
      }

      if (!consumeIf(tok::r_paren)) {
        diagnose(Tok.getLoc(), diag::attr_expected_rparen, AttrName,
                 DeclAttribute::isDeclModifier(DK));
        return false;
      }

      break;
    }

    auto AvailabilityAttr = parseExtendedAvailabilitySpecList(AtLoc, Loc,
                                                              AttrName);
    DiscardAttribute |= AvailabilityAttr.isParseError();

    if (!consumeIf(tok::r_paren)) {
      if (!DiscardAttribute) {
        diagnose(Tok.getLoc(), diag::attr_expected_rparen, AttrName,
                 DeclAttribute::isDeclModifier(DK));
      }
      return false;
    }

    if (!DiscardAttribute) {
      Attributes.add(AvailabilityAttr.get());
    } else {
      return false;
    }
    break;
  }
  case DAK_PrivateImport: {
    // Parse the leading '('.
    if (Tok.isNot(tok::l_paren)) {
      diagnose(Loc, diag::attr_expected_lparen, AttrName,
               DeclAttribute::isDeclModifier(DK));
      return false;
    }
    SourceLoc LParenLoc = consumeToken(tok::l_paren);
    Optional<StringRef> filename;
    {
      SyntaxParsingContext ContentContext(
          SyntaxContext, SyntaxKind::NamedAttributeStringArgument);

      // Parse 'sourceFile'.
      if (Tok.getText() != "sourceFile") {
        diagnose(LParenLoc, diag::attr_private_import_expected_sourcefile);
        return false;
      }
      auto ForLoc = consumeToken();

      // Parse ':'.
      if (Tok.getKind() != tok::colon) {
        diagnose(ForLoc, diag::attr_private_import_expected_colon);
        return false;
      }
      auto ColonLoc = consumeToken(tok::colon);

      // Parse '"'function-name'"'
      if (Tok.isNot(tok::string_literal)) {
        diagnose(ColonLoc, diag::attr_private_import_expected_sourcefile_name);
        return false;
      }
      filename = getStringLiteralIfNotInterpolated(Loc, "_private");
      if (!filename.hasValue()) {
        diagnose(ColonLoc, diag::attr_private_import_expected_sourcefile_name);
        return false;
      }
      consumeToken(tok::string_literal);
    }
    // Parse the matching ')'.
    SourceLoc RParenLoc;
    bool Invalid = parseMatchingToken(tok::r_paren, RParenLoc,
                                      diag::attr_private_import_expected_rparen,
                                      LParenLoc);
    if (Invalid)
      return false;
    auto *attr = PrivateImportAttr::create(Context, AtLoc, Loc, LParenLoc,
                                           *filename, RParenLoc);
    Attributes.add(attr);

    break;
  }
  case DAK_ObjC: {
    // Unnamed @objc attribute.
    if (Tok.isNot(tok::l_paren)) {
      auto attr = ObjCAttr::createUnnamed(Context, AtLoc, Loc);
      Attributes.add(attr);
      break;
    }

    // Parse the leading '('.
    SourceLoc LParenLoc = consumeToken(tok::l_paren);

    // Parse the names, with trailing colons (if there are present) and populate
    // the inout parameters
    SmallVector<Identifier, 4> Names;
    SmallVector<SourceLoc, 4> NameLocs;
    bool NullarySelector = true;
    parseObjCSelector(Names, NameLocs, NullarySelector);

    // Parse the matching ')'.
    SourceLoc RParenLoc;
    bool Invalid = parseMatchingToken(tok::r_paren, RParenLoc,
                                      diag::attr_objc_expected_rparen,
                                      LParenLoc);

    ObjCAttr *attr;
    if (Names.empty()) {
      // When there are no names, recover as if there were no parentheses.
      if (!Invalid)
        diagnose(LParenLoc, diag::attr_objc_empty_name);
      attr = ObjCAttr::createUnnamed(Context, AtLoc, Loc);
    } else if (NullarySelector) {
      // When we didn't see a colon, this is a nullary name.
      assert(Names.size() == 1 && "Forgot to set sawColon?");
      attr = ObjCAttr::createNullary(Context, AtLoc, Loc, LParenLoc,
                                     NameLocs.front(), Names.front(),
                                     RParenLoc);
    } else {
      // When we did see a colon, this is a selector.
      attr = ObjCAttr::createSelector(Context, AtLoc, Loc, LParenLoc,
                                      NameLocs, Names, RParenLoc);
    }
    Attributes.add(attr);
    break;
  }
  case DAK_ObjCRuntimeName: {
    if (!consumeIf(tok::l_paren)) {
      diagnose(Loc, diag::attr_expected_lparen, AttrName,
               DeclAttribute::isDeclModifier(DK));
      return false;
    }

    if (Tok.isNot(tok::identifier)) {
      diagnose(Loc, diag::objc_runtime_name_must_be_identifier);
      return false;
    }

    auto name = Tok.getText();

    consumeToken(tok::identifier);

    auto range = SourceRange(Loc, Tok.getRange().getStart());

    if (!consumeIf(tok::r_paren)) {
      diagnose(Loc, diag::attr_expected_rparen, AttrName,
               DeclAttribute::isDeclModifier(DK));
      return false;
    }

    Attributes.add(new (Context) ObjCRuntimeNameAttr(name, AtLoc, range,
                                                     /*implicit*/ false));
    break;
  }


  case DAK_DynamicReplacement: {
    // Parse the leading '('.
    if (Tok.isNot(tok::l_paren)) {
      diagnose(Loc, diag::attr_expected_lparen, AttrName,
               DeclAttribute::isDeclModifier(DK));
      return false;
    }

    SourceLoc LParenLoc = consumeToken(tok::l_paren);
    DeclName replacedFunction;
    {
      SyntaxParsingContext ContentContext(
          SyntaxContext, SyntaxKind::NamedAttributeStringArgument);

      // Parse 'for'.
      if (Tok.getText() != "for") {
        diagnose(Loc, diag::attr_dynamic_replacement_expected_for);
        return false;
      }
      auto ForLoc = consumeToken();

      // Parse ':'.
      if (Tok.getText() != ":") {
        diagnose(ForLoc, diag::attr_dynamic_replacement_expected_colon);
        return false;
      }
      consumeToken(tok::colon);
      {
        SyntaxParsingContext ContentContext(SyntaxContext,
                                            SyntaxKind::DeclName);

        DeclNameLoc loc;
        replacedFunction = parseUnqualifiedDeclName(
            true, loc, diag::attr_dynamic_replacement_expected_function,
            /*allowOperators*/ true, /*allowZeroArgCompoundNames*/ true,
            /*allowDeinitAndSubscript*/ true);
      }
    }

    // Parse the matching ')'.
    SourceLoc RParenLoc;
    bool Invalid = parseMatchingToken(
        tok::r_paren, RParenLoc, diag::attr_dynamic_replacement_expected_rparen,
        LParenLoc);
    if (Invalid) {
      return false;
    }


    DynamicReplacementAttr *attr = DynamicReplacementAttr::create(
        Context, AtLoc, Loc, LParenLoc, replacedFunction, RParenLoc);
    Attributes.add(attr);
    break;
  }

  case DAK_Specialize: {
    if (Tok.isNot(tok::l_paren)) {
      diagnose(Loc, diag::attr_expected_lparen, AttrName,
               DeclAttribute::isDeclModifier(DK));
      return false;
    }
    SpecializeAttr *Attr;
    if (!parseSpecializeAttribute(tok::r_paren, AtLoc, Loc, Attr))
      return false;

    Attributes.add(Attr);
    break;
    }

  case DAK_Implements: {
    ParserResult<ImplementsAttr> Attr = parseImplementsAttribute(AtLoc, Loc);
    if (Attr.isNonNull()) {
      Attributes.add(Attr.get());
    }
    break;
  }

  // SWIFT_ENABLE_TENSORFLOW
  case DAK_Differentiable: {
    auto Attr = parseDifferentiableAttribute(AtLoc, Loc);
    if (Attr.isNonNull())
      Attributes.add(Attr.get());
    break;
  }

  // SWIFT_ENABLE_TENSORFLOW
  case DAK_Differentiating: {
    auto Attr = parseDifferentiatingAttribute(AtLoc, Loc);
    if (Attr.isNonNull())
      Attributes.add(Attr.get());
    break;
  }

  // SWIFT_ENABLE_TENSORFLOW
  case DAK_Transposing: {
    auto Attr = parseTransposingAttribute(AtLoc, Loc);
    if (Attr.isNonNull())
      Attributes.add(Attr.get());
    break;
  }

  case DAK_ProjectedValueProperty: {
    if (!consumeIf(tok::l_paren)) {
      diagnose(Loc, diag::attr_expected_lparen, AttrName,
               DeclAttribute::isDeclModifier(DK));
      return false;
    }

    if (Tok.isNot(tok::identifier)) {
      diagnose(Loc, diag::projection_value_property_not_identifier);
      return false;
    }

    Identifier name;
    consumeIdentifier(&name, /*allowDollarIdentifier=*/true);

    auto range = SourceRange(Loc, Tok.getRange().getStart());

    if (!consumeIf(tok::r_paren)) {
      diagnose(Loc, diag::attr_expected_rparen, AttrName,
               DeclAttribute::isDeclModifier(DK));
      return false;
    }

    Attributes.add(new (Context) ProjectedValuePropertyAttr(
        name, AtLoc, range, /*implicit*/ false));
    break;
  }

  case DAK_Quoted: {
    auto Attr = parseQuotedAttribute(AtLoc, Loc);
    if (Attr.isNonNull())
      Attributes.add(Attr.get());
    break;
  }
  }

  if (DuplicateAttribute) {
    diagnose(Loc, diag::duplicate_attribute, DeclAttribute::isDeclModifier(DK))
      .highlight(AttrRange);
    diagnose(DuplicateAttribute->getLocation(),
             diag::previous_attribute,
             DeclAttribute::isDeclModifier(DK))
      .highlight(DuplicateAttribute->getRange());
  }

    // If this is a decl modifier spelled with an @, emit an error and remove it
  // with a fixit.
  if (AtLoc.isValid() && DeclAttribute::isDeclModifier(DK))
    diagnose(AtLoc, diag::cskeyword_not_attribute, AttrName).fixItRemove(AtLoc);
  
  return false;
}

bool Parser::parseVersionTuple(llvm::VersionTuple &Version,
                               SourceRange &Range,
                               const Diagnostic &D) {
  SyntaxParsingContext VersionContext(SyntaxContext, SyntaxKind::VersionTuple);
  // A version number is either an integer (8), a float (8.1), or a
  // float followed by a dot and an integer (8.1.0).
  if (!Tok.isAny(tok::integer_literal, tok::floating_literal)) {
    diagnose(Tok, D);
    return true;
  }

  SourceLoc StartLoc = Tok.getLoc();
  
  if (Tok.is(tok::integer_literal)) {
    unsigned major = 0;
    if (Tok.getText().getAsInteger(10, major)) {
      // Maybe the literal was in hex. Reject that.
      diagnose(Tok, D);
      consumeToken();
      return true;
    }
    Version = llvm::VersionTuple(major);
    Range = SourceRange(StartLoc, Tok.getLoc());
    consumeToken();
    return false;
  }

  unsigned major = 0, minor = 0;
  StringRef majorPart, minorPart;
  std::tie(majorPart, minorPart) = Tok.getText().split('.');
  if (majorPart.getAsInteger(10, major) || minorPart.getAsInteger(10, minor)) {
    // Reject things like 0.1e5 and hex literals.
    diagnose(Tok, D);
    consumeToken();
    return true;
  }

  Range = SourceRange(StartLoc, Tok.getLoc());
  consumeToken();
  
  if (consumeIf(tok::period)) {
    unsigned micro = 0;
    if (!Tok.is(tok::integer_literal) ||
        Tok.getText().getAsInteger(10, micro)) {
      // Reject things like 0.1e5 and hex literals.
      diagnose(Tok, D);
      if (Tok.is(tok::integer_literal) ||
          peekToken().isAny(tok::r_paren, tok::comma))
        consumeToken();
      return true;
    }
    
    Range = SourceRange(StartLoc, Tok.getLoc());
    consumeToken();
    
    Version = llvm::VersionTuple(major, minor, micro);
  } else {
    Version = llvm::VersionTuple(major, minor);
  }

  return false;
}

/// Check whether the attributes have already established an initializer
/// context within the given set of attributes.
static PatternBindingInitializer *findAttributeInitContent(
    DeclAttributes &Attributes) {
  for (auto custom : Attributes.getAttributes<CustomAttr>()) {
    if (auto initContext = custom->getInitContext())
      return initContext;
  }

  return nullptr;
}

/// \verbatim
///   attribute:
///     '_silgen_name' '(' identifier ')'
///     'semantics' '(' identifier ')'
///     'infix' '=' numeric_constant
///     'unary'
///     'stdlib'
///     'weak'
///     'inout'
///     'unowned'
///     'unowned' '(' 'safe' ')'
///     'unowned' '(' 'unsafe' ')'
///     'noreturn'
///     'optional'
///     'mutating'
///     ( 'private' | 'internal' | 'public' )
///     ( 'private' | 'internal' | 'public' ) '(' 'set' ')'
///     'requires_stored_property_inits'
/// \endverbatim
///
/// Note that various attributes (like mutating, weak, and unowned) are parsed
/// but rejected since they have context-sensitive keywords.
///
ParserStatus Parser::parseDeclAttribute(DeclAttributes &Attributes, SourceLoc AtLoc) {
  // If this not an identifier, the attribute is malformed.
  if (Tok.isNot(tok::identifier) &&
      Tok.isNot(tok::kw_in) &&
      Tok.isNot(tok::kw_inout)) {

    if (Tok.is(tok::code_complete)) {
      if (CodeCompletion) {
        // If the next token is not on the same line, this attribute might be
        // starting new declaration instead of adding attribute to existing
        // decl.
        auto isIndependent = peekToken().isAtStartOfLine();
        CodeCompletion->completeDeclAttrBeginning(isInSILMode(), isIndependent);
      }
      consumeToken(tok::code_complete);
      return makeParserCodeCompletionStatus();
    }

    diagnose(Tok, diag::expected_attribute_name);
    return makeParserError();
  }

  // If the attribute follows the new representation, switch
  // over to the alternate parsing path.
  DeclAttrKind DK = DeclAttribute::getAttrKindFromString(Tok.getText());
  
  auto checkInvalidAttrName = [&](StringRef invalidName,
                                  StringRef correctName,
                                  DeclAttrKind kind,
                                  Optional<Diag<StringRef, StringRef>> diag = None) {
    if (DK == DAK_Count && Tok.getText() == invalidName) {
      DK = kind;

      if (diag) {
        diagnose(Tok, *diag, invalidName, correctName)
            .fixItReplace(Tok.getLoc(), correctName);
      }
    }
  };

  // Check if attr is availability, and suggest available instead
  checkInvalidAttrName("availability", "available", DAK_Available, diag::attr_renamed);

  // Check if attr is inlineable, and suggest inlinable instead
  checkInvalidAttrName("inlineable", "inlinable", DAK_Inlinable, diag::attr_name_close_match);

  // In Swift 5 and above, these become hard errors. In Swift 4.2, emit a
  // warning for compatibility. Otherwise, don't diagnose at all.
  if (Context.isSwiftVersionAtLeast(5)) {
    checkInvalidAttrName("_versioned", "usableFromInline", DAK_UsableFromInline, diag::attr_renamed);
    checkInvalidAttrName("_inlineable", "inlinable", DAK_Inlinable, diag::attr_renamed);
  } else if (Context.isSwiftVersionAtLeast(4, 2)) {
    checkInvalidAttrName("_versioned", "usableFromInline", DAK_UsableFromInline, diag::attr_renamed_warning);
    checkInvalidAttrName("_inlineable", "inlinable", DAK_Inlinable, diag::attr_renamed_warning);
  } else {
    checkInvalidAttrName("_versioned", "usableFromInline", DAK_UsableFromInline);
    checkInvalidAttrName("_inlineable", "inlinable", DAK_Inlinable);
  }

  // Other names of property wrappers...
  checkInvalidAttrName("propertyDelegate", "propertyWrapper",
                       DAK_PropertyWrapper, diag::attr_renamed_warning);
  checkInvalidAttrName("_propertyWrapper", "propertyWrapper",
                       DAK_PropertyWrapper, diag::attr_renamed_warning);

  if (DK == DAK_Count && Tok.getText() == "warn_unused_result") {
    // The behavior created by @warn_unused_result is now the default. Emit a
    // Fix-It to remove.
    SourceLoc attrLoc = consumeToken();

    // @warn_unused_result with no arguments.
    if (Tok.isNot(tok::l_paren)) {
      diagnose(AtLoc, diag::attr_warn_unused_result_removed)
        .fixItRemove(SourceRange(AtLoc, attrLoc));

      // Recovered.
      return makeParserSuccess();
    }

    // @warn_unused_result with arguments.
    SourceLoc lParenLoc = consumeToken();
    skipUntil(tok::r_paren);

    // Parse the closing ')'.
    SourceLoc rParenLoc;
    if (Tok.isNot(tok::r_paren)) {
      parseMatchingToken(tok::r_paren, rParenLoc,
                         diag::attr_warn_unused_result_expected_rparen,
                         lParenLoc);
    }
    if (Tok.is(tok::r_paren)) {
      rParenLoc = consumeToken();
    }

    diagnose(AtLoc, diag::attr_warn_unused_result_removed)
      .fixItRemove(SourceRange(AtLoc, rParenLoc));

    // Recovered.
    return makeParserSuccess();
  }

  if (DK != DAK_Count && !DeclAttribute::shouldBeRejectedByParser(DK)) {
    parseNewDeclAttribute(Attributes, AtLoc, DK);
    return makeParserSuccess();
  }

  if (TypeAttributes::getAttrKindFromString(Tok.getText()) != TAK_Count)
    diagnose(Tok, diag::type_attribute_applied_to_decl);
  else if (Tok.isContextualKeyword("unknown")) {
    diagnose(Tok, diag::unknown_attribute, "unknown");
  } else {
    // Change the context to create a custom attribute syntax.
    SyntaxContext->setCreateSyntax(SyntaxKind::CustomAttribute);
    // Parse a custom attribute.
    auto type = parseType(diag::expected_type);
    if (type.hasCodeCompletion() || type.isNull()) {
      if (Tok.is(tok::l_paren))
        skipSingle();

      return ParserStatus(type);
    }

    // Parse the optional arguments.
    SourceLoc lParenLoc, rParenLoc;
    SmallVector<Expr *, 2> args;
    SmallVector<Identifier, 2> argLabels;
    SmallVector<SourceLoc, 2> argLabelLocs;
    Expr *trailingClosure = nullptr;
    bool hasInitializer = false;
    ParserStatus status;

    // If we're not in a local context, we'll need a context to parse
    // initializers into (should we have one).  This happens for properties
    // and global variables in libraries.
    PatternBindingInitializer *initContext = nullptr;

    if (Tok.isFollowingLParen()) {
      if (peekToken().is(tok::code_complete)) {
        consumeToken(tok::l_paren);
        if (CodeCompletion) {
          auto typeE = new (Context) TypeExpr(type.get());
          auto CCE = new (Context) CodeCompletionExpr(Tok.getLoc());
          CodeCompletion->completePostfixExprParen(typeE, CCE);
        }
        consumeToken(tok::code_complete);
        skipUntil(tok::r_paren);
        consumeIf(tok::r_paren);
        status.setHasCodeCompletion();
      } else {
        // If we have no local context to parse the initial value into, create
        // one for the PBD we'll eventually create.  This allows us to have
        // reasonable DeclContexts for any closures that may live inside of
        // initializers.
        Optional<ParseFunctionBody> initParser;
        if (!CurDeclContext->isLocalContext()) {
          initContext = findAttributeInitContent(Attributes);
          if (!initContext)
            initContext =
                new (Context) PatternBindingInitializer(CurDeclContext);

          initParser.emplace(*this, initContext);
        }
        status |= parseExprList(tok::l_paren, tok::r_paren,
                                /*isPostfix=*/false, /*isExprBasic=*/true,
                                lParenLoc, args, argLabels, argLabelLocs,
                                rParenLoc, trailingClosure,
                                SyntaxKind::FunctionCallArgumentList);
        assert(!trailingClosure && "Cannot parse a trailing closure here");
        hasInitializer = true;
      }
    }

    // Form the attribute.
    auto attr = CustomAttr::create(Context, AtLoc, type.get(), hasInitializer,
                                   initContext, lParenLoc, args, argLabels,
                                   argLabelLocs, rParenLoc);
    Attributes.add(attr);
    return status;
  }

  // Recover by eating @foo(...) when foo is not known.
  consumeToken();
  if (Tok.is(tok::l_paren))
    skipSingle();

  return makeParserError();
}

bool Parser::canParseTypeAttribute() {
  TypeAttributes attrs; // ignored
  return !parseTypeAttribute(attrs, /*atLoc=*/SourceLoc(),
                             /*justChecking*/ true);
}

/// \verbatim
///   attribute-type:
///     'noreturn'
/// \endverbatim
///
/// \param justChecking - if true, we're just checking whether we
///   canParseTypeAttribute; don't emit any diagnostics, and there's
///   no need to actually record the attribute
bool Parser::parseTypeAttribute(TypeAttributes &Attributes, SourceLoc AtLoc,
                                bool justChecking) {
  // If this not an identifier, the attribute is malformed.
  if (Tok.isNot(tok::identifier) &&
      // These are keywords that we accept as attribute names.
      Tok.isNot(tok::kw_in) && Tok.isNot(tok::kw_inout)) {
    if (!justChecking)
      diagnose(Tok, diag::expected_attribute_name);
    return true;
  }
  
  // Determine which attribute it is, and diagnose it if unknown.
  TypeAttrKind attr = TypeAttributes::getAttrKindFromString(Tok.getText());

  if (attr == TAK_Count) {
    if (justChecking) return true;

    auto declAttrID = DeclAttribute::getAttrKindFromString(Tok.getText());
    if (declAttrID == DAK_Count) {
      // Not a decl or type attribute.
      diagnose(Tok, diag::unknown_attribute, Tok.getText());
    } else {
      // Otherwise this is a valid decl attribute so they should have put it on
      // the decl instead of the type.

      // If this is the first attribute, and if we are on a simple decl, emit a
      // fixit to move the attribute.  Otherwise, we don't have the location of
      // the @ sign, or we don't have confidence that the fixit will be right.
      if (!Attributes.empty() || StructureMarkers.empty() ||
          StructureMarkers.back().Kind != StructureMarkerKind::Declaration ||
          StructureMarkers.back().Loc.isInvalid() ||
          peekToken().is(tok::equal)) {
        diagnose(Tok, diag::decl_attribute_applied_to_type);
      } else {
        // Otherwise, this is the first type attribute and we know where the
        // declaration is.  Emit the same diagnostic, but include a fixit to
        // move the attribute.  Unfortunately, we don't have enough info to add
        // the attribute to DeclAttributes.
        diagnose(Tok, diag::decl_attribute_applied_to_type)
          .fixItRemove(SourceRange(Attributes.AtLoc, Tok.getLoc()))
          .fixItInsert(StructureMarkers.back().Loc,
                       "@" + Tok.getText().str()+" ");
      }
    }
    
    // Recover by eating @foo(...) when foo is not known.
    consumeToken();
    SyntaxParsingContext TokListContext(SyntaxContext, SyntaxKind::TokenList);

    if (Tok.is(tok::l_paren) && getEndOfPreviousLoc() == Tok.getLoc()) {
      BacktrackingScope backtrack(*this);
      skipSingle();
      // If we found '->', or 'throws' after paren, it's likely a parameter
      // of function type.
      if (Tok.isNot(tok::arrow, tok::kw_throws, tok::kw_rethrows,
                    tok::kw_throw))
        backtrack.cancelBacktrack();
    }
    return true;
  }
  
  // Ok, it is a valid attribute, eat it, and then process it.
  StringRef Text = Tok.getText();
<<<<<<< HEAD
  SourceLoc Loc = consumeToken();

=======
  consumeToken();
  
>>>>>>> 68fb3b1f
  StringRef conventionName;
  StringRef witnessMethodProtocol;

  if (attr == TAK_convention) {
    SourceLoc LPLoc;
    if (!consumeIfNotAtStartOfLine(tok::l_paren)) {
      if (!justChecking)
        diagnose(Tok, diag::convention_attribute_expected_lparen);
      return true;
    }

    if (Tok.isNot(tok::identifier)) {
      if (!justChecking)
        diagnose(Tok, diag::convention_attribute_expected_name);
      return true;
    }

    conventionName = Tok.getText();
    consumeToken(tok::identifier);

    if (conventionName == "witness_method") {
      if (Tok.isNot(tok::colon)) {
        if (!justChecking)
          diagnose(Tok,
                   diag::convention_attribute_witness_method_expected_colon);
        return true;
      }
      consumeToken(tok::colon);
      if (Tok.isNot(tok::identifier)) {
        if (!justChecking)
          diagnose(Tok,
                   diag::convention_attribute_witness_method_expected_protocol);
        return true;
      }

      witnessMethodProtocol = Tok.getText();
      consumeToken(tok::identifier);
    }

    // Parse the ')'.  We can't use parseMatchingToken if we're in
    // just-checking mode.
    if (justChecking && Tok.isNot(tok::r_paren))
      return true;

    SourceLoc RPLoc;
    parseMatchingToken(tok::r_paren, RPLoc,
                       diag::convention_attribute_expected_rparen,
                       LPLoc);
  }
  
  // SWIFT_ENABLE_TENSORFLOW
  bool linear = false;
  if (attr == TAK_differentiable) {
    // Check if there is a 'linear' argument.
    if (Tok.is(tok::l_paren) && peekToken().is(tok::identifier)) {
      Parser::BacktrackingScope backtrack(*this);
      consumeToken(tok::l_paren);
      
      // Determine if we have '@differentiable(linear) (T) -> U'
      // or '@differentiable (linear) -> U'.
      if (Tok.getText() == "linear" && consumeIf(tok::identifier)) {
        if (Tok.is(tok::r_paren) && peekToken().is(tok::l_paren)) {
          // It is being used as an attribute argument, so cancel backtrack
          // as function is linear differentiable.
          linear = true;
          backtrack.cancelBacktrack();
          consumeToken(tok::r_paren);
        } else if (Tok.is(tok::l_paren)) {
          // Handle invalid '@differentiable(linear (T) -> U'
          if (!justChecking)
            diagnose(Tok,
                     diag::differentiable_attribute_expected_rparen);
          backtrack.cancelBacktrack();
          return false;
        }
      } else if (Tok.is(tok::identifier)) {
        // No 'linear' arg or param type, but now checking if the token is being
        // passed in as an invalid argument to '@differentiable'.
        auto possibleArg = Tok.getText();
        auto t = Tok; // get ref to the argument for clearer diagnostics.
        consumeToken(tok::identifier);
        // Check if there is an invalid argument getting passed into
        // '@differentiable'.
        if (Tok.is(tok::r_paren) && peekToken().is(tok::l_paren)) {
          // Handling '@differentiable(wrong) (...'.
          if (!justChecking)
            diagnose(t, diag::unexpected_argument_differentiable,
                     possibleArg);
          consumeToken(tok::r_paren);
          backtrack.cancelBacktrack();
          return false;
        }
      }
    }
  }

  // In just-checking mode, we only need to consume the tokens, and we don't
  // want to do any other analysis.
  if (justChecking)
    return false;

  // Diagnose duplicated attributes.
  if (Attributes.has(attr)) {
    diagnose(AtLoc, diag::duplicate_attribute, /*isModifier=*/false);
    return false;
  }

  // Handle any attribute-specific processing logic.
  switch (attr) {
  default: break;
  case TAK_autoclosure:
  case TAK_escaping:
  case TAK_noescape:
    break;

  case TAK_out:
  case TAK_in:
  case TAK_owned:
  case TAK_unowned_inner_pointer:
  case TAK_guaranteed:
  case TAK_autoreleased:
  case TAK_callee_owned:
  case TAK_callee_guaranteed:
  case TAK_objc_metatype:
    if (!isInSILMode()) {
      diagnose(AtLoc, diag::only_allowed_in_sil, Text);
      return false;
    }
    break;
    
  // Ownership attributes.
  case TAK_sil_weak:
  case TAK_sil_unowned:
    if (!isInSILMode()) {
      diagnose(AtLoc, diag::only_allowed_in_sil, Text);
      return false;
    }
      
    if (Attributes.hasOwnership()) {
      diagnose(AtLoc, diag::duplicate_attribute, /*isModifier*/false);
      return false;
    }
    break;

  // 'inout' attribute.
  case TAK_inout:
    if (!isInSILMode()) {
      diagnose(AtLoc, diag::inout_not_attribute);
      return false;
    }
    break;
      
  case TAK_opened: {
    if (!isInSILMode()) {
      diagnose(AtLoc, diag::only_allowed_in_sil, "opened");
      return false;
    }

    // Parse the opened existential ID string in parens
    SourceLoc beginLoc = Tok.getLoc(), idLoc, endLoc;
    if (consumeIfNotAtStartOfLine(tok::l_paren)) {
      if (Tok.is(tok::string_literal)) {
        UUID openedID;
        idLoc = Tok.getLoc();
        auto literalText = Tok.getText().slice(1, Tok.getText().size() - 1);
        llvm::SmallString<UUID::StringBufferSize> text(literalText);
        if (auto openedID = UUID::fromString(text.c_str())) {
          Attributes.OpenedID = openedID;
        } else {
          diagnose(Tok, diag::opened_attribute_id_value);
        }
        consumeToken();
      } else {
        diagnose(Tok, diag::opened_attribute_id_value);
      }
      parseMatchingToken(tok::r_paren, endLoc,
                         diag::opened_attribute_expected_rparen,
                         beginLoc);
    } else {
      diagnose(Tok, diag::opened_attribute_expected_lparen);
    }

    break;
  }

  // Convention attribute.
  case TAK_convention:
    Attributes.convention = conventionName;
    Attributes.conventionWitnessMethodProtocol = witnessMethodProtocol;
    break;
      
  case TAK__opaqueReturnTypeOf: {
    // Parse the mangled decl name and index.
    auto beginLoc = Tok.getLoc();
    if (!consumeIfNotAtStartOfLine(tok::l_paren)) {
      diagnose(Tok, diag::attr_expected_lparen, "_opaqueReturnTypeOf", false);
      return true;
    }
    
    if (!Tok.is(tok::string_literal)) {
      diagnose(Tok, diag::opened_attribute_id_value);
      return true;
    }
    auto mangling = Tok.getText().slice(1, Tok.getText().size() - 1);
    consumeToken(tok::string_literal);
    
    if (!Tok.is(tok::comma)) {
      diagnose(Tok, diag::attr_expected_comma, "_opaqueReturnTypeOf", false);
      return true;
    }
    consumeToken(tok::comma);
    
    if (!Tok.is(tok::integer_literal)) {
      diagnose(Tok, diag::attr_expected_string_literal, "_opaqueReturnTypeOf");
      return true;
    }
    
    unsigned index;
    if (Tok.getText().getAsInteger(10, index)) {
      diagnose(Tok, diag::attr_expected_string_literal, "_opaqueReturnTypeOf");
      return true;
    }
    consumeToken(tok::integer_literal);
    
    SourceLoc endLoc;
    parseMatchingToken(tok::r_paren, endLoc,
                       diag::expected_rparen_expr_list,
                       beginLoc);

    Attributes.setOpaqueReturnTypeOf(mangling, index);
    break;
  }
  // SWIFT_ENABLE_TENSORFLOW
  // @differentiable(...) attribute.
  case TAK_differentiable:
    Attributes.linear = linear;
    break;
  }

  Attributes.setAttr(attr, AtLoc);
  return false;
}

/// \verbatim
///   attribute-list:
///     /*empty*/
///     attribute-list-clause attribute-list
///   attribute-list-clause:
///     '@' attribute
/// \endverbatim
ParserStatus Parser::parseDeclAttributeList(DeclAttributes &Attributes) {
  if (Tok.isNot(tok::at_sign))
    return makeParserSuccess();

  ParserStatus Status;
  SyntaxParsingContext AttrListCtx(SyntaxContext, SyntaxKind::AttributeList);
  do {
    SyntaxParsingContext AttrCtx(SyntaxContext, SyntaxKind::Attribute);
    SourceLoc AtLoc = consumeToken();
    Status |= parseDeclAttribute(Attributes, AtLoc);
  } while (Tok.is(tok::at_sign));
  return Status;
}

/// \verbatim
///   modifier-list
///     /* empty */
//      modifier modifier-list
//    modifier
//      'private'
//      'private' '(' 'set' ')'
//      'fileprivate'
//      'fileprivate' '(' 'set' )'
//      'internal'
//      'internal' '(' 'set' ')'
//      'public'
//      'open'
//      'weak'
//      'unowned'
//      'unowned' '(' 'safe' ')'
//      'unowned' '(' 'unsafe' ')'
//      'optional'
//      'required'
//      'lazy'
//      'final'
//      'dynamic'
//      'prefix'
//      'postfix'
//      'infix'
//      'override'
//      'mutating
//      'nonmutating'
//      '__consuming'
//      'convenience'
bool Parser::parseDeclModifierList(DeclAttributes &Attributes,
                                   SourceLoc &StaticLoc,
                                   StaticSpellingKind &StaticSpelling) {
  SyntaxParsingContext ListContext(SyntaxContext, SyntaxKind::ModifierList);
  bool isError = false;
  bool hasModifier = false;
  while (true) {
    switch (Tok.getKind()) {

    case tok::kw_private:
    case tok::kw_fileprivate:
    case tok::kw_internal:
    case tok::kw_public: {
      SyntaxParsingContext ModContext(SyntaxContext, SyntaxKind::DeclModifier);
      // We still model these specifiers as attributes.
      isError |=
          parseNewDeclAttribute(Attributes, /*AtLoc=*/{}, DAK_AccessControl);
      hasModifier = true;
      continue;
    }

    // Context sensitive keywords.
    case tok::identifier: {
      if (Tok.isEscapedIdentifier())
        break;

      DeclAttrKind Kind = llvm::StringSwitch<DeclAttrKind>(Tok.getText())
#define CONTEXTUAL_CASE(KW, CLASS) .Case(#KW, DAK_##CLASS)
#define CONTEXTUAL_DECL_ATTR(KW, CLASS, ...) CONTEXTUAL_CASE(KW, CLASS)
#define CONTEXTUAL_DECL_ATTR_ALIAS(KW, CLASS) CONTEXTUAL_CASE(KW, CLASS)
#define CONTEXTUAL_SIMPLE_DECL_ATTR(KW, CLASS, ...) CONTEXTUAL_CASE(KW, CLASS)
#include <swift/AST/Attr.def>
#undef CONTEXTUAL_CASE
        .Default(DAK_Count);

      if (Kind == DAK_Count)
        break;

      SyntaxParsingContext ModContext(SyntaxContext,
                                      SyntaxKind::DeclModifier);
      isError |= parseNewDeclAttribute(Attributes, /*AtLoc=*/{}, Kind);
      hasModifier = true;
      continue;
    }

    case tok::kw_static: {
      // 'static' is not handled as an attribute in AST.
      if (StaticLoc.isValid()) {
        diagnose(Tok, diag::decl_already_static,
                 StaticSpellingKind::KeywordStatic)
            .highlight(StaticLoc)
            .fixItRemove(Tok.getLoc());
      } else {
        StaticLoc = Tok.getLoc();
        StaticSpelling = StaticSpellingKind::KeywordStatic;
      }
      SyntaxParsingContext ModContext(SyntaxContext, SyntaxKind::DeclModifier);
      consumeToken(tok::kw_static);
      hasModifier = true;
      continue;
    }

    case tok::kw_class: {
      // If 'class' is a modifier on another decl kind, like var or func,
      // then treat it as a modifier.
      {
        BacktrackingScope Scope(*this);
        consumeToken(tok::kw_class);
        // When followed by an 'override' or CC token inside a class,
        // treat 'class' as a modifier; in the case of a following CC
        // token, we cannot be sure there is no intention to override
        // or witness something static.
        if (isStartOfDecl() || (isa<ClassDecl>(CurDeclContext) &&
                                (Tok.is(tok::code_complete) ||
                                 Tok.getRawText().equals("override")))) {
          /* We're OK */
        } else {
          // This 'class' is a real ClassDecl introducer.
          break;
        }
      }
      if (StaticLoc.isValid()) {
        diagnose(Tok, diag::decl_already_static,
                 StaticSpellingKind::KeywordClass)
            .highlight(StaticLoc)
            .fixItRemove(Tok.getLoc());
      } else {
        StaticLoc = Tok.getLoc();
        StaticSpelling = StaticSpellingKind::KeywordClass;
      }
      SyntaxParsingContext ModContext(SyntaxContext, SyntaxKind::DeclModifier);
      consumeToken(tok::kw_class);
      hasModifier = true;
      continue;
    }

    case tok::unknown:
      // Eat an invalid token in decl modifier context. Error tokens are
      // diagnosed by the lexer, so we don't need to emit another diagnostic.
      consumeToken(tok::unknown);
      hasModifier = true;
      continue;

    default:
      break;
    }

    // If we don't have any modifiers, don't bother to construct an empty list.
    if (!hasModifier)
      ListContext.setTransparent();

    // If we 'break' out of the switch, modifier list has ended.
    return isError;
  }
}

/// This is the internal implementation of \c parseTypeAttributeList,
/// which we expect to be inlined to handle the common case of an absent
/// attribute list.
///
/// \verbatim
///   attribute-list:
///     /*empty*/
///     attribute-list-clause attribute-list
///     'inout' attribute-list-clause attribute-list
///     '__shared' attribute-list-clause attribute-list
///     '__owned' attribute-list-clause attribute-list
///     'some' attribute-list-clause attribute-list
///   attribute-list-clause:
///     '@' attribute
///     '@' attribute attribute-list-clause
/// \endverbatim
bool Parser::parseTypeAttributeListPresent(ParamDecl::Specifier &Specifier,
                                           SourceLoc &SpecifierLoc,
                                           TypeAttributes &Attributes) {
  Specifier = ParamDecl::Specifier::Default;
  while (Tok.is(tok::kw_inout) ||
         (Tok.is(tok::identifier) &&
          (Tok.getRawText().equals("__shared") ||
           Tok.getRawText().equals("__owned")))) {
    if (SpecifierLoc.isValid()) {
      diagnose(Tok, diag::parameter_specifier_repeated)
        .fixItRemove(SpecifierLoc);
    } else {
      if (Tok.is(tok::kw_inout)) {
        Specifier = ParamDecl::Specifier::InOut;
      } else if (Tok.is(tok::identifier)) {
        if (Tok.getRawText().equals("__shared")) {
          Specifier = ParamDecl::Specifier::Shared;
        } else if (Tok.getRawText().equals("__owned")) {
          Specifier = ParamDecl::Specifier::Owned;
        }
      }
    }
    SpecifierLoc = consumeToken();
  }

  SyntaxParsingContext AttrListCtx(SyntaxContext, SyntaxKind::AttributeList);
  while (Tok.is(tok::at_sign)) {
    if (Attributes.AtLoc.isInvalid())
      Attributes.AtLoc = Tok.getLoc();
    SyntaxParsingContext AttrCtx(SyntaxContext, SyntaxKind::Attribute);
    SourceLoc AtLoc = consumeToken();
    if (parseTypeAttribute(Attributes, AtLoc))
      return true;
  }
  
  return false;
}

static bool isStartOfOperatorDecl(const Token &Tok, const Token &Tok2) {
  return Tok.isContextualKeyword("operator") &&
         (Tok2.isContextualKeyword("prefix") ||
          Tok2.isContextualKeyword("postfix") ||
          Tok2.isContextualKeyword("infix"));
}

/// Diagnose issues with fixity attributes, if any.
static void diagnoseOperatorFixityAttributes(Parser &P,
                                             DeclAttributes &Attrs,
                                             const Decl *D) {
  auto isFixityAttr = [](DeclAttribute *attr){
    DeclAttrKind kind = attr->getKind();
    return attr->isValid() && (kind == DAK_Prefix ||
                               kind == DAK_Infix ||
                               kind == DAK_Postfix);
  };
  
  SmallVector<DeclAttribute *, 3> fixityAttrs;
  std::copy_if(Attrs.begin(), Attrs.end(),
               std::back_inserter(fixityAttrs), isFixityAttr);
  std::reverse(fixityAttrs.begin(), fixityAttrs.end());
  
  for (auto it = fixityAttrs.begin(); it != fixityAttrs.end(); ++it) {
    if (it != fixityAttrs.begin()) {
      auto *attr = *it;
      P.diagnose(attr->getLocation(), diag::mutually_exclusive_attrs,
                 attr->getAttrName(), fixityAttrs.front()->getAttrName(),
                 attr->isDeclModifier())
      .fixItRemove(attr->getRange());
      attr->setInvalid();
    }
  }
  
  // Operator declarations must specify a fixity.
  if (auto *OD = dyn_cast<OperatorDecl>(D)) {
    if (fixityAttrs.empty()) {
      P.diagnose(OD->getOperatorLoc(), diag::operator_decl_no_fixity);
    }
  }
  // Infix operator is only allowed on operator declarations, not on func.
  else if (isa<FuncDecl>(D)) {
    if (auto *attr = Attrs.getAttribute<InfixAttr>()) {
      P.diagnose(attr->getLocation(), diag::invalid_infix_on_func)
        .fixItRemove(attr->getLocation());
      attr->setInvalid();
    }
  } else {
    llvm_unreachable("unexpected decl kind?");
  }
}

static unsigned skipUntilMatchingRBrace(Parser &P, bool &HasPoundDirective,
                                        SyntaxParsingContext *&SyntaxContext) {
  HasPoundDirective = false;
  bool isRootCtx = SyntaxContext->isRoot();
  SyntaxParsingContext BlockItemListContext(SyntaxContext,
                                            SyntaxKind::CodeBlockItemList);
  if (isRootCtx) {
    BlockItemListContext.setTransparent();
  }
  SyntaxParsingContext BlockItemContext(SyntaxContext,
                                        SyntaxKind::CodeBlockItem);
  SyntaxParsingContext BodyContext(SyntaxContext, SyntaxKind::TokenList);
  unsigned OpenBraces = 1;
  while (OpenBraces != 0 && P.Tok.isNot(tok::eof)) {
    HasPoundDirective |= P.Tok.isAny(tok::pound_sourceLocation, tok::pound_line,
      tok::pound_if, tok::pound_else, tok::pound_endif, tok::pound_elseif);
    if (P.consumeIf(tok::l_brace)) {
      OpenBraces++;
      continue;
    }
    if (OpenBraces == 1 && P.Tok.is(tok::r_brace))
      break;
    if (P.consumeIf(tok::r_brace)) {
      OpenBraces--;
      continue;
    }
    P.consumeToken();
  }
  return OpenBraces;
}

bool swift::isKeywordPossibleDeclStart(const Token &Tok) {
  switch (Tok.getKind()) {
  case tok::at_sign:
  case tok::kw_associatedtype:
  case tok::kw_case:
  case tok::kw_class:
  case tok::kw_deinit:
  case tok::kw_enum:
  case tok::kw_extension:
  case tok::kw_fileprivate:
  case tok::kw_func:
  case tok::kw_import:
  case tok::kw_init:
  case tok::kw_internal:
  case tok::kw_let:
  case tok::kw_operator:
  case tok::kw_precedencegroup:
  case tok::kw_private:
  case tok::kw_protocol:
  case tok::kw_public:
  case tok::kw_static:
  case tok::kw_struct:
  case tok::kw_subscript:
  case tok::kw_typealias:
  case tok::kw_var:
  case tok::pound_if:
  case tok::pound_warning:
  case tok::pound_error:
  case tok::identifier:
  case tok::pound_sourceLocation:
    return true;
  case tok::pound_line:
    // #line at the start of the line is a directive, but it's deprecated.
    // #line within a line is an expression.
    return Tok.isAtStartOfLine();

  case tok::kw_try:
    // 'try' is not a valid way to start a decl, but we special-case 'try let'
    // and 'try var' for better recovery.
    return true;
  default:
    return false;
  }
}

/// Given a current token of 'unowned', check to see if it is followed by a
/// "(safe)" or "(unsafe)" specifier.
static bool isParenthesizedUnowned(Parser &P) {
  assert(P.Tok.getText() == "unowned" && P.peekToken().is(tok::l_paren) &&
         "Invariant violated");
  
  // Look ahead to parse the parenthesized expression.
  Parser::BacktrackingScope Backtrack(P);
  P.consumeToken(tok::identifier);
  P.consumeToken(tok::l_paren);
  return P.Tok.is(tok::identifier) && P.peekToken().is(tok::r_paren) &&
          (P.Tok.getText() == "safe" || P.Tok.getText() == "unsafe");
}

  
bool Parser::isStartOfDecl() {
  // If this is obviously not the start of a decl, then we're done.
  if (!isKeywordPossibleDeclStart(Tok)) return false;

  // When 'init' appears inside another 'init', it's likely the user wants to
  // invoke an initializer but forgets to prefix it with 'self.' or 'super.'
  // Otherwise, expect 'init' to be the start of a declaration (and complain
  // when the expectation is not fulfilled).
  if (Tok.is(tok::kw_init)) {
    return !isa<ConstructorDecl>(CurDeclContext);
  }

  // Similarly, when 'case' appears inside a function, it's probably a switch
  // case, not an enum case declaration.
  if (Tok.is(tok::kw_case)) {
    return !isa<AbstractFunctionDecl>(CurDeclContext);
  }

  // The protocol keyword needs more checking to reject "protocol<Int>".
  if (Tok.is(tok::kw_protocol)) {
    const Token &Tok2 = peekToken();
    return !Tok2.isAnyOperator() || !Tok2.getText().equals("<");
  }

  // The 'try' case is only for simple local recovery, so we only bother to
  // check 'let' and 'var' right now.
  if (Tok.is(tok::kw_try))
    return peekToken().isAny(tok::kw_let, tok::kw_var);
  
  // Look through attribute list, because it may be an *type* attribute list.
  if (Tok.is(tok::at_sign)) {
    BacktrackingScope backtrack(*this);
    while (consumeIf(tok::at_sign)) {
      // If not identifier or code complete token, consider '@' as an incomplete
      // attribute.
      if (Tok.isNot(tok::identifier, tok::code_complete))
        continue;
      consumeToken();
      // Eat paren after attribute name; e.g. @foo(x)
      if (consumeIf(tok::l_paren)) {
        while (Tok.isNot(tok::r_brace, tok::eof, tok::pound_endif)) {
          if (consumeIf(tok::r_paren)) break;
          skipSingle();
        }
      }
    }
    // If this attribute is the last element in the block,
    // consider it is a start of incomplete decl.
    if (Tok.isAny(tok::r_brace, tok::eof, tok::pound_endif))
      return true;

    return isStartOfDecl();
  }

  // Otherwise, the only hard case left is the identifier case.
  if (Tok.isNot(tok::identifier)) return true;

  // If this is an operator declaration, handle it.
  const Token &Tok2 = peekToken();
  if (isStartOfOperatorDecl(Tok, Tok2))
    return true;
    
  // If this can't possibly be a contextual keyword, then this identifier is
  // not interesting.  Bail out.
  if (!Tok.isContextualDeclKeyword())
    return false;
      
  // If it might be, we do some more digging.

  // If this is 'unowned', check to see if it is valid.
  if (Tok.getText() == "unowned" && Tok2.is(tok::l_paren) &&
      isParenthesizedUnowned(*this)) {
    Parser::BacktrackingScope Backtrack(*this);
    consumeToken(tok::identifier);
    consumeToken(tok::l_paren);
    consumeToken(tok::identifier);
    consumeToken(tok::r_paren);
    return isStartOfDecl();
  }

  // If the next token is obviously not the start of a decl, bail early.
  if (!isKeywordPossibleDeclStart(Tok2))
    return false;
  
  // Otherwise, do a recursive parse.
  Parser::BacktrackingScope Backtrack(*this);
  consumeToken(tok::identifier);
  return isStartOfDecl();
}

void Parser::consumeDecl(ParserPosition BeginParserPosition,
                         ParseDeclOptions Flags,
                         bool IsTopLevel) {
  SourceLoc CurrentLoc = Tok.getLoc();

  SourceLoc EndLoc = PreviousLoc;
  backtrackToPosition(BeginParserPosition);
  SourceLoc BeginLoc = Tok.getLoc();

  State->delayDecl(PersistentParserState::DelayedDeclKind::Decl, Flags.toRaw(),
                   CurDeclContext, {BeginLoc, EndLoc},
                   BeginParserPosition.PreviousLoc);

  while (SourceMgr.isBeforeInBuffer(Tok.getLoc(), CurrentLoc))
    consumeToken();

  if (IsTopLevel) {
    // Skip the rest of the file to prevent the parser from constructing the
    // AST for it.  Forward references are not allowed at the top level.
    while (Tok.isNot(tok::eof))
      consumeToken();
  }
}

void Parser::setLocalDiscriminator(ValueDecl *D) {
  // If we're not in a local context, this is unnecessary.
  if (!CurLocalContext || !D->getDeclContext()->isLocalContext())
    return;

  if (auto TD = dyn_cast<TypeDecl>(D))
    if (!getScopeInfo().isInactiveConfigBlock())
      SF.LocalTypeDecls.insert(TD);

  Identifier name = D->getBaseName().getIdentifier();
  unsigned discriminator = CurLocalContext->claimNextNamedDiscriminator(name);
  D->setLocalDiscriminator(discriminator);
}

void Parser::setLocalDiscriminatorToParamList(ParameterList *PL) {
  for (auto P : *PL) {
    if (!P->hasName() || P->isImplicit())
      continue;
    setLocalDiscriminator(P);
  }
}

void Parser::delayParseFromBeginningToHere(ParserPosition BeginParserPosition,
                                           ParseDeclOptions Flags) {
  auto CurLoc = Tok.getLoc();
  backtrackToPosition(BeginParserPosition);
  SourceLoc BeginLoc = Tok.getLoc();
  SourceLoc EndLoc = CurLoc;
  State->delayDecl(PersistentParserState::DelayedDeclKind::Decl,
                   Flags.toRaw(),
                   CurDeclContext, {BeginLoc, EndLoc},
                   BeginParserPosition.PreviousLoc);

  while (Tok.isNot(tok::eof))
    consumeToken();
}

/// Parse a single syntactic declaration and return a list of decl
/// ASTs.  This can return multiple results for var decls that bind to multiple
/// values, structs that define a struct decl and a constructor, etc.
///
/// \verbatim
///   decl:
///     decl-typealias
///     decl-extension
///     decl-let
///     decl-var
///     decl-class
///     decl-func
///     decl-enum
///     decl-struct
///     decl-import
///     decl-operator
/// \endverbatim
ParserResult<Decl>
Parser::parseDecl(ParseDeclOptions Flags,
                  bool IsAtStartOfLineOrPreviousHadSemi,
                  llvm::function_ref<void(Decl*)> Handler) {
  ParserPosition BeginParserPosition;
  if (isCodeCompletionFirstPass())
    BeginParserPosition = getParserPosition();

  if (Tok.is(tok::pound_if)) {
    auto IfConfigResult = parseIfConfig(
      [&](SmallVectorImpl<ASTNode> &Decls, bool IsActive) {
        Optional<Scope> scope;
        if (!IsActive)
          scope.emplace(this, getScopeInfo().getCurrentScope()->getKind(),
                        /*inactiveConfigBlock=*/true);

        ParserStatus Status;
        bool PreviousHadSemi = true;
        SyntaxParsingContext DeclListCtx(SyntaxContext,
                                         SyntaxKind::MemberDeclList);
        while (Tok.isNot(tok::pound_else, tok::pound_endif, tok::pound_elseif,
                         tok::eof)) {
          if (Tok.is(tok::r_brace)) {
            diagnose(Tok.getLoc(),
                      diag::unexpected_rbrace_in_conditional_compilation_block);
            // If we see '}', following declarations don't look like belong to
            // the current decl context; skip them.
            skipUntilConditionalBlockClose();
            break;
          }
          Status |= parseDeclItem(PreviousHadSemi, Flags,
                                  [&](Decl *D) {Decls.emplace_back(D);});
        }
      });
    if (IfConfigResult.hasCodeCompletion() && isCodeCompletionFirstPass()) {
      consumeDecl(BeginParserPosition, Flags,
                  CurDeclContext->isModuleScopeContext());
      return makeParserError();
    }

    if (auto ICD = IfConfigResult.getPtrOrNull()) {
      // The IfConfigDecl is ahead of its members in source order.
      Handler(ICD);
      // Copy the active members into the entries list.
      for (auto activeMember : ICD->getActiveClauseElements()) {
        auto *D = activeMember.get<Decl*>();
        if (isa<IfConfigDecl>(D))
          // Don't hoist nested '#if'.
          continue;
        Handler(D);
      }
    }
    return IfConfigResult;
  }
  if (Tok.isAny(tok::pound_warning, tok::pound_error)) {
    auto Result = parseDeclPoundDiagnostic();
    if (Result.isNonNull())
      Handler(Result.get());
    return Result;
  }

  SyntaxParsingContext DeclParsingContext(SyntaxContext,
                                          SyntaxContextKind::Decl);

  // Note that we're parsing a declaration.
  StructureMarkerRAII ParsingDecl(*this, Tok.getLoc(),
                                  StructureMarkerKind::Declaration);

  // Parse attributes.
  DeclAttributes Attributes;
  if (Tok.hasComment())
    Attributes.add(new (Context) RawDocCommentAttr(Tok.getCommentRange()));
  ParserStatus AttrStatus = parseDeclAttributeList(Attributes);

  // Parse modifiers.
  // Keep track of where and whether we see a contextual keyword on the decl.
  SourceLoc StaticLoc;
  StaticSpellingKind StaticSpelling = StaticSpellingKind::None;
  parseDeclModifierList(Attributes, StaticLoc, StaticSpelling);

  // We emit diagnostics for 'try let ...' in parseDeclVar().
  SourceLoc tryLoc;
  if (Tok.is(tok::kw_try) && peekToken().isAny(tok::kw_let, tok::kw_var))
    tryLoc = consumeToken(tok::kw_try);

  ParserResult<Decl> DeclResult;

  // Save the original token, in case code-completion needs it.
  auto OrigTok = Tok;
  bool MayNeedOverrideCompletion = false;

  auto parseLetOrVar = [&](bool HasLetOrVarKeyword) {
    // Collect all modifiers into a modifier list.
    DeclParsingContext.setCreateSyntax(SyntaxKind::VariableDecl);
    llvm::SmallVector<Decl *, 4> Entries;
    DeclResult = parseDeclVar(Flags, Attributes, Entries, StaticLoc,
                              StaticSpelling, tryLoc, HasLetOrVarKeyword);
    StaticLoc = SourceLoc(); // we handled static if present.
    MayNeedOverrideCompletion = true;
    if (DeclResult.hasCodeCompletion() && isCodeCompletionFirstPass())
      return;
    std::for_each(Entries.begin(), Entries.end(), Handler);
    if (auto *D = DeclResult.getPtrOrNull())
      markWasHandled(D);
  };

  auto parseFunc = [&](bool HasFuncKeyword) {
    // Collect all modifiers into a modifier list.
    DeclParsingContext.setCreateSyntax(SyntaxKind::FunctionDecl);
    DeclResult = parseDeclFunc(StaticLoc, StaticSpelling, Flags, Attributes,
                               HasFuncKeyword);
    StaticLoc = SourceLoc(); // we handled static if present.
    MayNeedOverrideCompletion = true;
  };

  switch (Tok.getKind()) {
  case tok::kw_import:
    DeclParsingContext.setCreateSyntax(SyntaxKind::ImportDecl);
    DeclResult = parseDeclImport(Flags, Attributes);
    break;
  case tok::kw_extension:
    DeclParsingContext.setCreateSyntax(SyntaxKind::ExtensionDecl);
    DeclResult = parseDeclExtension(Flags, Attributes);
    break;
  case tok::kw_let:
  case tok::kw_var: {
    parseLetOrVar(/*HasLetOrVarKeyword=*/true);
    break;
  }
  case tok::kw_typealias:
    DeclParsingContext.setCreateSyntax(SyntaxKind::TypealiasDecl);
    DeclResult = parseDeclTypeAlias(Flags, Attributes);
    MayNeedOverrideCompletion = true;
    break;
  case tok::kw_associatedtype:
    DeclParsingContext.setCreateSyntax(SyntaxKind::AssociatedtypeDecl);
    DeclResult = parseDeclAssociatedType(Flags, Attributes);
    break;
  case tok::kw_enum:
    DeclParsingContext.setCreateSyntax(SyntaxKind::EnumDecl);
    DeclResult = parseDeclEnum(Flags, Attributes);
    break;
  case tok::kw_case: {
    llvm::SmallVector<Decl *, 4> Entries;
    DeclParsingContext.setCreateSyntax(SyntaxKind::EnumCaseDecl);
    DeclResult = parseDeclEnumCase(Flags, Attributes, Entries);
    if (DeclResult.hasCodeCompletion() && isCodeCompletionFirstPass())
      break;
    std::for_each(Entries.begin(), Entries.end(), Handler);
    if (auto *D = DeclResult.getPtrOrNull())
      markWasHandled(D);
    break;
  }
  case tok::kw_class:
    DeclParsingContext.setCreateSyntax(SyntaxKind::ClassDecl);
    DeclResult = parseDeclClass(Flags, Attributes);
    break;
  case tok::kw_struct:
    DeclParsingContext.setCreateSyntax(SyntaxKind::StructDecl);
    DeclResult = parseDeclStruct(Flags, Attributes);
    break;
  case tok::kw_init:
    DeclParsingContext.setCreateSyntax(SyntaxKind::InitializerDecl);
    DeclResult = parseDeclInit(Flags, Attributes);
    break;
  case tok::kw_deinit:
    DeclParsingContext.setCreateSyntax(SyntaxKind::DeinitializerDecl);
    DeclResult = parseDeclDeinit(Flags, Attributes);
    break;
  case tok::kw_operator:
    DeclParsingContext.setCreateSyntax(SyntaxKind::OperatorDecl);
    DeclResult = parseDeclOperator(Flags, Attributes);
    break;
  case tok::kw_precedencegroup:
    DeclParsingContext.setCreateSyntax(SyntaxKind::PrecedenceGroupDecl);
    DeclResult = parseDeclPrecedenceGroup(Flags, Attributes);
    break;
  case tok::kw_protocol:
    DeclParsingContext.setCreateSyntax(SyntaxKind::ProtocolDecl);
    DeclResult = parseDeclProtocol(Flags, Attributes);
    break;
  case tok::kw_func:
    parseFunc(/*HasFuncKeyword=*/true);
    break;
  case tok::kw_subscript: {
    DeclParsingContext.setCreateSyntax(SyntaxKind::SubscriptDecl);
    llvm::SmallVector<Decl *, 4> Entries;
    DeclResult = parseDeclSubscript(StaticLoc, StaticSpelling, Flags,
                                    Attributes, Entries);
    StaticLoc = SourceLoc(); // we handled static if present.
    if (DeclResult.hasCodeCompletion() && isCodeCompletionFirstPass())
      break;
    std::for_each(Entries.begin(), Entries.end(), Handler);
    MayNeedOverrideCompletion = true;
    if (auto *D = DeclResult.getPtrOrNull())
      markWasHandled(D);
    break;
  }

  case tok::code_complete:
    MayNeedOverrideCompletion = true;
    DeclResult = makeParserError();
    // Handled below.
    break;
  case tok::pound:
    if (Tok.isAtStartOfLine() &&
        peekToken().is(tok::code_complete) &&
        Tok.getLoc().getAdvancedLoc(1) == peekToken().getLoc()) {
      consumeToken();
      if (CodeCompletion)
        CodeCompletion->completeAfterPoundDirective();
      consumeToken(tok::code_complete);
      DeclResult = makeParserCodeCompletionResult<Decl>();
      break;
    }
    LLVM_FALLTHROUGH;

  case tok::pound_if:
  case tok::pound_sourceLocation:
  case tok::pound_line:
  case tok::pound_warning:
  case tok::pound_error:
    // We see some attributes right before these pounds.
    // TODO: Emit dedicated errors for them.
    LLVM_FALLTHROUGH;

  // Obvious nonsense.
  default:

    if (Flags.contains(PD_HasContainerType) &&
        IsAtStartOfLineOrPreviousHadSemi) {

      // Emit diagnostics if we meet an identifier/operator where a declaration
      // is expected, perhaps the user forgot the 'func' or 'var' keyword.
      //
      // Must not confuse it with trailing closure syntax, so we only
      // recover in contexts where there can be no statements.

      const bool IsProbablyVarDecl =
          Tok.isIdentifierOrUnderscore() &&
          peekToken().isAny(tok::colon, tok::equal, tok::comma);

      const bool IsProbablyTupleDecl =
          Tok.is(tok::l_paren) && peekToken().isIdentifierOrUnderscore();

      if (IsProbablyVarDecl || IsProbablyTupleDecl) {

        DescriptiveDeclKind DescriptiveKind;

        switch (StaticSpelling) {
        case StaticSpellingKind::None:
          DescriptiveKind = DescriptiveDeclKind::Property;
          break;
        case StaticSpellingKind::KeywordStatic:
          DescriptiveKind = DescriptiveDeclKind::StaticProperty;
          break;
        case StaticSpellingKind::KeywordClass:
          llvm_unreachable("kw_class is only parsed as a modifier if it's "
                           "followed by a keyword");
        }

        diagnose(Tok.getLoc(), diag::expected_keyword_in_decl, "var",
                 DescriptiveKind)
            .fixItInsert(Tok.getLoc(), "var ");
        parseLetOrVar(/*HasLetOrVarKeyword=*/false);
        break;
      }

      const bool IsProbablyFuncDecl =
          Tok.isIdentifierOrUnderscore() || Tok.isAnyOperator();

      if (IsProbablyFuncDecl) {

        DescriptiveDeclKind DescriptiveKind;

        if (Tok.isAnyOperator()) {
          DescriptiveKind = DescriptiveDeclKind::OperatorFunction;
        } else {
          switch (StaticSpelling) {
          case StaticSpellingKind::None:
            DescriptiveKind = DescriptiveDeclKind::Method;
            break;
          case StaticSpellingKind::KeywordStatic:
            DescriptiveKind = DescriptiveDeclKind::StaticMethod;
            break;
          case StaticSpellingKind::KeywordClass:
            llvm_unreachable("kw_class is only parsed as a modifier if it's "
                             "followed by a keyword");
          }
        }

        diagnose(Tok.getLoc(), diag::expected_keyword_in_decl, "func",
                 DescriptiveKind)
            .fixItInsert(Tok.getLoc(), "func ");
        parseFunc(/*HasFuncKeyword=*/false);
        break;
      }
    }

    diagnose(Tok, diag::expected_decl);

    if (CurDeclContext) {
      if (auto nominal = dyn_cast<NominalTypeDecl>(CurDeclContext)) {
        diagnose(nominal->getLoc(), diag::note_in_decl_extension, false,
                 nominal->getName());
      } else if (auto extension = dyn_cast<ExtensionDecl>(CurDeclContext)) {
        if (auto repr = extension->getExtendedTypeLoc().getTypeRepr()) {
          if (auto idRepr = dyn_cast<IdentTypeRepr>(repr)) {
            diagnose(extension->getLoc(), diag::note_in_decl_extension, true,
                     idRepr->getComponentRange().front()->getIdentifier());
          }
        }
      }
    }
  }

  if (DeclResult.isParseError() && Tok.is(tok::code_complete)) {
    if (MayNeedOverrideCompletion && CodeCompletion) {
      // If we need to complete an override, collect the keywords already
      // specified so that we do not duplicate them in code completion
      // strings.
      SmallVector<StringRef, 3> Keywords;
      SourceLoc introducerLoc;
      switch (OrigTok.getKind()) {
      case tok::kw_func:
      case tok::kw_subscript:
      case tok::kw_var:
      case tok::kw_let:
      case tok::kw_typealias:
        Keywords.push_back(OrigTok.getText());
        introducerLoc = OrigTok.getLoc();
        break;
      default:
        // Other tokens are already accounted for.
        break;
      }
      if (StaticSpelling == StaticSpellingKind::KeywordStatic) {
        Keywords.push_back(getTokenText(tok::kw_static));
      } else if (StaticSpelling == StaticSpellingKind::KeywordClass) {
        Keywords.push_back(getTokenText(tok::kw_class));
      }
      for (auto attr : Attributes) {
        Keywords.push_back(attr->getAttrName());
      }
      CodeCompletion->completeNominalMemberBeginning(Keywords,
                                                     introducerLoc);
    }

    DeclResult = makeParserCodeCompletionStatus();
    consumeToken(tok::code_complete);
  }

  if (AttrStatus.hasCodeCompletion()) {
    if (CodeCompletion) {
      Optional<DeclKind> DK;
      if (DeclResult.isNonNull())
        DK = DeclResult.get()->getKind();
      CodeCompletion->setAttrTargetDeclKind(DK);
    } else {
      delayParseFromBeginningToHere(BeginParserPosition, Flags);
      return makeParserError();
    }
  }

  if (DeclResult.hasCodeCompletion() && isCodeCompletionFirstPass() &&
      !CurDeclContext->isModuleScopeContext() &&
      !isa<TopLevelCodeDecl>(CurDeclContext)) {
    // Only consume non-toplevel decls.
    consumeDecl(BeginParserPosition, Flags, /*IsTopLevel=*/false);

    return makeParserError();
  }

  if (auto SF = CurDeclContext->getParentSourceFile()) {
    if (!getScopeInfo().isInactiveConfigBlock()) {
      for (auto Attr : Attributes) {
        if (isa<ObjCAttr>(Attr))
          SF->AttrsRequiringFoundation.insert(Attr);
      }
    }
  }

  if (DeclResult.isNonNull()) {
    Decl *D = DeclResult.get();
    if (!declWasHandledAlready(D)) {
      Handler(D);
      if (auto FD = dyn_cast<FuncDecl>(D)) {
        if (auto attr = D->getAttrs().getAttribute<QuotedAttr>()) {
          // TODO(TF-718): Properly mangle names for quote decls.
          auto originalName = FD->getBaseName().userFacingName();
          SmallString<16> buf;
          buf.append("_quoted");
          buf.push_back(clang::toUppercase(originalName[0]));
          buf.append(originalName.begin() + 1, originalName.end());
          auto id = Context.getIdentifier(StringRef(buf.data(), buf.size()));
          SmallVector<Identifier, 4> pieces;
          auto name = DeclName(Context, id, pieces);

          // TODO(TF-716): Should this perhaps be a let?
          // TODO(TF-717): Figure out the overriding story for quote decls.
          auto kind = CurDeclContext->isTypeContext()
                          ? StaticSpellingKind::KeywordClass
                          : StaticSpellingKind::None;
          auto params =
              ParameterList::create(Context, SourceLoc(), {}, SourceLoc());
          auto ret = new (Context)
              SimpleIdentTypeRepr(SourceLoc(), Context.getIdentifier("Tree"));
          auto quoteDecl = FuncDecl::create(
              Context, SourceLoc(), kind, SourceLoc(), name, SourceLoc(),
              /*Throws=*/false, SourceLoc(),
              /*GenericParams=*/nullptr, params, TypeLoc(ret), CurDeclContext);
          quoteDecl->setImplicit(true);
          auto expr = DeclQuoteExpr::create(Context, FD);
          auto stmt =
              new (Context) ReturnStmt(SourceLoc(), expr, /*Implicit=*/true);
          auto body = BraceStmt::create(Context, SourceLoc(), {stmt},
                                        SourceLoc(), /*Implicit=*/true);
          quoteDecl->setBody(body);

          attr->setQuoteDecl(quoteDecl);
          Handler(quoteDecl);
        }
      }
    }
  }

  if (!DeclResult.isParseError()) {
    // If we parsed 'class' or 'static', but didn't handle it above, complain
    // about it.
    if (StaticLoc.isValid())
      diagnose(DeclResult.get()->getLoc(), diag::decl_not_static,
               StaticSpelling)
          .fixItRemove(SourceRange(StaticLoc));
  }

  return DeclResult;
}

void Parser::parseDeclListDelayed(IterableDeclContext *IDC) {
  auto DelayedState = State->takeDelayedDeclListState(IDC);
  assert(DelayedState.get() && "should have delayed state");

  auto BeginParserPosition = getParserPosition(DelayedState->BodyPos);
  auto EndLexerState = L->getStateForEndOfTokenLoc(DelayedState->BodyEnd);

  // ParserPositionRAII needs a primed parser to restore to.
  if (Tok.is(tok::NUM_TOKENS))
    consumeTokenWithoutFeedingReceiver();

  // Ensure that we restore the parser state at exit.
  ParserPositionRAII PPR(*this);

  // Create a lexer that cannot go past the end state.
  Lexer LocalLex(*L, BeginParserPosition.LS, EndLexerState);

  // Temporarily swap out the parser's current lexer with our new one.
  llvm::SaveAndRestore<Lexer *> T(L, &LocalLex);

  // Rewind to the beginning of the decl.
  restoreParserPosition(BeginParserPosition);

  // Re-enter the lexical scope.
  Scope S(this, DelayedState->takeScope());
  ContextChange CC(*this, DelayedState->ParentContext);
  Decl *D = const_cast<Decl*>(IDC->getDecl());
  SourceLoc LBLoc = consumeToken(tok::l_brace);
  SourceLoc RBLoc;
  Diag<> Id;
  switch (D->getKind()) {
  case DeclKind::Extension: Id = diag::expected_rbrace_extension; break;
  case DeclKind::Enum: Id = diag::expected_rbrace_enum; break;
  case DeclKind::Protocol: Id = diag::expected_rbrace_protocol; break;
  case DeclKind::Class: Id = diag::expected_rbrace_class; break;
  case DeclKind::Struct: Id = diag::expected_rbrace_struct; break;
  default:
    llvm_unreachable("Bad iterable decl context kinds.");
  }
  if (auto *ext = dyn_cast<ExtensionDecl>(D)) {
    parseDeclList(ext->getBraces().Start, RBLoc, Id,
                  ParseDeclOptions(DelayedState->Flags),
                  ext);
    ext->setBraces({LBLoc, RBLoc});
  } else {
    auto *ntd = cast<NominalTypeDecl>(D);
    parseDeclList(ntd->getBraces().Start, RBLoc, Id,
                  ParseDeclOptions(DelayedState->Flags),
                  ntd);
    ntd->setBraces({LBLoc, RBLoc});
  }
}

void Parser::parseDeclDelayed() {
  auto DelayedState = State->takeDelayedDeclState();
  assert(DelayedState.get() && "should have delayed state");

  auto BeginParserPosition = getParserPosition(DelayedState->BodyPos);
  auto EndLexerState = L->getStateForEndOfTokenLoc(DelayedState->BodyEnd);

  // ParserPositionRAII needs a primed parser to restore to.
  if (Tok.is(tok::NUM_TOKENS))
    consumeTokenWithoutFeedingReceiver();

  // Ensure that we restore the parser state at exit.
  ParserPositionRAII PPR(*this);

  // Create a lexer that cannot go past the end state.
  Lexer LocalLex(*L, BeginParserPosition.LS, EndLexerState);

  // Temporarily swap out the parser's current lexer with our new one.
  llvm::SaveAndRestore<Lexer *> T(L, &LocalLex);

  // Rewind to the beginning of the decl.
  restoreParserPosition(BeginParserPosition);

  // Re-enter the lexical scope.
  Scope S(this, DelayedState->takeScope());
  ContextChange CC(*this, DelayedState->ParentContext);

  parseDecl(ParseDeclOptions(DelayedState->Flags),
            /*IsAtStartOfLineOrPreviousHadSemi=*/true,
            [&](Decl *D) {
    if (auto *parent = DelayedState->ParentContext) {
      if (auto *NTD = dyn_cast<NominalTypeDecl>(parent)) {
        NTD->addMember(D);
      } else if (auto *ED = dyn_cast<ExtensionDecl>(parent)) {
        ED->addMember(D);
      } else if (auto *SF = dyn_cast<SourceFile>(parent)) {
        SF->Decls.push_back(D);
      }
    }
  });
}

/// Parse an 'import' declaration, doing no token skipping on error.
///
/// \verbatim
///   decl-import:
///     'import' attribute-list import-kind? import-path
///   import-kind:
///     'typealias'
///     'struct'
///     'class'
///     'enum'
///     'protocol'
///     'var'
///     'func'
///   import-path:
///     any-identifier ('.' any-identifier)*
/// \endverbatim
ParserResult<ImportDecl> Parser::parseDeclImport(ParseDeclOptions Flags,
                                                 DeclAttributes &Attributes) {
  SourceLoc ImportLoc = consumeToken(tok::kw_import);
  DebuggerContextChange DCC (*this);

  if (!CodeCompletion && !DCC.movedToTopLevel() && !(Flags & PD_AllowTopLevel)) {
    diagnose(ImportLoc, diag::decl_inner_scope);
    return nullptr;
  }

  ImportKind Kind = ImportKind::Module;
  SourceLoc KindLoc;
  if (Tok.isKeyword()) {
    switch (Tok.getKind()) {
    case tok::kw_typealias:
      Kind = ImportKind::Type;
      break;
    case tok::kw_struct:
      Kind = ImportKind::Struct;
      break;
    case tok::kw_class:
      Kind = ImportKind::Class;
      break;
    case tok::kw_enum:
      Kind = ImportKind::Enum;
      break;
    case tok::kw_protocol:
      Kind = ImportKind::Protocol;
      break;
    case tok::kw_var:
    case tok::kw_let:
      Kind = ImportKind::Var;
      break;
    case tok::kw_func:
      Kind = ImportKind::Func;
      break;
    default:
      diagnose(Tok, diag::expected_identifier_in_decl, "import");
      diagnose(Tok, diag::keyword_cant_be_identifier, Tok.getText());
      diagnose(Tok, diag::backticks_to_escape);
      return nullptr;
    }
    KindLoc = consumeToken();
  }

  std::vector<std::pair<Identifier, SourceLoc>> ImportPath;
  bool HasNext;
  do {
    SyntaxParsingContext AccessCompCtx(SyntaxContext,
                                       SyntaxKind::AccessPathComponent);
    if (Tok.is(tok::code_complete)) {
      consumeToken();
      if (CodeCompletion) {
        CodeCompletion->completeImportDecl(ImportPath);
      }
      return makeParserCodeCompletionStatus();
    }
    ImportPath.push_back(std::make_pair(Identifier(), Tok.getLoc()));
    if (parseAnyIdentifier(ImportPath.back().first,
                           diag::expected_identifier_in_decl, "import"))
      return nullptr;
    HasNext = consumeIf(tok::period);
  } while (HasNext);

  // Collect all access path components to an access path.
  SyntaxContext->collectNodesInPlace(SyntaxKind::AccessPath);

  if (Tok.is(tok::code_complete)) {
    // We omit the code completion token if it immediately follows the module
    // identifiers.
    auto BufferId = SourceMgr.getCodeCompletionBufferID();
    auto IdEndOffset = SourceMgr.getLocOffsetInBuffer(ImportPath.back().second,
      BufferId) + ImportPath.back().first.str().size();
    auto CCTokenOffset = SourceMgr.getLocOffsetInBuffer(SourceMgr.
      getCodeCompletionLoc(), BufferId);
    if (IdEndOffset == CCTokenOffset) {
      consumeToken();
    }
  }

  if (Kind != ImportKind::Module && ImportPath.size() == 1) {
    diagnose(ImportPath.front().second, diag::decl_expected_module_name);
    return nullptr;
  }

  auto *ID = ImportDecl::create(Context, CurDeclContext, ImportLoc, Kind,
                                KindLoc, ImportPath);
  ID->getAttrs() = Attributes;
  return DCC.fixupParserResult(ID);
}

/// Parse an inheritance clause.
///
/// \verbatim
///   inheritance:
///      ':' inherited (',' inherited)*
///
///   inherited:
///     'class'
///     type-identifier
/// \endverbatim
ParserStatus Parser::parseInheritance(SmallVectorImpl<TypeLoc> &Inherited,
                                      bool allowClassRequirement,
                                      bool allowAnyObject) {
  SyntaxParsingContext InheritanceContext(SyntaxContext,
                                          SyntaxKind::TypeInheritanceClause);

  Scope S(this, ScopeKind::InheritanceClause);
  consumeToken(tok::colon);

  SyntaxParsingContext TypeListContext(SyntaxContext,
                                       SyntaxKind::InheritedTypeList);
  SourceLoc classRequirementLoc;

  ParserStatus Status;
  SourceLoc prevComma;
  bool HasNextType;
  do {
    SyntaxParsingContext TypeContext(SyntaxContext, SyntaxKind::InheritedType);
    SWIFT_DEFER {
      // Check for a ',', which indicates that there are more protocols coming.
      HasNextType = consumeIf(tok::comma, prevComma);
    };
    // Parse the 'class' keyword for a class requirement.
    if (Tok.is(tok::kw_class)) {
      SyntaxParsingContext ClassTypeContext(SyntaxContext,
                                            SyntaxKind::ClassRestrictionType);
      // If we aren't allowed to have a class requirement here, complain.
      auto classLoc = consumeToken();
      if (!allowClassRequirement) {
        diagnose(classLoc, diag::unexpected_class_constraint);

        // Note that it makes no sense to suggest fixing
        // 'struct S : class' to 'struct S : AnyObject' for
        // example; in that case we just complain about
        // 'class' being invalid here.
        if (allowAnyObject) {
          diagnose(classLoc, diag::suggest_anyobject)
            .fixItReplace(classLoc, "AnyObject");
        }
        continue;
      }

      // If we already saw a class requirement, complain.
      if (classRequirementLoc.isValid()) {
        diagnose(classLoc, diag::redundant_class_requirement)
          .highlight(classRequirementLoc)
          .fixItRemove(SourceRange(prevComma, classLoc));
        continue;
      }

      // If the class requirement was not the first requirement, complain.
      if (!Inherited.empty()) {
        SourceLoc properLoc = Inherited[0].getSourceRange().Start;
        diagnose(classLoc, diag::late_class_requirement)
          .fixItInsert(properLoc, "class, ")
          .fixItRemove(SourceRange(prevComma, classLoc));
      }

      // Record the location of the 'class' keyword.
      classRequirementLoc = classLoc;

      // Add 'AnyObject' to the inherited list.
      Inherited.push_back(
        new (Context) SimpleIdentTypeRepr(classLoc,
                                          Context.getIdentifier("AnyObject")));
      continue;
    }

    auto ParsedTypeResult = parseType();
    Status |= ParsedTypeResult;

    // Record the type if its a single type.
    if (ParsedTypeResult.isNonNull())
      Inherited.push_back(ParsedTypeResult.get());
  } while (HasNextType);

  return Status;
}

enum class TokenProperty {
  None,
  StartsWithLess,
};

static ParserStatus
parseIdentifierDeclName(Parser &P, Identifier &Result, SourceLoc &Loc,
                        StringRef DeclKindName, tok ResyncT1, tok ResyncT2,
                        tok ResyncT3, tok ResyncT4,
                        TokenProperty ResyncP1) {
  if (P.Tok.is(tok::identifier)) {
    Loc = P.consumeIdentifier(&Result);

    // We parsed an identifier for the declaration. If we see another
    // identifier, it might've been a single identifier that got broken by a
    // space or newline accidentally.
    if (P.Tok.isIdentifierOrUnderscore() && !P.Tok.isContextualDeclKeyword())
      P.diagnoseConsecutiveIDs(Result.str(), Loc, DeclKindName);

    // Return success anyway
    return makeParserSuccess();
  }

  P.checkForInputIncomplete();

  if (P.Tok.is(tok::integer_literal) || P.Tok.is(tok::floating_literal) ||
      (P.Tok.is(tok::unknown) && isdigit(P.Tok.getText()[0]))) {
    // Using numbers for identifiers is a common error for beginners, so it's
    // worth handling this in a special way.
    P.diagnose(P.Tok, diag::number_cant_start_decl_name, DeclKindName);

    // Pretend this works as an identifier, which shouldn't be observable since
    // actual uses of it will hit random other errors, e.g. `1()` won't be
    // callable.
    Result = P.Context.getIdentifier(P.Tok.getText());
    Loc = P.Tok.getLoc();
    P.consumeToken();

    // We recovered, so this is a success.
    return makeParserSuccess();
  }

  if (P.Tok.isKeyword()) {
    P.diagnose(P.Tok, diag::keyword_cant_be_identifier, P.Tok.getText());
    P.diagnose(P.Tok, diag::backticks_to_escape)
      .fixItReplace(P.Tok.getLoc(), "`" + P.Tok.getText().str() + "`");

    // Recover if the next token is one of the expected tokens.
    auto Next = P.peekToken();
    if (Next.isAny(ResyncT1, ResyncT2, ResyncT3, ResyncT4) ||
        (ResyncP1 != TokenProperty::None && P.startsWithLess(Next))) {
      llvm::SmallString<32> Name(P.Tok.getText());
      // Append an invalid character so that nothing can resolve to this name.
      Name += "#";
      Result = P.Context.getIdentifier(Name.str());
      Loc = P.Tok.getLoc();
      P.consumeToken();
      // Return success because we recovered.
      return makeParserSuccess();
    }
    return makeParserError();
  }

  P.diagnose(P.Tok, diag::expected_identifier_in_decl, DeclKindName);
  return makeParserError();
}

static ParserStatus
parseIdentifierDeclName(Parser &P, Identifier &Result, SourceLoc &L,
                        StringRef DeclKindName, tok ResyncT1, tok ResyncT2) {
  return parseIdentifierDeclName(P, Result, L, DeclKindName, ResyncT1, ResyncT2,
                                 tok::NUM_TOKENS, tok::NUM_TOKENS,
                                 TokenProperty::None);
}

static ParserStatus
parseIdentifierDeclName(Parser &P, Identifier &Result, SourceLoc &L,
                        StringRef DeclKindName, tok ResyncT1, tok ResyncT2,
                        tok ResyncT3, tok ResyncT4) {
  return parseIdentifierDeclName(P, Result, L, DeclKindName, ResyncT1, ResyncT2,
                                 ResyncT3, ResyncT4, TokenProperty::None);
}

static ParserStatus
parseIdentifierDeclName(Parser &P, Identifier &Result, SourceLoc &L,
                        StringRef DeclKindName, tok ResyncT1, tok ResyncT2,
                        TokenProperty ResyncP1) {
  return parseIdentifierDeclName(P, Result, L, DeclKindName, ResyncT1, ResyncT2,
                                 tok::NUM_TOKENS, tok::NUM_TOKENS, ResyncP1);
}

static ParserStatus
parseIdentifierDeclName(Parser &P, Identifier &Result, SourceLoc &L,
                        StringRef DeclKindName, tok ResyncT1, tok ResyncT2,
                        tok ResyncT3, TokenProperty ResyncP1) {
  return parseIdentifierDeclName(P, Result, L, DeclKindName, ResyncT1, ResyncT2,
                                 ResyncT3, tok::NUM_TOKENS, ResyncP1);
}

/// Add a fix-it to remove the space in consecutive identifiers.
/// Add a camel-cased option if it is different than the first option.
void Parser::diagnoseConsecutiveIDs(StringRef First, SourceLoc FirstLoc,
                                    StringRef DeclKindName) {
  assert(Tok.isAny(tok::identifier, tok::kw__));

  diagnose(Tok, diag::repeated_identifier, DeclKindName);
  auto Second = Tok.getText();
  auto SecondLoc = consumeToken();

  SourceRange FixRange(FirstLoc, SecondLoc);
  // Provide two fix-its: a direct concatenation of the two identifiers
  // and a camel-cased version.
  //
  auto DirectConcatenation = First.str() + Second.str();
  diagnose(SecondLoc, diag::join_identifiers)
    .fixItReplace(FixRange, DirectConcatenation);

  SmallString<8> CapitalizedScratch;
  auto Capitalized = camel_case::toSentencecase(Second,
                                                CapitalizedScratch);
  if (Capitalized != Second) {
    auto CamelCaseConcatenation = First.str() + Capitalized.str();
    diagnose(SecondLoc, diag::join_identifiers_camel_case)
      .fixItReplace(FixRange, CamelCaseConcatenation);
  }
}

/// Parse a Decl item in decl list.
ParserStatus Parser::parseDeclItem(bool &PreviousHadSemi,
                                   Parser::ParseDeclOptions Options,
                                   llvm::function_ref<void(Decl*)> handler) {
  if (Tok.is(tok::semi)) {
    // Consume ';' without preceding decl.
    diagnose(Tok, diag::unexpected_separator, ";")
      .fixItRemove(Tok.getLoc());
    consumeToken();
    // Return success because we already recovered.
    return makeParserSuccess();
  }

  // If the previous declaration didn't have a semicolon and this new
  // declaration doesn't start a line, complain.
  const bool IsAtStartOfLineOrPreviousHadSemi =
      PreviousHadSemi || Tok.isAtStartOfLine() || Tok.is(tok::unknown);
  if (!IsAtStartOfLineOrPreviousHadSemi) {
    auto endOfPrevious = getEndOfPreviousLoc();
    diagnose(endOfPrevious, diag::declaration_same_line_without_semi)
      .fixItInsert(endOfPrevious, ";");
  }

  if (Tok.isAny(tok::pound_sourceLocation, tok::pound_line)) {
    auto LineDirectiveStatus = parseLineDirective(Tok.is(tok::pound_line));
    if (LineDirectiveStatus.isError())
      skipUntilDeclRBrace(tok::semi, tok::pound_endif);
    return LineDirectiveStatus;
  }

  ParserResult<Decl> Result;
  SyntaxParsingContext DeclContext(SyntaxContext,
                                   SyntaxKind::MemberDeclListItem);
  if (loadCurrentSyntaxNodeFromCache()) {
    return ParserStatus();
  }
  Result = parseDecl(Options, IsAtStartOfLineOrPreviousHadSemi, handler);
  if (Result.isParseError())
    skipUntilDeclRBrace(tok::semi, tok::pound_endif);
  SourceLoc SemiLoc;
  PreviousHadSemi = consumeIf(tok::semi, SemiLoc);
  if (PreviousHadSemi && Result.isNonNull())
    Result.get()->TrailingSemiLoc = SemiLoc;
  return Result;
}

/// Parse the members in a struct/class/enum/protocol/extension.
///
/// \verbatim
///    decl* '}'
/// \endverbatim
bool Parser::parseDeclList(SourceLoc LBLoc, SourceLoc &RBLoc,
                           Diag<> ErrorDiag, ParseDeclOptions Options,
                           IterableDeclContext *IDC) {
  ParserStatus Status;
  bool PreviousHadSemi = true;
  {
    SyntaxParsingContext ListContext(SyntaxContext, SyntaxKind::MemberDeclList);
    while (Tok.isNot(tok::r_brace)) {
      Status |= parseDeclItem(PreviousHadSemi, Options,
                              [&](Decl *D) { IDC->addMember(D); });
      if (Tok.isAny(tok::eof, tok::pound_endif, tok::pound_else,
                    tok::pound_elseif)) {
        IsInputIncomplete = true;
        break;
      }
    }
  }
  if (parseMatchingToken(tok::r_brace, RBLoc, ErrorDiag, LBLoc)) {
    // Synthesize an r_brace syntax node if the token is absent
    SyntaxContext->synthesize(tok::r_brace, RBLoc);
  }

  // Increase counter.
  if (auto *stat = Context.Stats) {
    stat->getFrontendCounters().NumIterableDeclContextParsed ++;
  }
  // If we found the closing brace, then the caller should not care if there
  // were errors while parsing inner decls, because we recovered.
  return !RBLoc.isValid();
}

bool Parser::canDelayMemberDeclParsing() {
  // If explicitly disabled, respect the flag.
  if (!DelayBodyParsing)
    return false;
  // Recovering parser status later for #sourceLocation is not-trivial and
  // it may not worth it.
  if (InPoundLineEnvironment)
    return false;

  // Skip until the matching right curly bracket; if we find a pound directive,
  // we can't lazily parse.
  BacktrackingScope BackTrack(*this);
  bool HasPoundDirective;
  skipUntilMatchingRBrace(*this, HasPoundDirective, SyntaxContext);
  if (!HasPoundDirective)
    BackTrack.cancelBacktrack();
  return !BackTrack.willBacktrack();
}

bool Parser::delayParsingDeclList(SourceLoc LBLoc, SourceLoc &RBLoc,
                                  SourceLoc PosBeforeLB,
                                  ParseDeclOptions Options,
                                  IterableDeclContext *IDC) {
  bool error = false;

  if (Tok.is(tok::r_brace)) {
    RBLoc = consumeToken();
  } else {
    RBLoc = Tok.getLoc();
    error = true;
  }
  State->delayDeclList(IDC, Options.toRaw(), CurDeclContext, { LBLoc, RBLoc },
                        PosBeforeLB);
  return error;
}

/// Parse an 'extension' declaration.
///
/// \verbatim
///   extension:
///    'extension' attribute-list type inheritance? where-clause?
///        '{' decl* '}'
/// \endverbatim
ParserResult<ExtensionDecl>
Parser::parseDeclExtension(ParseDeclOptions Flags, DeclAttributes &Attributes) {
  SourceLoc ExtensionLoc = consumeToken(tok::kw_extension);
  
  DebuggerContextChange DCC (*this);

  // Parse the type being extended.
  ParserStatus status;
  ParserResult<TypeRepr> extendedType = parseType(diag::extension_type_expected);
  status |= extendedType;

  // Parse optional inheritance clause.
  SmallVector<TypeLoc, 2> Inherited;
  if (Tok.is(tok::colon))
    status |= parseInheritance(Inherited,
                               /*allowClassRequirement=*/false,
                               /*allowAnyObject=*/false);

  // Parse the optional where-clause.
  TrailingWhereClause *trailingWhereClause = nullptr;
  if (Tok.is(tok::kw_where)) {
    SourceLoc whereLoc;
    SmallVector<RequirementRepr, 4> requirements;
    bool firstTypeInComplete;
    auto whereStatus = parseGenericWhereClause(whereLoc, requirements,
                                               firstTypeInComplete);
    if (whereStatus.isSuccess()) {
      trailingWhereClause = TrailingWhereClause::create(Context, whereLoc,
                                                        requirements);
    } else if (whereStatus.hasCodeCompletion()) {
      if (CodeCompletion && firstTypeInComplete) {
        CodeCompletion->completeGenericParams(extendedType.getPtrOrNull());
      } else
        return makeParserCodeCompletionResult<ExtensionDecl>();
    }
  }

  ExtensionDecl *ext = ExtensionDecl::create(Context, ExtensionLoc,
                                             extendedType.getPtrOrNull(),
                                             Context.AllocateCopy(Inherited),
                                             CurDeclContext,
                                             trailingWhereClause);
  ext->getAttrs() = Attributes;

  SyntaxParsingContext BlockContext(SyntaxContext, SyntaxKind::MemberDeclBlock);
  SourceLoc LBLoc, RBLoc;

  auto PosBeforeLB = Tok.getLoc();
  if (parseToken(tok::l_brace, LBLoc, diag::expected_lbrace_extension)) {
    LBLoc = PreviousLoc;
    RBLoc = LBLoc;
    status.setIsParseError();
  } else {
    ContextChange CC(*this, ext);
    Scope S(this, ScopeKind::Extension);
    ParseDeclOptions Options(PD_HasContainerType | PD_InExtension);
    if (canDelayMemberDeclParsing()) {
      if (delayParsingDeclList(LBLoc, RBLoc, PosBeforeLB, Options, ext))
        status.setIsParseError();
    } else {
      if (parseDeclList(LBLoc, RBLoc, diag::expected_rbrace_extension,
                        Options, ext))
        status.setIsParseError();
    }

    // Don't propagate the code completion bit from members: we cannot help
    // code completion inside a member decl, and our callers cannot do
    // anything about it either.  But propagate the error bit.
  }
  ext->setBraces({LBLoc, RBLoc});
  if (!DCC.movedToTopLevel() && !(Flags & PD_AllowTopLevel)) {
    diagnose(ExtensionLoc, diag::decl_inner_scope);
    status.setIsParseError();

    // Tell the type checker not to touch this extension.
    ext->setInvalid();
  }

  return DCC.fixupParserResult(status, ext);
}

ParserResult<PoundDiagnosticDecl> Parser::parseDeclPoundDiagnostic() {
  bool isError = Tok.is(tok::pound_error);
  SyntaxParsingContext LocalContext(SyntaxContext, 
    isError ? SyntaxKind::PoundErrorDecl : SyntaxKind::PoundWarningDecl);
  SourceLoc startLoc = 
    consumeToken(isError ? tok::pound_error : tok::pound_warning);

  SourceLoc lParenLoc = Tok.getLoc();
  bool hadLParen = consumeIf(tok::l_paren);

  if (!Tok.is(tok::string_literal)) {
    // Catch #warning(oops, forgot the quotes)
    SourceLoc wordsStartLoc = Tok.getLoc();

    skipUntilTokenOrEndOfLine(tok::r_paren);

    SourceLoc wordsEndLoc = getEndOfPreviousLoc();

    auto diag = diagnose(wordsStartLoc, 
                          diag::pound_diagnostic_expected_string, isError);
    if (wordsEndLoc != wordsStartLoc) {
      diag.fixItInsert(wordsStartLoc, hadLParen ? "\"" : "(\"")
          .fixItInsert(wordsEndLoc, Tok.is(tok::r_paren) ? "\"" : "\")");
    }

    // Consume the right paren to finish the decl, if it's there.
    consumeIf(tok::r_paren);

    return makeParserError();
  }

  auto string = parseExprStringLiteral();
  if (string.isNull())
    return makeParserError();

  auto messageExpr = string.get();

  SourceLoc rParenLoc = Tok.getLoc();
  bool hadRParen = consumeIf(tok::r_paren);

  if (!Tok.isAtStartOfLine() && Tok.isNot(tok::eof)) {
    diagnose(Tok.getLoc(),
             diag::extra_tokens_pound_diagnostic_directive, isError);
    return makeParserError();
  }

  if (!hadLParen && !hadRParen) {
    // Catch if the user forgot parentheses around the string, e.g.
    // #warning "foo"
    diagnose(lParenLoc, diag::pound_diagnostic_expected_parens, isError)
      .highlight(messageExpr->getSourceRange())
      .fixItInsert(messageExpr->getStartLoc(), "(")
      .fixItInsertAfter(messageExpr->getEndLoc(), ")");
    return makeParserError();
  } else if (hadRParen && !hadLParen) {
    // Catch if the user forgot a left paren before the string, e.g.
    // #warning "foo")
    diagnose(messageExpr->getStartLoc(), diag::pound_diagnostic_expected,
             "(", isError)
      .fixItInsert(messageExpr->getStartLoc(), "(");
    return makeParserError();
  } else if (hadLParen && !hadRParen) {
    // Catch if the user forgot a right paren after the string, e.g.
    // #warning("foo"
    diagnose(messageExpr->getEndLoc(), diag::pound_diagnostic_expected,
             ")", isError)
      .fixItInsertAfter(messageExpr->getEndLoc(), ")");
    return makeParserError();
  }

  if (messageExpr->getKind() == ExprKind::InterpolatedStringLiteral) {
    diagnose(messageExpr->getStartLoc(), diag::pound_diagnostic_interpolation,
             isError)
      .highlight(messageExpr->getSourceRange());
    return makeParserError();
  }

  ParserStatus Status;
  return makeParserResult(Status,
    new (Context) PoundDiagnosticDecl(CurDeclContext, isError,
                                      startLoc, rParenLoc,
                                      cast<StringLiteralExpr>(messageExpr)));
}

ParserStatus Parser::parseLineDirective(bool isLine) {
  SyntaxParsingContext PoundSourceLocation(SyntaxContext,
                                           SyntaxKind::PoundSourceLocation);
  SourceLoc Loc = consumeToken();
  if (isLine) {
    diagnose(Loc, diag::line_directive_style_deprecated)
        .fixItReplace(Loc, "#sourceLocation");
  }
  bool WasInPoundLineEnvironment = InPoundLineEnvironment;
  if (WasInPoundLineEnvironment) {
    SourceMgr.closeVirtualFile(Loc);
    InPoundLineEnvironment = false;
  }

  
  unsigned StartLine = 0;
  Optional<StringRef> Filename;
  if (!isLine) {
    // #sourceLocation()
    // #sourceLocation(file: "foo", line: 42)
    if (parseToken(tok::l_paren, diag::sourceLocation_expected, "("))
      return makeParserError();

    // Handle the "reset" form.
    if (consumeIf(tok::r_paren)) {
      if (!WasInPoundLineEnvironment) {
        diagnose(Tok, diag::unexpected_line_directive);
        return makeParserError();
      }
      return makeParserSuccess();
    }

    {
      SyntaxParsingContext Args(SyntaxContext,
                                SyntaxKind::PoundSourceLocationArgs);

      if (parseSpecificIdentifier("file", diag::sourceLocation_expected,
                                  "file:") ||
          parseToken(tok::colon, diag::sourceLocation_expected, ":"))
        return makeParserError();

      if (Tok.isNot(tok::string_literal)) {
        diagnose(Tok, diag::expected_line_directive_name);
        return makeParserError();
      }

      Filename =
          getStringLiteralIfNotInterpolated(Loc, "'#sourceLocation'");
      if (!Filename.hasValue())
        return makeParserError();
      consumeToken(tok::string_literal);

      if (parseToken(tok::comma, diag::sourceLocation_expected, ",") ||
          parseSpecificIdentifier("line", diag::sourceLocation_expected,
                                  "line:") ||
          parseToken(tok::colon, diag::sourceLocation_expected, ":"))
        return makeParserError();

      if (Tok.isNot(tok::integer_literal)) {
        diagnose(Tok, diag::expected_line_directive_number);
        return makeParserError();
      }
      if (Tok.getText().getAsInteger(0, StartLine)) {
        diagnose(Tok, diag::expected_line_directive_number);
        return makeParserError();
      }
      if (StartLine == 0) {
        diagnose(Tok, diag::line_directive_line_zero);
        return makeParserError();
      }
      consumeToken(tok::integer_literal);
    }

    if (Tok.isNot(tok::r_paren)) {
      diagnose(Tok, diag::sourceLocation_expected, ")");
      return makeParserError();
    }
  } else {  // Legacy #line syntax.
  
    // #line\n returns to the main buffer.
    if (Tok.isAtStartOfLine()) {
      if (!WasInPoundLineEnvironment) {
        diagnose(Tok, diag::unexpected_line_directive);
        return makeParserError();
      }
      return makeParserSuccess();
    }

    // #line 42 "file.swift"\n
    if (Tok.isNot(tok::integer_literal)) {
      diagnose(Tok, diag::expected_line_directive_number);
      return makeParserError();
    }
    if (Tok.getText().getAsInteger(0, StartLine)) {
      diagnose(Tok, diag::expected_line_directive_number);
      return makeParserError();
    }
    if (StartLine == 0) {
      diagnose(Tok, diag::line_directive_line_zero);
      return makeParserError();
    }
    consumeToken(tok::integer_literal);

    if (Tok.isNot(tok::string_literal)) {
      diagnose(Tok, diag::expected_line_directive_name);
      return makeParserError();
    }
    
    Filename = getStringLiteralIfNotInterpolated(Loc, "'#line'");
    if (!Filename.hasValue())
      return makeParserError();
  }

  const char *LastTokTextEnd = Tok.getText().end();

  // Skip over trailing whitespace and a single \n to the start of the next
  // line.
  while (*LastTokTextEnd == ' ' || *LastTokTextEnd == '\t')
    ++LastTokTextEnd;
  SourceLoc nextLineStartLoc = Lexer::getSourceLoc(LastTokTextEnd);
  
  if (*LastTokTextEnd == '\n')
    nextLineStartLoc = nextLineStartLoc.getAdvancedLoc(1);
  else {
    diagnose(Tok.getLoc(), diag::extra_tokens_line_directive);
    return makeParserError();
  }
  
  int LineOffset = StartLine - SourceMgr.getLineNumber(nextLineStartLoc);
 
  // Create a new virtual file for the region started by the #line marker.
  bool isNewFile = SourceMgr.openVirtualFile(nextLineStartLoc,
                                             Filename.getValue(), LineOffset);
  assert(isNewFile);(void)isNewFile;

  // Lexing of next token must be deferred until after virtual file setup.
  consumeToken(isLine ? tok::string_literal : tok::r_paren);

  InPoundLineEnvironment = true;
  return makeParserSuccess();
}

/// Parse a typealias decl.
///
/// \verbatim
///   decl-typealias:
///     'typealias' identifier generic-params? '=' type requirement-clause?
/// \endverbatim
ParserResult<TypeDecl> Parser::
parseDeclTypeAlias(Parser::ParseDeclOptions Flags, DeclAttributes &Attributes) {
  ParserPosition startPosition = getParserPosition();
  llvm::Optional<SyntaxParsingContext> TmpCtxt;
  TmpCtxt.emplace(SyntaxContext);
  TmpCtxt->setTransparent();

  SourceLoc TypeAliasLoc = consumeToken(tok::kw_typealias);
  SourceLoc EqualLoc;
  Identifier Id;
  SourceLoc IdLoc;
  ParserStatus Status;

  Status |= parseIdentifierDeclName(*this, Id, IdLoc, "typealias",
                                    tok::colon, tok::equal);
  if (Status.isError())
    return nullptr;
    
  DebuggerContextChange DCC(*this, Id, DeclKind::TypeAlias);

  Optional<Scope> GenericsScope;
  GenericsScope.emplace(this, ScopeKind::Generics);

  // Parse a generic parameter list if it is present.
  GenericParamList *genericParams = nullptr;
  if (startsWithLess(Tok)) {
    auto Result = parseGenericParameters();
    if (Result.hasCodeCompletion() && !CodeCompletion)
      return makeParserCodeCompletionStatus();
    genericParams = Result.getPtrOrNull();

    if (!genericParams) {
      // If the parser returned null, it is an already diagnosed parse error.
    } else if (!genericParams->getRequirements().empty()) {
      // Reject a where clause.
      diagnose(genericParams->getWhereLoc(),
               diag::associated_type_generic_parameter_list)
          .highlight(genericParams->getWhereClauseSourceRange());
    }
  }

  if (Flags.contains(PD_InProtocol) && !genericParams && !Tok.is(tok::equal)) {
    TmpCtxt->setBackTracking();
    TmpCtxt.reset();
    // If we're in a protocol and don't see an '=' this looks like leftover Swift 2
    // code intending to be an associatedtype.
    backtrackToPosition(startPosition);
    return parseDeclAssociatedType(Flags, Attributes);
  }
  TmpCtxt.reset();

  auto *TAD = new (Context) TypeAliasDecl(TypeAliasLoc, EqualLoc, Id, IdLoc,
                                          /*genericParams*/nullptr,
                                          CurDeclContext);
  setLocalDiscriminator(TAD);
  ParserResult<TypeRepr> UnderlyingTy;

  if (Tok.is(tok::colon) || Tok.is(tok::equal)) {
    ContextChange CC(*this, TAD);

    SyntaxParsingContext InitCtx(SyntaxContext,
                                 SyntaxKind::TypeInitializerClause);
    if (Tok.is(tok::colon)) {
      // It is a common mistake to write "typealias A : Int" instead of = Int.
      // Recognize this and produce a fixit.
      diagnose(Tok, diag::expected_equal_in_typealias)
          .fixItReplace(Tok.getLoc(), " = ");
      EqualLoc = consumeToken(tok::colon);
    } else {
      EqualLoc = consumeToken(tok::equal);
    }

    UnderlyingTy = parseType(diag::expected_type_in_typealias);
    TAD->setTypeEndLoc(PreviousLoc);
    Status |= UnderlyingTy;
  }

  TAD->getUnderlyingTypeLoc() = UnderlyingTy.getPtrOrNull();
  TAD->getAttrs() = Attributes;

  // Parse a 'where' clause if present, adding it to our GenericParamList.
  if (Tok.is(tok::kw_where)) {
    ContextChange CC(*this, TAD);
    Status |= parseFreestandingGenericWhereClause(genericParams);
  }

  // Set after parsing the where clause, which might create genericParams.
  TAD->setGenericParams(genericParams);

  if (UnderlyingTy.isNull()) {
    // If there is an attempt to do code completion
    // inside of typealias type, let's just return
    // because we've seen required '=' token.
    if (EqualLoc.isInvalid()) {
      diagnose(Tok, diag::expected_equal_in_typealias);
      Status.setIsParseError();
      return Status;
    }
  }

  // Exit the scope introduced for the generic parameters.
  GenericsScope.reset();

  addToScope(TAD);
  return DCC.fixupParserResult(Status, TAD);
}

/// Parse an associatedtype decl.
///
/// \verbatim
///   decl-associatedtype:
///     'associatedtype' identifier inheritance? ('=' type)? where-clause?
/// \endverbatim

ParserResult<TypeDecl> Parser::parseDeclAssociatedType(Parser::ParseDeclOptions Flags,
                                                       DeclAttributes &Attributes) {
  SourceLoc AssociatedTypeLoc;
  ParserStatus Status;
  Identifier Id;
  SourceLoc IdLoc;
  
  // Look for 'typealias' here and diagnose a fixit because parseDeclTypeAlias can
  // ask us to fix up leftover Swift 2 code intending to be an associatedtype.
  if (Tok.is(tok::kw_typealias)) {
    AssociatedTypeLoc = consumeToken(tok::kw_typealias);
    diagnose(AssociatedTypeLoc, diag::typealias_inside_protocol_without_type)
        .fixItReplace(AssociatedTypeLoc, "associatedtype");
  } else {
    AssociatedTypeLoc = consumeToken(tok::kw_associatedtype);
  }
  
  Status = parseIdentifierDeclName(*this, Id, IdLoc, "associatedtype",
                                   tok::colon, tok::equal);
  if (Status.isError())
    return nullptr;
  
  DebuggerContextChange DCC(*this, Id, DeclKind::AssociatedType);
  
  // Reject generic parameters with a specific error.
  if (startsWithLess(Tok)) {
    // Introduce a throwaway scope to capture the generic parameters. We
    // don't want them visible anywhere!
    Scope S(this, ScopeKind::Generics);

    if (auto genericParams = parseGenericParameters().getPtrOrNull()) {
      diagnose(genericParams->getLAngleLoc(),
               diag::associated_type_generic_parameter_list)
      .fixItRemove(genericParams->getSourceRange());
    }
  }
  
  // Parse optional inheritance clause.
  // FIXME: Allow class requirements here.
  SmallVector<TypeLoc, 2> Inherited;
  if (Tok.is(tok::colon))
    Status |= parseInheritance(Inherited,
                               /*allowClassRequirement=*/false,
                               /*allowAnyObject=*/true);
  
  ParserResult<TypeRepr> UnderlyingTy;
  if (Tok.is(tok::equal)) {
    SyntaxParsingContext InitContext(SyntaxContext,
                                     SyntaxKind::TypeInitializerClause);
    consumeToken(tok::equal);
    UnderlyingTy = parseType(diag::expected_type_in_associatedtype);
    Status |= UnderlyingTy;
    if (UnderlyingTy.isNull())
      return Status;
  }

  TrailingWhereClause *TrailingWhere = nullptr;
  // Parse a 'where' clause if present.
  if (Tok.is(tok::kw_where)) {
    auto whereStatus = parseProtocolOrAssociatedTypeWhereClause(
        TrailingWhere, /*isProtocol=*/false);
    Status |= whereStatus;
    if (whereStatus.hasCodeCompletion() && !CodeCompletion) {
      // Trigger delayed parsing, no need to continue.
      return whereStatus;
    }
  }

  if (!Flags.contains(PD_InProtocol)) {
    diagnose(AssociatedTypeLoc, diag::associatedtype_outside_protocol)
        .fixItReplace(AssociatedTypeLoc, "typealias");
    Status.setIsParseError();
    return Status;
  }

  auto assocType = new (Context)
      AssociatedTypeDecl(CurDeclContext, AssociatedTypeLoc, Id, IdLoc,
                         UnderlyingTy.getPtrOrNull(), TrailingWhere);
  assocType->getAttrs() = Attributes;
  if (!Inherited.empty())
    assocType->setInherited(Context.AllocateCopy(Inherited));
  addToScope(assocType);
  return makeParserResult(Status, assocType);
}

/// This function creates an accessor function (with no body) for a computed
/// property or subscript.
static AccessorDecl *createAccessorFunc(SourceLoc DeclLoc,
                                    ParameterList *param,
                                    GenericParamList *GenericParams,
                                    ParameterList *Indices,
                                    TypeLoc ElementTy,
                                    SourceLoc StaticLoc,
                                    Parser::ParseDeclOptions Flags,
                                    AccessorKind Kind,
                                    AbstractStorageDecl *storage,
                                    Parser *P, SourceLoc AccessorKeywordLoc) {
  // First task, set up the value argument list.  This is the "newValue" name
  // (for setters) followed by the index list (for subscripts).  For
  // non-subscript getters, this degenerates down to "()".
  //
  // We put the 'newValue' argument before the subscript index list as a
  // micro-optimization for Objective-C thunk generation.
  ParameterList *ValueArg;
  {
    SmallVector<ParamDecl*, 2> ValueArgElements;
    SourceLoc StartLoc, EndLoc;
    if (param) {
      assert(param->size() == 1 &&
             "Should only have a single parameter in the list");
      ValueArgElements.push_back(param->get(0));
      StartLoc = param->getStartLoc();
      EndLoc = param->getEndLoc();
    }

    if (Indices) {
      // Create parameter declarations corresponding to each of the
      // parameter declarations from the subscript declaration.
      for (ParamDecl *storageParam : *Indices) {
        // Clone the parameter.  Do not clone the parameter type;
        // this will be filled in by the type-checker.
        auto accessorParam =
          new (P->Context) ParamDecl(storageParam->getSpecifier(),
                                     storageParam->getSpecifierLoc(),
                                     storageParam->getArgumentNameLoc(),
                                     storageParam->getArgumentName(),
                                     storageParam->getNameLoc(),
                                     storageParam->getName(),
                                     P->CurDeclContext);
        accessorParam->setVariadic(storageParam->isVariadic());
        accessorParam->setAutoClosure(storageParam->isAutoClosure());

        // The cloned parameter is implicit.
        accessorParam->setImplicit();

        // It has no default arguments; these will be always be taken
        // from the subscript declaration.
        accessorParam->setDefaultArgumentKind(DefaultArgumentKind::None);

        ValueArgElements.push_back(accessorParam);
      }

      if (StartLoc.isInvalid()) {
        StartLoc = Indices->getStartLoc();
        EndLoc = Indices->getEndLoc();
      }
    }

    ValueArg = ParameterList::create(P->Context, StartLoc, ValueArgElements,
                                     EndLoc);
  }

  // The typechecker will always fill this in.
  TypeLoc ReturnType;

  // Start the function.
  auto *D = AccessorDecl::create(P->Context,
                                 /*FIXME FuncLoc=*/DeclLoc,
                                 AccessorKeywordLoc,
                                 Kind, storage,
                                 StaticLoc, StaticSpellingKind::None,
                                 /*Throws=*/false, /*ThrowsLoc=*/SourceLoc(),
                                 (GenericParams
                                  ? GenericParams->clone(P->CurDeclContext)
                                  : nullptr),
                                 ValueArg, ReturnType,
                                 P->CurDeclContext);

  return D;
}

static ParamDecl *createSetterAccessorArgument(SourceLoc nameLoc,
                                               Identifier name,
                                               AccessorKind accessorKind,
                                               Parser &P, TypeLoc elementType) {
  // Add the parameter. If no name was specified, the name defaults to
  // 'value'.
  bool isNameImplicit = name.empty();
  if (isNameImplicit) {
    const char *implName =
      accessorKind == AccessorKind::DidSet ? "oldValue" : "newValue";
    name = P.Context.getIdentifier(implName);
  }

  auto result = new (P.Context)
      ParamDecl(ParamDecl::Specifier::Default, SourceLoc(), SourceLoc(),
                Identifier(), nameLoc, name, P.CurDeclContext);
  if (isNameImplicit)
    result->setImplicit();

  // AST Walker shouldn't go into the type recursively.
  result->setIsTypeLocImplicit(true);

  if (auto *repr = elementType.getTypeRepr()) {
    if (repr->getKind() ==
        TypeReprKind::ImplicitlyUnwrappedOptional) {
      result->getAttrs().add(
          new (P.Context) ImplicitlyUnwrappedOptionalAttr(/* implicit= */ true));
    }
  }

  return result;
}

/// Parse a "(value)" specifier for "set" or "willSet" if present.  Create a
/// parameter list to represent the spelled argument or return null if none is
/// present.
static ParameterList *parseOptionalAccessorArgument(SourceLoc SpecifierLoc,
                                                    Parser &P,
                                                    AccessorKind Kind,
                                                    TypeLoc ElementTy) {
  // 'set' and 'willSet' have a (value) parameter, 'didSet' takes an (oldValue)
  // parameter and 'get' and always takes a () parameter.
  if (Kind != AccessorKind::Set && Kind != AccessorKind::WillSet &&
      Kind != AccessorKind::DidSet)
    return nullptr;

  SourceLoc StartLoc, NameLoc, EndLoc;
  Identifier Name;

  // If the SpecifierLoc is invalid, then the caller just wants us to synthesize
  // the default, not actually try to parse something.
  if (SpecifierLoc.isValid() && P.Tok.is(tok::l_paren)) {
    SyntaxParsingContext ParamCtx(P.SyntaxContext, SyntaxKind::AccessorParameter);
    StartLoc = P.consumeToken(tok::l_paren);
    if (P.Tok.isNot(tok::identifier)) {
      P.diagnose(P.Tok, diag::expected_accessor_parameter_name,
                 Kind == AccessorKind::Set ? 0 :
                 Kind == AccessorKind::WillSet ? 1 : 2);
      P.skipUntil(tok::r_paren, tok::l_brace);
      if (P.Tok.is(tok::r_paren))
        EndLoc = P.consumeToken();
      else
        EndLoc = StartLoc;
    } else {
      // We have a name.
      NameLoc = P.consumeIdentifier(&Name);

      auto DiagID =
         Kind == AccessorKind::Set ? diag::expected_rparen_set_name :
         Kind == AccessorKind::WillSet ? diag::expected_rparen_willSet_name :
          diag::expected_rparen_didSet_name;
      
      // Look for the closing ')'.
      P.parseMatchingToken(tok::r_paren, EndLoc, DiagID, StartLoc);
    }
  }

  if (Name.empty()) NameLoc = SpecifierLoc;
  auto param = createSetterAccessorArgument(NameLoc, Name, Kind, P, ElementTy);
  return ParameterList::create(P.Context, StartLoc, param, EndLoc);
}

static unsigned skipBracedBlock(Parser &P,
                                SyntaxParsingContext *&SyntaxContext) {
  SyntaxParsingContext CodeBlockContext(SyntaxContext, SyntaxKind::CodeBlock);
  P.consumeToken(tok::l_brace);
  bool HasPoundDirectives;
  unsigned OpenBraces = skipUntilMatchingRBrace(P, HasPoundDirectives,
                                                SyntaxContext);
  if (P.consumeIf(tok::r_brace))
    OpenBraces--;
  return OpenBraces;
}

/// Returns a descriptive name for the given accessor/addressor kind.
static StringRef getAccessorNameForDiagnostic(AccessorKind accessorKind,
                                              bool article) {
  switch (accessorKind) {
  case AccessorKind::Get:
    return article ? "a getter" : "getter";
  case AccessorKind::Set:
    return article ? "a setter" : "setter";
  case AccessorKind::Address:
    return article ? "an addressor" : "addressor";
  case AccessorKind::MutableAddress:
    return article ? "a mutable addressor" : "mutable addressor";
  case AccessorKind::Read:
    return article ? "a 'read' accessor" : "'read' accessor";
  case AccessorKind::Modify:
    return article ? "a 'modify' accessor" : "'modify' accessor";
  case AccessorKind::WillSet:
    return "'willSet'";
  case AccessorKind::DidSet:
    return "'didSet'";
  }
  llvm_unreachable("bad accessor kind");  
}

static StringRef getAccessorNameForDiagnostic(AccessorDecl *accessor,
                                              bool article) {
  return getAccessorNameForDiagnostic(accessor->getAccessorKind(),
                                      article);
}

static void diagnoseRedundantAccessors(Parser &P, SourceLoc loc,
                                       AccessorKind accessorKind,
                                       bool isSubscript,
                                       AccessorDecl *previous) {
  assert(accessorKind == previous->getAccessorKind());

  P.diagnose(loc, diag::duplicate_accessor,
             unsigned(isSubscript),
             getAccessorNameForDiagnostic(previous, /*article*/ true));
  P.diagnose(previous->getLoc(), diag::previous_accessor,
             getAccessorNameForDiagnostic(previous, /*article*/ false),
             /*already*/ true);
}

static bool isAllowedInLimitedSyntax(AccessorKind kind) {
  switch (kind) {
  case AccessorKind::Get:
  case AccessorKind::Set:
    return true;

  case AccessorKind::Address:
  case AccessorKind::MutableAddress:
  case AccessorKind::WillSet:
  case AccessorKind::DidSet:
  case AccessorKind::Read:
  case AccessorKind::Modify:
    return false;
  }
  llvm_unreachable("bad accessor kind");
}

struct Parser::ParsedAccessors {
  SourceLoc LBLoc, RBLoc;
  SmallVector<AccessorDecl*, 16> Accessors;

#define ACCESSOR(ID) AccessorDecl *ID = nullptr;
#include "swift/AST/AccessorKinds.def"

  void record(Parser &P, AbstractStorageDecl *storage, bool invalid);
  void classify(Parser &P, AbstractStorageDecl *storage, bool invalid);

  /// Add an accessor.  If there's an existing accessor of this kind,
  /// return it.  The new accessor is still remembered but will be
  /// ignored.
  AccessorDecl *add(AccessorDecl *accessor);

  /// Find the first accessor that's not an observing accessor.
  AccessorDecl *findFirstNonObserver() {
    for (auto accessor : Accessors) {
      if (!accessor->isObservingAccessor())
        return accessor;
    }
    return nullptr;
  }

  /// Find the first accessor that can be used to perform mutation.
  AccessorDecl *findFirstMutator() const {
    if (Set) return Set;
    if (Modify) return Modify;
    if (MutableAddress) return MutableAddress;
    return nullptr;
  }
};

static bool parseAccessorIntroducer(Parser &P,
                                    DeclAttributes &Attributes,
                                    AccessorKind &Kind,
                                    SourceLoc &Loc) {
  assert(Attributes.isEmpty());
  P.parseDeclAttributeList(Attributes);

  // Parse the contextual keywords for 'mutating' and 'nonmutating' before
  // get and set.
  {
    SyntaxParsingContext ModifierCtx(P.SyntaxContext, SyntaxKind::DeclModifier);

    if (P.Tok.isContextualKeyword("mutating")) {
      P.parseNewDeclAttribute(Attributes, /*AtLoc*/ {}, DAK_Mutating);
    } else if (P.Tok.isContextualKeyword("nonmutating")) {
      P.parseNewDeclAttribute(Attributes, /*AtLoc*/ {}, DAK_NonMutating);
    } else if (P.Tok.isContextualKeyword("__consuming")) {
      P.parseNewDeclAttribute(Attributes, /*AtLoc*/ {}, DAK_Consuming);
    } else {
      ModifierCtx.setTransparent();
    }
  }

  if (!P.Tok.is(tok::identifier) || P.Tok.isEscapedIdentifier()) {
    return true;
  }
#define SUPPRESS_ARTIFICIAL_ACCESSORS 1
#define ACCESSOR_KEYWORD(KEYWORD)
#define SINGLETON_ACCESSOR(ID, KEYWORD)                                        \
  else if (P.Tok.getRawText() == #KEYWORD) {                                   \
    Kind = AccessorKind::ID;                                                   \
  }
#include "swift/AST/AccessorKinds.def"
  else {
    return true;
  }
  P.Tok.setKind(tok::contextual_keyword);
  Loc = P.consumeToken();
  return false;
}

ParserStatus Parser::parseGetSet(ParseDeclOptions Flags,
                                 GenericParamList *GenericParams,
                                 ParameterList *Indices,
                                 TypeLoc ElementTy, ParsedAccessors &accessors,
                                 AbstractStorageDecl *storage,
                                 SourceLoc StaticLoc) {
  assert(Tok.is(tok::l_brace));

  // Properties in protocols use a very limited syntax.
  // SIL mode and parseable interfaces use the same syntax.
  // Otherwise, we have a normal var or subscript declaration and we need
  // parse the full complement of specifiers, along with their bodies.
  bool parsingLimitedSyntax = Flags.contains(PD_InProtocol) ||
                              SF.Kind == SourceFileKind::SIL;

  SyntaxParsingContext AccessorListCtx(SyntaxContext,
                                       SyntaxKind::AccessorBlock);

  // If the body is completely empty, preserve it. This is at best a getter with
  // an implicit fallthrough off the end.
  if (peekToken().is(tok::r_brace)) {
    accessors.LBLoc = consumeToken(tok::l_brace);
    // Give syntax node an empty accessor list.
    SourceLoc listLoc = accessors.LBLoc.getAdvancedLoc(1);
    SyntaxContext->addSyntax(
      ParsedSyntaxRecorder::makeBlankAccessorList(listLoc, *SyntaxContext));
    accessors.RBLoc = consumeToken(tok::r_brace);

    // In the limited syntax, fall out and let the caller handle it.
    if (parsingLimitedSyntax)
      return makeParserSuccess();

    diagnose(accessors.RBLoc, diag::computed_property_no_accessors,
             /*subscript*/ Indices != nullptr);
    return makeParserError();
  }

  auto parseImplicitGetter = [&]() {
    assert(Tok.is(tok::l_brace));
    accessors.LBLoc = Tok.getLoc();
    auto getter =
        createAccessorFunc(Tok.getLoc(), /*ValueNamePattern*/ nullptr,
                           GenericParams, Indices, ElementTy, StaticLoc, Flags,
                           AccessorKind::Get, storage, this,
                           /*AccessorKeywordLoc*/ SourceLoc());
    accessors.add(getter);
    parseAbstractFunctionBody(getter);
    accessors.RBLoc = getter->getEndLoc();
  };

  // Prepare backtracking for implicit getter.
  Optional<BacktrackingScope> backtrack;
  backtrack.emplace(*this);

  bool Invalid = false;
  bool accessorHasCodeCompletion = false;
  bool IsFirstAccessor = true;
  accessors.LBLoc = consumeToken(tok::l_brace);
  while (!Tok.isAny(tok::r_brace, tok::eof)) {
    Optional<SyntaxParsingContext> AccessorCtx;
    AccessorCtx.emplace(SyntaxContext, SyntaxKind::AccessorDecl);

    // Parse introducer if possible.
    DeclAttributes Attributes;
    AccessorKind Kind = AccessorKind::Get;
    SourceLoc Loc;
    bool NotAccessor = parseAccessorIntroducer(
        *this, Attributes, Kind, Loc);
    if (NotAccessor) {
      AccessorCtx->setTransparent();
      AccessorCtx.reset();

      if (Tok.is(tok::code_complete)) {
        if (CodeCompletion) {
          CodeCompletionExpr *CCE = nullptr;
          if (IsFirstAccessor && !parsingLimitedSyntax) {
            // If CC token is the first token after '{', it might be implicit
            // getter. Set up dummy accessor as the decl context to populate
            // 'self' decl.

            // FIXME: if there is already code inside the body, we should fall
            // through to parseImplicitGetter and handle the completion there so
            // that we can differentiate a single-expression body from the first
            // expression in a multi-statement body.
            auto getter = createAccessorFunc(
                accessors.LBLoc, /*ValueNamePattern*/ nullptr, GenericParams,
                Indices, ElementTy, StaticLoc, Flags, AccessorKind::Get,
                storage, this, /*AccessorKeywordLoc*/ SourceLoc());
            CCE = new (Context) CodeCompletionExpr(Tok.getLoc());
            getter->setBodyParsed(BraceStmt::create(Context, Tok.getLoc(),
                                                    ASTNode(CCE), Tok.getLoc(),
                                                    /*implicit*/ true));
            accessors.add(getter);
            CodeCompletion->setParsedDecl(getter);
          } else {
            CodeCompletion->setParsedDecl(storage);
          }
          CodeCompletion->completeAccessorBeginning(CCE);
        }
        consumeToken(tok::code_complete);
        accessorHasCodeCompletion = true;
        break;
      }

      // parsingLimitedSyntax mode cannot have a body.
      if (parsingLimitedSyntax) {
        diagnose(Tok, diag::expected_getset_in_protocol);
        Invalid = true;
        break;
      }

      // Cannot have an implicit getter after other accessor.
      if (!IsFirstAccessor) {
        diagnose(Tok, diag::expected_accessor_kw);
        skipUntil(tok::r_brace);
        // Don't signal an error since we recovered.
        break;
      }

      // This is an implicit getter. Cancel accessor contexts, backtrack to '{'
      // position.
      backtrack.reset();
      AccessorListCtx.setTransparent();
      parseImplicitGetter();
      return makeParserSuccess();
    }
    IsFirstAccessor = false;

    // For now, immediately reject illegal accessors in protocols just to
    // avoid having to deal with them everywhere.
    if (parsingLimitedSyntax && !isAllowedInLimitedSyntax(Kind)) {
      diagnose(Loc, diag::expected_getset_in_protocol);
      continue;
    }

    // 'set' and 'willSet' can have an optional name.  This isn't valid in a
    // protocol, but we parse and then reject it for better QoI.
    //
    //     set-name    ::= '(' identifier ')'
    if (parsingLimitedSyntax && Tok.is(tok::l_paren)) {
      diagnose(Loc, diag::protocol_setter_name);
    }
    auto *ValueNamePattern =
        parseOptionalAccessorArgument(Loc, *this, Kind, ElementTy);

    // Set up a function declaration.
    auto accessor = createAccessorFunc(Loc, ValueNamePattern, GenericParams,
                                       Indices, ElementTy, StaticLoc, Flags,
                                       Kind, storage, this, Loc);
    accessor->getAttrs() = Attributes;

    // Collect this accessor and detect conflicts.
    if (auto existingAccessor = accessors.add(accessor)) {
      diagnoseRedundantAccessors(*this, Loc, Kind,
                                 /*subscript*/Indices != nullptr,
                                 existingAccessor);
    }

    // There's no body in the limited syntax.
    if (parsingLimitedSyntax)
      continue;

    // It's okay not to have a body if there's an external asm name.
    if (!Tok.is(tok::l_brace)) {
      // Accessors don't need bodies in parseable interfaces
      if (SF.Kind == SourceFileKind::Interface)
        continue;
      // _silgen_name'd accessors don't need bodies.
      if (!Attributes.hasAttribute<SILGenNameAttr>()) {
        diagnose(Tok, diag::expected_lbrace_accessor,
                 getAccessorNameForDiagnostic(accessor, /*article*/ false));
        Invalid = true;
        break;
      }
      continue;
    }

    parseAbstractFunctionBody(accessor);
  }
  backtrack->cancelBacktrack();
  backtrack.reset();
  // Collect all explicit accessors to a list.
  AccessorListCtx.collectNodesInPlace(SyntaxKind::AccessorList);
  // Parse the final '}'.
  if (Invalid)
    skipUntil(tok::r_brace);

  parseMatchingToken(tok::r_brace, accessors.RBLoc,
                     diag::expected_rbrace_in_getset, accessors.LBLoc);
  if (accessorHasCodeCompletion)
    return makeParserCodeCompletionStatus();
  return Invalid ? makeParserError() : makeParserSuccess();
}

/// Parse the brace-enclosed getter and setter for a variable.
ParserResult<VarDecl>
Parser::parseDeclVarGetSet(Pattern *pattern, ParseDeclOptions Flags,
                           SourceLoc StaticLoc,
                           StaticSpellingKind StaticSpelling,
                           SourceLoc VarLoc, bool hasInitializer,
                           const DeclAttributes &Attributes,
                           SmallVectorImpl<Decl *> &Decls) {
  bool Invalid = false;
  
  // The grammar syntactically requires a simple identifier for the variable
  // name. Complain if that isn't what we got. But for recovery purposes,
  // make an effort to look through other things anyway.
  VarDecl *PrimaryVar = nullptr;
  bool primaryVarIsWellFormed = true;
  {
    Pattern *cur = pattern;
    TypedPattern *previousTyped = nullptr;
    while (true) {
      if (auto typed = dyn_cast<TypedPattern>(cur)) {
        if (previousTyped) primaryVarIsWellFormed = false;
        previousTyped = typed;
        cur = typed->getSubPattern();
      } else if (auto paren = dyn_cast<ParenPattern>(cur)) {
        primaryVarIsWellFormed = false;
        cur = paren->getSubPattern();
      } else if (auto var = dyn_cast<VarPattern>(cur)) {
        primaryVarIsWellFormed = false;
        cur = var->getSubPattern();
      } else {
        break;
      }
    }

    if (auto named = dyn_cast<NamedPattern>(cur)) {
      PrimaryVar = named->getDecl();
    }
  }

  if (!PrimaryVar || !primaryVarIsWellFormed) {
    diagnose(pattern->getLoc(), diag::getset_nontrivial_pattern);
    Invalid = true;
  }

  TypeLoc TyLoc;
  if (auto *TP = dyn_cast<TypedPattern>(pattern)) {
    TyLoc = TP->getTypeLoc();
  } else if (!PrimaryVar) {
    TyLoc = TypeLoc::withoutLoc(ErrorType::get(Context));
  }

  // Create a fake VarDecl and PBD so that we don't have to weaken the
  // formation rule that an AccessorDecl always has a VarDecl.
  VarDecl *storage = PrimaryVar;
  if (!storage) {
    storage = new (Context) VarDecl(StaticLoc.isValid(),
                                    VarDecl::Introducer::Var,
                                    /*is capture list*/ false,
                                    VarLoc, Identifier(),
                                    CurDeclContext);
    storage->setImplicit(true);
    storage->setInvalid(true);

    Pattern *pattern =
      TypedPattern::createImplicit(Context, new (Context) NamedPattern(storage),
                                   ErrorType::get(Context));
    PatternBindingEntry entry(pattern, /*EqualLoc*/ SourceLoc(),
                              /*Init*/ nullptr, /*InitContext*/ nullptr);
    auto binding = PatternBindingDecl::create(Context, StaticLoc,
                                              StaticSpelling,
                                              VarLoc, entry, CurDeclContext);
    binding->setInvalid(true);
    storage->setParentPatternBinding(binding);

    Decls.push_back(binding);
    Decls.push_back(storage);
  }

  // Parse getter and setter.
  ParsedAccessors accessors;
  auto AccessorStatus = parseGetSet(Flags, /*GenericParams=*/nullptr,
                                    /*Indices=*/nullptr, TyLoc, accessors,
                                    storage, StaticLoc);
  if (AccessorStatus.hasCodeCompletion())
    return makeParserCodeCompletionStatus();
  if (AccessorStatus.isError())
    Invalid = true;

  // If we have an invalid case, bail out now.
  if (!PrimaryVar)
    return nullptr;

  if (!TyLoc.hasLocation()) {
    if (accessors.Get || accessors.Set || accessors.Address ||
        accessors.MutableAddress) {
      SourceLoc locAfterPattern = pattern->getLoc().getAdvancedLoc(
        pattern->getBoundName().getLength());
      diagnose(pattern->getLoc(), diag::computed_property_missing_type)
        .fixItInsert(locAfterPattern, ": <# Type #>");
      Invalid = true;
    }
  }

  // Reject accessors on 'let's after parsing them (for better recovery).
  if (PrimaryVar->isLet() && !Attributes.hasAttribute<HasStorageAttr>()) {
    Diag<> DiagID;
    if (accessors.WillSet || accessors.DidSet)
      DiagID = diag::let_cannot_be_observing_property;
    else if (accessors.Address || accessors.MutableAddress)
      DiagID = diag::let_cannot_be_addressed_property;
    else
      DiagID = diag::let_cannot_be_computed_property;

    diagnose(accessors.LBLoc, DiagID).fixItReplace(VarLoc, "var");
    Invalid = true;
  }

  accessors.record(*this, PrimaryVar, Invalid);

  return makeParserResult(PrimaryVar);
}

/// Add the given accessor to the collection of parsed accessors.  If
/// it's the first accessor of its kind, remember it for that purpose
/// and return null; otherwise, return the existing accessor.
AccessorDecl *Parser::ParsedAccessors::add(AccessorDecl *accessor) {
  Accessors.push_back(accessor);

  switch (accessor->getAccessorKind()) {
#define ACCESSOR(ID)                      \
  case AccessorKind::ID:                  \
    if (ID) {                             \
      return ID;                          \
    } else {                              \
      ID = accessor;                      \
      return nullptr;                     \
    }
#include "swift/AST/AccessorKinds.def"
  }
  llvm_unreachable("bad accessor kind");
}

/// Record a bunch of parsed accessors into the given abstract storage decl.
void Parser::ParsedAccessors::record(Parser &P, AbstractStorageDecl *storage,
                                     bool invalid) {
  classify(P, storage, invalid);
  storage->setAccessors(LBLoc, Accessors, RBLoc);
}

static void flagInvalidAccessor(AccessorDecl *func) {
  if (func) {
    func->setInvalid();
  }
}

static void diagnoseConflictingAccessors(Parser &P, AccessorDecl *first,
                                         AccessorDecl *&second) {
  if (!second) return;
  P.diagnose(second->getLoc(), diag::conflicting_accessor,
             isa<SubscriptDecl>(first->getStorage()),
             getAccessorNameForDiagnostic(second, /*article*/ true),
             getAccessorNameForDiagnostic(first, /*article*/ true));
  P.diagnose(first->getLoc(), diag::previous_accessor,
             getAccessorNameForDiagnostic(first, /*article*/ false),
             /*already*/ false);
  flagInvalidAccessor(second);
}

template <class... DiagArgs>
static void diagnoseAndIgnoreObservers(Parser &P,
                                       Parser::ParsedAccessors &accessors,
                                       Diag<unsigned, DiagArgs...> diagnostic,
                        typename std::enable_if<true, DiagArgs>::type... args) {
  if (auto &accessor = accessors.WillSet) {
    P.diagnose(accessor->getLoc(), diagnostic, /*willSet*/ 0, args...);
    flagInvalidAccessor(accessor);
  }
  if (auto &accessor = accessors.DidSet) {
    P.diagnose(accessor->getLoc(), diagnostic, /*didSet*/ 1, args...);
    flagInvalidAccessor(accessor);
  }
}

void Parser::ParsedAccessors::classify(Parser &P, AbstractStorageDecl *storage,
                                       bool invalid) {
  // If there was a problem parsing accessors, mark all parsed accessors
  // as invalid to avoid tripping up later invariants.
  // We also want to avoid diagnose missing accessors if something
  // was invalid.
  if (invalid) {
    for (auto accessor : Accessors) {
      flagInvalidAccessor(accessor);
    }
  }

  // The observing accessors have very specific restrictions.
  // Prefer to ignore them.
  if (WillSet || DidSet) {
    // For now, we don't support the observing accessors on subscripts.
    if (isa<SubscriptDecl>(storage)) {
      diagnoseAndIgnoreObservers(P, *this,
                                 diag::observing_accessor_in_subscript);

    // The observing accessors cannot be combined with other accessors.
    } else if (auto nonObserver = findFirstNonObserver()) {
      diagnoseAndIgnoreObservers(P, *this,
                   diag::observing_accessor_conflicts_with_accessor,
                   getAccessorNameForDiagnostic(nonObserver, /*article*/ true));
    }
  }

  // Okay, observers are out of the way.

  // 'get', 'read', and a non-mutable addressor are all exclusive.
  if (Get) {
    diagnoseConflictingAccessors(P, Get, Read);
    diagnoseConflictingAccessors(P, Get, Address);
  } else if (Read) {
    diagnoseConflictingAccessors(P, Read, Address);
  } else if (Address) {
    // Nothing can go wrong.

  // If there's a writing accessor of any sort, there must also be a
  // reading accessor.
  } else if (auto mutator = findFirstMutator()) {
    if (!invalid) {
      P.diagnose(mutator->getLoc(),
                 // Don't mention the more advanced accessors if the user
                 // only provided a setter without a getter.
                 (MutableAddress || Modify)
                   ? diag::missing_reading_accessor
                   : diag::missing_getter,
                 isa<SubscriptDecl>(storage),
                 getAccessorNameForDiagnostic(mutator, /*article*/ true));
    }

  // Subscripts always have to have some sort of accessor; they can't be
  // purely stored.
  } else if (isa<SubscriptDecl>(storage)) {
    if (!invalid) {
      P.diagnose(LBLoc, diag::subscript_without_get);
    }
  }

  // A mutable addressor is exclusive with 'set' and 'modify', but
  // 'set' and 'modify' can appear together.
  if (Set) {
    diagnoseConflictingAccessors(P, Set, MutableAddress);
  } else if (Modify) {
    diagnoseConflictingAccessors(P, Modify, MutableAddress);
  }
}


/// Parse a 'var' or 'let' declaration, doing no token skipping on error.
ParserResult<PatternBindingDecl>
Parser::parseDeclVar(ParseDeclOptions Flags,
                     DeclAttributes &Attributes,
                     SmallVectorImpl<Decl *> &Decls,
                     SourceLoc StaticLoc,
                     StaticSpellingKind StaticSpelling,
                     SourceLoc TryLoc,
                     bool HasLetOrVarKeyword) {
  assert(StaticLoc.isInvalid() || StaticSpelling != StaticSpellingKind::None);

  if (StaticLoc.isValid()) {
    if (!Flags.contains(PD_HasContainerType)) {
      diagnose(Tok, diag::static_var_decl_global_scope, StaticSpelling)
          .fixItRemove(StaticLoc);
      StaticLoc = SourceLoc();
      StaticSpelling = StaticSpellingKind::None;
    } else if (Flags.contains(PD_InStruct) || Flags.contains(PD_InEnum) ||
               Flags.contains(PD_InProtocol)) {
      if (StaticSpelling == StaticSpellingKind::KeywordClass)
        diagnose(Tok, diag::class_var_not_in_class, 
                 Flags.contains(PD_InProtocol))
            .fixItReplace(StaticLoc, "static");
    }
  }

  bool isLet = HasLetOrVarKeyword && Tok.is(tok::kw_let);
  assert(!HasLetOrVarKeyword || Tok.getKind() == tok::kw_let ||
         Tok.getKind() == tok::kw_var);

  SourceLoc VarLoc = HasLetOrVarKeyword ? consumeToken() : Tok.getLoc();

  // If this is a var in the top-level of script/repl source file, wrap the
  // PatternBindingDecl in a TopLevelCodeDecl, since it represents executable
  // code.  The VarDecl and any accessor decls (for computed properties) go in
  // CurDeclContext.
  //
  TopLevelCodeDecl *topLevelDecl = nullptr;
  if (allowTopLevelCode() && CurDeclContext->isModuleScopeContext()) {
    // The body of topLevelDecl will get set later.
    topLevelDecl = new (Context) TopLevelCodeDecl(CurDeclContext);
  }

  bool HasAccessors = false;  // Syntactically has accessor {}'s.
  ParserStatus Status;

  unsigned NumDeclsInResult = Decls.size();
  
  // In var/let decl with multiple patterns, accumulate them all in this list
  // so we can build our singular PatternBindingDecl at the end.
  SmallVector<PatternBindingEntry, 4> PBDEntries;
  auto BaseContext = CurDeclContext;

  // No matter what error path we take, make sure the
  // PatternBindingDecl/TopLevel code block are added.
  auto makeResult =
    [&](ParserStatus Status) -> ParserResult<PatternBindingDecl> {

    // If we didn't parse any patterns, don't create the pattern binding decl.
    if (PBDEntries.empty())
      return Status;
    
    // Now that we've parsed all of our patterns, initializers and accessors, we
    // can finally create our PatternBindingDecl to represent the
    // pattern/initializer pairs.
    auto PBD = PatternBindingDecl::create(Context, StaticLoc, StaticSpelling,
                                          VarLoc, PBDEntries, BaseContext);

    // Wire up any initializer contexts we needed.
    for (unsigned i : indices(PBDEntries)) {
      if (auto initContext = PBDEntries[i].getInitContext())
        cast<PatternBindingInitializer>(initContext)->setBinding(PBD, i);
    }

    // If we're setting up a TopLevelCodeDecl, configure it by setting up the
    // body that holds PBD and we're done.  The TopLevelCodeDecl is already set
    // up in Decls to be returned to caller.
    if (topLevelDecl) {
      PBD->setDeclContext(topLevelDecl);
      auto range = PBD->getSourceRange();
      topLevelDecl->setBody(BraceStmt::create(Context, range.Start,
                                              ASTNode(PBD), range.End, true));
      Decls.insert(Decls.begin()+NumDeclsInResult, topLevelDecl);
      return makeParserResult(Status, PBD);
    }

    // Otherwise return the PBD in "Decls" to the caller.  We add it at a
    // specific spot to get it in before any accessors, which SILGen seems to
    // want.
    Decls.insert(Decls.begin()+NumDeclsInResult, PBD);

    // Always return the result for PBD.
    return makeParserResult(Status, PBD);
  };
  SyntaxParsingContext PBListCtx(SyntaxContext, SyntaxKind::PatternBindingList);
  bool HasNext;
  do {
    SyntaxParsingContext PatternBindingCtx(SyntaxContext,
                                           SyntaxKind::PatternBinding);
    Pattern *pattern;
    {
      // In our recursive parse, remember that we're in a var/let pattern.
      llvm::SaveAndRestore<decltype(InVarOrLetPattern)>
      T(InVarOrLetPattern, isLet ? IVOLP_InLet : IVOLP_InVar);

      auto patternRes = parseTypedPattern();
      if (patternRes.hasCodeCompletion())
        return makeResult(makeParserCodeCompletionStatus());
      if (patternRes.isNull())
        return makeResult(makeParserError());

      pattern = patternRes.get();
    }
    
    bool hasOpaqueReturnTy = false;
    if (auto typedPattern = dyn_cast<TypedPattern>(pattern)) {
      hasOpaqueReturnTy =
                        isa<OpaqueReturnTypeRepr>(typedPattern->getTypeRepr());
    }
    auto sf = CurDeclContext->getParentSourceFile();
    
    // Configure all vars with attributes, 'static' and parent pattern.
    pattern->forEachVariable([&](VarDecl *VD) {
      VD->setStatic(StaticLoc.isValid());
      VD->getAttrs() = Attributes;
      setLocalDiscriminator(VD);
      Decls.push_back(VD);
      if (hasOpaqueReturnTy && sf) {
        sf->addUnvalidatedDeclWithOpaqueResultType(VD);
      }
    });

    // Check whether we have already established an initializer context.
    PatternBindingInitializer *initContext =
      findAttributeInitContent(Attributes);

    // Remember this pattern/init pair for our ultimate PatternBindingDecl. The
    // Initializer will be added later when/if it is parsed.
    PBDEntries.push_back({pattern, /*EqualLoc*/ SourceLoc(), /*Init*/ nullptr,
                          initContext});

    Expr *PatternInit = nullptr;
    
    // Parse an initializer if present.
    if (Tok.is(tok::equal)) {
      SyntaxParsingContext InitCtx(SyntaxContext, SyntaxKind::InitializerClause);
      // If we're not in a local context, we'll need a context to parse initializers
      // into (should we have one).  This happens for properties and global
      // variables in libraries.

      // Record the variables that we're trying to initialize.  This allows us
      // to cleanly reject "var x = x" when "x" isn't bound to an enclosing
      // decl (even though names aren't injected into scope when the initializer
      // is parsed).
      SmallVector<VarDecl *, 4> Vars;
      Vars.append(DisabledVars.begin(), DisabledVars.end());
      pattern->collectVariables(Vars);
      
      llvm::SaveAndRestore<decltype(DisabledVars)>
      RestoreCurVars(DisabledVars, Vars);

      llvm::SaveAndRestore<decltype(DisabledVarReason)>
      RestoreReason(DisabledVarReason, diag::var_init_self_referential);
      
      // If we have no local context to parse the initial value into, create one
      // for the PBD we'll eventually create.  This allows us to have reasonable
      // DeclContexts for any closures that may live inside of initializers.
      if (!CurDeclContext->isLocalContext() && !topLevelDecl && !initContext)
        initContext = new (Context) PatternBindingInitializer(CurDeclContext);

      // If we're using a local context (either a TopLevelCodeDecl or a
      // PatternBindingContext) install it now so that CurDeclContext is set
      // right when parsing the initializer.
      Optional<ParseFunctionBody> initParser;
      Optional<ContextChange> topLevelParser;
      if (topLevelDecl)
        topLevelParser.emplace(*this, topLevelDecl,
                               &State->getTopLevelContext());
      if (initContext)
        initParser.emplace(*this, initContext);

      
      SourceLoc EqualLoc = consumeToken(tok::equal);
      PBDEntries.back().setEqualLoc(EqualLoc);

      ParserResult<Expr> init = parseExpr(diag::expected_init_value);
      PBDEntries.back().setOriginalInit(init.getPtrOrNull());

      // If this Pattern binding was not supposed to have an initializer, but it
      // did, diagnose this and remove it.
      if (Flags & PD_DisallowInit && init.isNonNull()) {
        diagnose(EqualLoc, diag::disallowed_init);
        init = nullptr;
      }
      
      // Otherwise, if this pattern binding *was* supposed (or allowed) to have
      // an initializer, but it was a parse error, replace it with ErrorExpr so
      // that downstream clients know that it was present (well, at least the =
      // was present).  This silences downstream diagnostics checking to make
      // sure that some PBD's that require initializers actually had them.
      if (!(Flags & PD_DisallowInit) && init.isNull())
        init = makeParserResult(init, new (Context) ErrorExpr(EqualLoc));
      
      
      // Remember this init for the PatternBindingDecl.
      PatternInit = init.getPtrOrNull();
      PBDEntries.back().setInit(PatternInit);

      // If we set up an initialization context for a property or module-level
      // global, record it.
      PBDEntries.back().setInitContext(initContext);

      if (init.hasCodeCompletion()) {
        Status |= init;
        // If we are doing second pass of code completion, we don't want to
        // suddenly cut off parsing and throw away the declaration.
        if (isCodeCompletionFirstPass())
          return makeResult(makeParserCodeCompletionStatus());
      }

      if (init.isNull())
        return makeResult(makeParserError());
    }
    
    // If we syntactically match the second decl-var production, with a
    // var-get-set clause, parse the var-get-set clause.
    if (Tok.is(tok::l_brace)) {
      HasAccessors = true;
      auto boundVar =
          parseDeclVarGetSet(pattern, Flags, StaticLoc, StaticSpelling, VarLoc,
                             PatternInit != nullptr, Attributes, Decls);
      if (boundVar.hasCodeCompletion())
        return makeResult(makeParserCodeCompletionStatus());
    }
    
    // Add all parsed vardecls to this scope.
    addPatternVariablesToScope(pattern);
    
    // Propagate back types for simple patterns, like "var A, B : T".
    if (auto *TP = dyn_cast<TypedPattern>(pattern)) {
      if (isa<NamedPattern>(TP->getSubPattern()) && PatternInit == nullptr) {
        for (unsigned i = PBDEntries.size() - 1; i != 0; --i) {
          Pattern *PrevPat = PBDEntries[i-1].getPattern();
          if (!isa<NamedPattern>(PrevPat) || PBDEntries[i-1].getInit())
            break;
          if (HasAccessors) {
            // FIXME -- offer a fixit to explicitly specify the type
            diagnose(PrevPat->getLoc(), diag::getset_cannot_be_implied);
            Status.setIsParseError();
          }

          TypedPattern *NewTP = new (Context) TypedPattern(PrevPat,
                                                           TP->getTypeRepr());
          NewTP->setPropagatedType();
          PBDEntries[i-1].setPattern(NewTP);
        }
      }
    }
     HasNext = consumeIf(tok::comma);
  } while (HasNext);

  if (HasAccessors && PBDEntries.size() > 1) {
    diagnose(VarLoc, diag::disallowed_var_multiple_getset);
    Status.setIsParseError();
  }

  if (TryLoc.isValid()) {
    auto inFlightDiag = diagnose(TryLoc, diag::try_on_var_let);

    if (PBDEntries.size() == 1 && PBDEntries.front().getInit() &&
        !isa<ErrorExpr>(PBDEntries.front().getInit())) {
      auto *init = PBDEntries.front().getInit();
      inFlightDiag.fixItRemoveChars(TryLoc, VarLoc);
      inFlightDiag.fixItInsert(init->getStartLoc(), "try ");

      // Note: We can't use TryLoc here because it's outside the PBD source
      // range.
      PBDEntries.front().setInit(new (Context) TryExpr(init->getStartLoc(),
                                                       init));
    }
  }

  return makeResult(Status);
}

void Parser::consumeAbstractFunctionBody(AbstractFunctionDecl *AFD,
                                         const DeclAttributes &Attrs) {
  auto BeginParserPosition = getParserPosition();
  SourceRange BodyRange;
  BodyRange.Start = Tok.getLoc();

  // Consume the '{', and find the matching '}'.
  unsigned OpenBraces = skipBracedBlock(*this, SyntaxContext);
  if (OpenBraces != 0 && Tok.isNot(tok::code_complete)) {
    assert(Tok.is(tok::eof));
    // We hit EOF, and not every brace has a pair.  Recover by searching
    // for the next decl except variable decls and cutting off before
    // that point.
    backtrackToPosition(BeginParserPosition);
    consumeToken(tok::l_brace);
    while (Tok.is(tok::kw_var) || Tok.is(tok::kw_let) ||
           (Tok.isNot(tok::eof) && !isStartOfDecl())) {
      consumeToken();
    }
  }

  BodyRange.End = PreviousLoc;

  if (DelayedParseCB &&
      DelayedParseCB->shouldDelayFunctionBodyParsing(*this, AFD, Attrs,
                                                     BodyRange)) {
    State->delayFunctionBodyParsing(AFD, BodyRange,
                                    BeginParserPosition.PreviousLoc);
    AFD->setBodyDelayed(BodyRange);
  } else {
    AFD->setBodySkipped(BodyRange);
  }
}

/// Parse a 'func' declaration, returning null on error.  The caller
/// handles this case and does recovery as appropriate.
///
/// \verbatim
///   decl-func:
///     attribute-list? ('static' | 'class')? 'mutating'? 'func' 
///               any-identifier generic-params? func-signature where-clause?
///               stmt-brace?
/// \endverbatim
///
/// \note The caller of this method must ensure that the next token is 'func'.
ParserResult<FuncDecl> Parser::parseDeclFunc(SourceLoc StaticLoc,
                                             StaticSpellingKind StaticSpelling,
                                             ParseDeclOptions Flags,
                                             DeclAttributes &Attributes,
                                             bool HasFuncKeyword) {
  assert(StaticLoc.isInvalid() || StaticSpelling != StaticSpellingKind::None);

  if (StaticLoc.isValid()) {
    if (!Flags.contains(PD_HasContainerType)) {
      // Reject static functions at global scope.
      diagnose(Tok, diag::static_func_decl_global_scope, StaticSpelling)
          .fixItRemove(StaticLoc);
      StaticLoc = SourceLoc();
      StaticSpelling = StaticSpellingKind::None;
    } else if (Flags.contains(PD_InStruct) || Flags.contains(PD_InEnum) ||
               Flags.contains(PD_InProtocol)) {
      if (StaticSpelling == StaticSpellingKind::KeywordClass) {
        diagnose(Tok, diag::class_func_not_in_class,
                 Flags.contains(PD_InProtocol))
            .fixItReplace(StaticLoc, "static");

        StaticSpelling = StaticSpellingKind::KeywordStatic;
      }
    }
  }

  SourceLoc FuncLoc =
      HasFuncKeyword ? consumeToken(tok::kw_func) : Tok.getLoc();

  // Parse function name.
  Identifier SimpleName;
  SourceLoc NameLoc;
  if (Tok.isAnyOperator() || Tok.isAny(tok::exclaim_postfix, tok::amp_prefix)) {
    // If the name is an operator token that ends in '<' and the following token
    // is an identifier, split the '<' off as a separate token. This allows
    // things like 'func ==<T>(x:T, y:T) {}' to parse as '==' with generic type
    // variable '<T>' as expected.
    auto NameStr = Tok.getText();
    if (NameStr.size() > 1 && NameStr.back() == '<' &&
        peekToken().is(tok::identifier)) {
      NameStr = NameStr.slice(0, NameStr.size() - 1);
    }
    SimpleName = Context.getIdentifier(NameStr);
    NameLoc = consumeStartingCharacterOfCurrentToken(tok::oper_binary_spaced,
                                                     NameStr.size());
    // Within a protocol, recover from a missing 'static'.
    if (Flags & PD_InProtocol) {
      switch (StaticSpelling) {
      case StaticSpellingKind::None: {
        diagnose(NameLoc, diag::operator_static_in_protocol, SimpleName.str())
            .fixItInsert(FuncLoc, "static ");
        StaticSpelling = StaticSpellingKind::KeywordStatic;
        break;
      }

      case StaticSpellingKind::KeywordStatic:
        // Okay, this is correct.
        break;

      case StaticSpellingKind::KeywordClass:
        llvm_unreachable("should have been fixed above");
      }
    }
  } else {
    // This non-operator path is quite accepting of what tokens might be a name,
    // because we're aggressive about recovering/providing good diagnostics for
    // beginners.
    auto NameStatus = parseIdentifierDeclName(
        *this, SimpleName, NameLoc, "function", tok::l_paren, tok::arrow,
        tok::l_brace, TokenProperty::StartsWithLess);
    if (NameStatus.isError())
      return nullptr;
  }

  DebuggerContextChange DCC(*this, SimpleName, DeclKind::Func);
  
  // Parse the generic-params, if present.
  Optional<Scope> GenericsScope;
  GenericsScope.emplace(this, ScopeKind::Generics);
  GenericParamList *GenericParams;
  bool SignatureHasCodeCompletion = false;
  auto GenericParamResult = maybeParseGenericParams();
  GenericParams = GenericParamResult.getPtrOrNull();
  SignatureHasCodeCompletion |= GenericParamResult.hasCodeCompletion();
  if (SignatureHasCodeCompletion && !CodeCompletion)
    return makeParserCodeCompletionStatus();

  DefaultArgumentInfo DefaultArgs;
  TypeRepr *FuncRetTy = nullptr;
  DeclName FullName;
  ParameterList *BodyParams;
  SourceLoc throwsLoc;
  bool rethrows;
  ParserStatus SignatureStatus =
      parseFunctionSignature(SimpleName, FullName, BodyParams, DefaultArgs,
                             throwsLoc, rethrows, FuncRetTy);

  SignatureHasCodeCompletion |= SignatureStatus.hasCodeCompletion();
  if (SignatureStatus.hasCodeCompletion() && !CodeCompletion) {
    // Trigger delayed parsing, no need to continue.
    return SignatureStatus;
  }

  diagnoseWhereClauseInGenericParamList(GenericParams);

  // Create the decl for the func and add it to the parent scope.
  auto *FD = FuncDecl::create(Context, StaticLoc, StaticSpelling,
                              FuncLoc, FullName, NameLoc,
                              /*Throws=*/throwsLoc.isValid(), throwsLoc,
                              /*GenericParams=*/nullptr,
                              BodyParams, FuncRetTy,
                              CurDeclContext);

  // Let the source file track the opaque return type mapping, if any.
  if (FuncRetTy && isa<OpaqueReturnTypeRepr>(FuncRetTy)) {
    if (auto sf = CurDeclContext->getParentSourceFile()) {
      sf->addUnvalidatedDeclWithOpaqueResultType(FD);
    }
  }
  
  // Parse a 'where' clause if present, adding it to our GenericParamList.
  if (Tok.is(tok::kw_where)) {
    ContextChange CC(*this, FD);

    auto whereStatus = parseFreestandingGenericWhereClause(GenericParams);
    SignatureHasCodeCompletion |= whereStatus.hasCodeCompletion();
    if (whereStatus.hasCodeCompletion() && !CodeCompletion) {
      // Trigger delayed parsing, no need to continue.
      return whereStatus;
    }
  }

  FD->setGenericParams(GenericParams);
  
  // Protocol method arguments may not have default values.
  if (Flags.contains(PD_InProtocol) && DefaultArgs.HasDefaultArgument) {
    diagnose(FuncLoc, diag::protocol_method_argument_init);
    return nullptr;
  }

  // Add the 'rethrows' attribute.
  if (rethrows) {
    Attributes.add(new (Context) RethrowsAttr(throwsLoc));
  }

  diagnoseOperatorFixityAttributes(*this, Attributes, FD);
  // Add the attributes here so if we need them while parsing the body
  // they are available.
  FD->getAttrs() = Attributes;

  // Pass the function signature to code completion.
  if (SignatureHasCodeCompletion)
    CodeCompletion->setParsedDecl(FD);

  DefaultArgs.setFunctionContext(FD, FD->getParameters());
  setLocalDiscriminator(FD);

  if (Flags.contains(PD_InProtocol)) {
    if (Tok.is(tok::l_brace)) {
      diagnose(Tok, diag::protocol_method_with_body);
      skipSingle();
    }
  } else {
    parseAbstractFunctionBody(FD);
  }

  // Exit the scope introduced for the generic parameters.
  GenericsScope.reset();

  addToScope(FD);
  return DCC.fixupParserResult(FD);
}

/// Parse function body into \p AFD.
void Parser::parseAbstractFunctionBody(AbstractFunctionDecl *AFD) {
  Scope S(this, ScopeKind::FunctionBody);

  // Enter the arguments for the function into a new function-body scope.  We
  // need this even if there is no function body to detect argument name
  // duplication.
  if (auto *P = AFD->getImplicitSelfDecl())
    addToScope(P);
  addParametersToScope(AFD->getParameters());

   // Establish the new context.
  ParseFunctionBody CC(*this, AFD);
  setLocalDiscriminatorToParamList(AFD->getParameters());

  if (!Tok.is(tok::l_brace)) {
    checkForInputIncomplete();
    return;
  }

  if (IsParsingInterfaceTokens) {
    // Record the curly braces but nothing inside.
    SF.recordInterfaceToken("{");
    SF.recordInterfaceToken("}");
  }
  llvm::SaveAndRestore<bool> T(IsParsingInterfaceTokens, false);

  if (isDelayedParsingEnabled()) {
    consumeAbstractFunctionBody(AFD, AFD->getAttrs());
    return;
  }

  if (Context.Stats)
    Context.Stats->getFrontendCounters().NumFunctionsParsed++;

  ParserResult<BraceStmt> Body = parseBraceItemList(diag::invalid_diagnostic);
  if (!Body.isNull()) {
    BraceStmt * BS = Body.get();
    AFD->setBodyParsed(BS);

    // If the body consists of a single expression, turn it into a return
    // statement.
    //
    // But don't do this transformation during code completion, as the source
    // may be incomplete and the type mismatch in return statement will just
    // confuse the type checker.
    if (!Body.hasCodeCompletion() && BS->getNumElements() == 1) {
      auto Element = BS->getElement(0);
      if (auto *stmt = Element.dyn_cast<Stmt *>()) {
        if (isa<FuncDecl>(AFD)) {
          if (auto *returnStmt = dyn_cast<ReturnStmt>(stmt)) {
            if (!returnStmt->hasResult()) {
              auto returnExpr = TupleExpr::createEmpty(Context,
                                                       SourceLoc(),
                                                       SourceLoc(),
                                                       /*implicit*/true);
              returnStmt->setResult(returnExpr);
              AFD->setHasSingleExpressionBody();
              AFD->setSingleExpressionBody(returnExpr);
            }
          }
        }
      } else if (auto *E = Element.dyn_cast<Expr *>()) {
        if (auto SE = dyn_cast<SequenceExpr>(E->getSemanticsProvidingExpr())) {
          if (SE->getNumElements() > 1 && isa<AssignExpr>(SE->getElement(1))) {
            // This is an assignment.  We don't want to implicitly return 
            // it.
            return;
          }
        }
        if (auto F = dyn_cast<FuncDecl>(AFD)) {
          auto RS = new (Context) ReturnStmt(SourceLoc(), E);
          BS->setElement(0, RS); 
          AFD->setHasSingleExpressionBody();
          AFD->setSingleExpressionBody(E);
        } else if (auto *F = dyn_cast<ConstructorDecl>(AFD)) {
          if (F->getFailability() != OTK_None && isa<NilLiteralExpr>(E)) {
            // If it's a nil literal, just insert return.  This is the only 
            // legal thing to return.
            auto RS = new (Context) ReturnStmt(E->getStartLoc(), E);
            BS->setElement(0, RS); 
            AFD->setHasSingleExpressionBody();
            AFD->setSingleExpressionBody(E);
          }
        }
      }
    }
  }
}

bool Parser::parseAbstractFunctionBodyDelayed(AbstractFunctionDecl *AFD) {
  assert(!AFD->getBody() && "function should not have a parsed body");
  assert(AFD->getBodyKind() == AbstractFunctionDecl::BodyKind::Unparsed &&
         "function body should be delayed");

  auto FunctionParserState = State->takeFunctionBodyState(AFD);
  assert(FunctionParserState.get() && "should have a valid state");

  auto BeginParserPosition = getParserPosition(FunctionParserState->BodyPos);
  auto EndLexerState = L->getStateForEndOfTokenLoc(AFD->getEndLoc());

  // ParserPositionRAII needs a primed parser to restore to.
  if (Tok.is(tok::NUM_TOKENS))
    consumeTokenWithoutFeedingReceiver();

  // Ensure that we restore the parser state at exit.
  ParserPositionRAII PPR(*this);

  // Create a lexer that cannot go past the end state.
  Lexer LocalLex(*L, BeginParserPosition.LS, EndLexerState);

  // Temporarily swap out the parser's current lexer with our new one.
  llvm::SaveAndRestore<Lexer *> T(L, &LocalLex);

  // Rewind to '{' of the function body.
  restoreParserPosition(BeginParserPosition);

  // Re-enter the lexical scope.
  Scope S(this, FunctionParserState->takeScope());
  ParseFunctionBody CC(*this, AFD);
  setLocalDiscriminatorToParamList(AFD->getParameters());

  ParserResult<BraceStmt> Body =
      parseBraceItemList(diag::func_decl_without_brace);
  if (Body.isNull()) {
    // FIXME: Should do some sort of error recovery here?
    return true;
  } else {
    AFD->setBodyParsed(Body.get());
  }

  return false;
}

/// Parse a 'enum' declaration, returning true (and doing no token
/// skipping) on error.
///
/// \verbatim
///   decl-enum:
///      'enum' attribute-list identifier generic-params? inheritance?
///          where-clause? '{' decl-enum-body '}'
///   decl-enum-body:
///      decl*
/// \endverbatim
ParserResult<EnumDecl> Parser::parseDeclEnum(ParseDeclOptions Flags,
                                             DeclAttributes &Attributes) {
  SourceLoc EnumLoc = consumeToken(tok::kw_enum);

  Identifier EnumName;
  SourceLoc EnumNameLoc;
  ParserStatus Status;

  Status |= parseIdentifierDeclName(*this, EnumName, EnumNameLoc, "enum",
                                    tok::colon, tok::l_brace,
                                    TokenProperty::StartsWithLess);
  if (Status.isError())
    return nullptr;

  DebuggerContextChange DCC(*this, EnumName, DeclKind::Enum);
  
  // Parse the generic-params, if present.
  GenericParamList *GenericParams = nullptr;
  {
    Scope S(this, ScopeKind::Generics);
    auto Result = maybeParseGenericParams();
    GenericParams = Result.getPtrOrNull();
    if (Result.hasCodeCompletion())
      return makeParserCodeCompletionStatus();
  }

  EnumDecl *ED = new (Context) EnumDecl(EnumLoc, EnumName, EnumNameLoc,
                                        { }, nullptr, CurDeclContext);
  setLocalDiscriminator(ED);
  ED->getAttrs() = Attributes;

  ContextChange CC(*this, ED);

  // Parse optional inheritance clause within the context of the enum.
  if (Tok.is(tok::colon)) {
    SmallVector<TypeLoc, 2> Inherited;
    Status |= parseInheritance(Inherited,
                               /*allowClassRequirement=*/false,
                               /*allowAnyObject=*/false);
    ED->setInherited(Context.AllocateCopy(Inherited));
  }

  diagnoseWhereClauseInGenericParamList(GenericParams);
  
  // Parse a 'where' clause if present, adding it to our GenericParamList.
  if (Tok.is(tok::kw_where)) {
    auto whereStatus = parseFreestandingGenericWhereClause(GenericParams);
    Status |= whereStatus;
    if (whereStatus.hasCodeCompletion() && !CodeCompletion) {
      // Trigger delayed parsing, no need to continue.
      return whereStatus;
    }
  }

  ED->setGenericParams(GenericParams);

  SyntaxParsingContext BlockContext(SyntaxContext, SyntaxKind::MemberDeclBlock);
  SourceLoc LBLoc, RBLoc;
  SourceLoc PosBeforeLB = Tok.getLoc();
  if (parseToken(tok::l_brace, LBLoc, diag::expected_lbrace_enum)) {
    LBLoc = PreviousLoc;
    RBLoc = LBLoc;
    Status.setIsParseError();
  } else {
    Scope S(this, ScopeKind::EnumBody);
    ParseDeclOptions Options(PD_HasContainerType | PD_AllowEnumElement | PD_InEnum);
    if (canDelayMemberDeclParsing()) {
      if (delayParsingDeclList(LBLoc, RBLoc, PosBeforeLB, Options, ED))
        Status.setIsParseError();
    } else {
      if (parseDeclList(LBLoc, RBLoc, diag::expected_rbrace_enum,
                        Options, ED))
        Status.setIsParseError();
    }
  }

  ED->setBraces({LBLoc, RBLoc});

  addToScope(ED);

  return DCC.fixupParserResult(Status, ED);
}

/// Parse a 'case' of an enum.
///
/// \verbatim
///   enum-case:
///      identifier type-tuple?
///   decl-enum-element:
///      'case' attribute-list enum-case (',' enum-case)*
/// \endverbatim
ParserResult<EnumCaseDecl>
Parser::parseDeclEnumCase(ParseDeclOptions Flags,
                          DeclAttributes &Attributes,
                          llvm::SmallVectorImpl<Decl *> &Decls) {
  ParserStatus Status;
  SourceLoc CaseLoc = consumeToken(tok::kw_case);

  // Parse comma-separated enum elements.
  SmallVector<EnumElementDecl*, 4> Elements;
  
  SourceLoc CommaLoc;
  for (;;) {
    SyntaxParsingContext ElementContext(SyntaxContext,
                                        SyntaxKind::EnumCaseElement);
    Identifier Name;
    SourceLoc NameLoc;

    // Consume an extraneous '.' so we can recover the case name.
    SourceLoc DotLoc;
    consumeIf(tok::period_prefix, DotLoc);

    // Handle the likely case someone typed 'case X, case Y'.
    if (Tok.is(tok::kw_case) && CommaLoc.isValid()) {
      diagnose(Tok, diag::expected_identifier_after_case_comma);
      Status.setIsParseError();
      return Status;
    }

    if (Tok.is(tok::identifier)) {
      Status |= parseIdentifierDeclName(*this, Name, NameLoc, "enum 'case'",
                                        tok::l_paren, tok::kw_case, tok::colon,
                                        tok::r_brace);
      assert(Status.isSuccess());
      if (DotLoc.isValid())
        diagnose(DotLoc, diag::enum_case_dot_prefix)
          .fixItRemove(DotLoc);
    } else {
      NameLoc = CaseLoc;
      bool NameIsKeyword = Tok.isKeyword();
      SourceLoc TokLoc = Tok.getLoc();
      StringRef TokText = Tok.getText();

      // For recovery, see if the user typed something resembling a switch
      // "case" label.
      llvm::SaveAndRestore<decltype(InVarOrLetPattern)>
      T(InVarOrLetPattern, Parser::IVOLP_InMatchingPattern);
      parseMatchingPattern(/*isExprBasic*/false);

      if (consumeIf(tok::colon)) {
        diagnose(CaseLoc, diag::case_outside_of_switch, "case");
        Status.setIsParseError();
        return Status;
      }
      if (CommaLoc.isValid()) {
        diagnose(Tok, diag::expected_identifier_after_case_comma);
        Status.setIsParseError();
        return Status;
      }
      if (NameIsKeyword) {
        diagnose(TokLoc, diag::keyword_cant_be_identifier, TokText);
        diagnose(TokLoc, diag::backticks_to_escape)
          .fixItReplace(TokLoc, "`" + TokText.str() + "`");
      } else {
        diagnose(CaseLoc, diag::expected_identifier_in_decl, "enum 'case'");
      }
    }

    // See if there's a following argument type.
    ParserResult<ParameterList> ArgParams;
    SmallVector<Identifier, 4> argumentNames;
    DefaultArgumentInfo DefaultArgs;
    if (Tok.isFollowingLParen()) {
      ArgParams = parseSingleParameterClause(ParameterContextKind::EnumElement,
                                             &argumentNames, &DefaultArgs);
      if (ArgParams.isNull() || ArgParams.hasCodeCompletion())
        return ParserStatus(ArgParams);
    }

    // See if there's a raw value expression.
    SourceLoc EqualsLoc;
    ParserResult<Expr> RawValueExpr;
    LiteralExpr *LiteralRawValueExpr = nullptr;
    if (Tok.is(tok::equal)) {
      SyntaxParsingContext InitContext(SyntaxContext,
                                       SyntaxKind::InitializerClause);

      EqualsLoc = consumeToken();
      {
        CodeCompletionCallbacks::InEnumElementRawValueRAII
            InEnumElementRawValue(CodeCompletion);
        if (!CurLocalContext) {
          // A local context is needed for parsing closures. We want to parse
          // them anyways for proper diagnosis.
          LocalContext tempContext{};
          CurLocalContext = &tempContext;
          RawValueExpr = parseExpr(diag::expected_expr_enum_case_raw_value);
          CurLocalContext = nullptr;
        } else {
          RawValueExpr = parseExpr(diag::expected_expr_enum_case_raw_value);
        }
      }
      if (RawValueExpr.hasCodeCompletion()) {
        Status.setHasCodeCompletion();
        return Status;
      }
      if (RawValueExpr.isNull()) {
        Status.setIsParseError();
        return Status;
      }
      // The raw value must be syntactically a simple literal.
      LiteralRawValueExpr = dyn_cast<LiteralExpr>(RawValueExpr.getPtrOrNull());
      if (!LiteralRawValueExpr
          || isa<InterpolatedStringLiteralExpr>(LiteralRawValueExpr)) {
        diagnose(RawValueExpr.getPtrOrNull()->getLoc(),
                 diag::nonliteral_enum_case_raw_value);
        LiteralRawValueExpr = nullptr;
      }
    }
    
    // For recovery, again make sure the user didn't try to spell a switch
    // case label:
    // 'case Identifier:' or
    // 'case Identifier where ...:'
    if (Tok.is(tok::colon) || Tok.is(tok::kw_where)) {
      diagnose(CaseLoc, diag::case_outside_of_switch, "case");
      skipUntilDeclRBrace();
      Status.setIsParseError();
      return Status;
    }
    
    
    // Create the element.
    DeclName FullName;
    if (ArgParams.isNull()) {
      FullName = Name;
    } else {
      FullName = DeclName(Context, Name, argumentNames);
    }
    auto *result = new (Context) EnumElementDecl(NameLoc, FullName,
                                                 ArgParams.getPtrOrNull(),
                                                 EqualsLoc,
                                                 LiteralRawValueExpr,
                                                 CurDeclContext);

    DefaultArgs.setFunctionContext(result, result->getParameterList());

    if (NameLoc == CaseLoc) {
      result->setImplicit(); // Parse error
    }

    result->getAttrs() = Attributes;
    Elements.push_back(result);
    
    // Continue through the comma-separated list.
    if (!Tok.is(tok::comma))
      break;
    CommaLoc = consumeToken(tok::comma);
  }
  SyntaxContext->collectNodesInPlace(SyntaxKind::EnumCaseElementList);
  
  if (!(Flags & PD_AllowEnumElement)) {
    diagnose(CaseLoc, diag::disallowed_enum_element);
    // Don't add the EnumElementDecls unless the current context
    // is allowed to have EnumElementDecls.
    Status.setIsParseError();
    return Status;
  }

  // Create and insert the EnumCaseDecl containing all the elements.
  auto TheCase = EnumCaseDecl::create(CaseLoc, Elements, CurDeclContext);
  Decls.push_back(TheCase);
  
  // Insert the element decls.
  std::copy(Elements.begin(), Elements.end(), std::back_inserter(Decls));
  return makeParserResult(Status, TheCase);
}

/// Parse a 'struct' declaration, returning true (and doing no token
/// skipping) on error.
///
/// \verbatim
///   decl-struct:
///      'struct' attribute-list identifier generic-params? inheritance?
///          where-clause? '{' decl-struct-body '}
///   decl-struct-body:
///      decl*
/// \endverbatim
ParserResult<StructDecl> Parser::parseDeclStruct(ParseDeclOptions Flags,
                                                 DeclAttributes &Attributes) {
  SourceLoc StructLoc = consumeToken(tok::kw_struct);
  
  Identifier StructName;
  SourceLoc StructNameLoc;
  ParserStatus Status;

  Status |= parseIdentifierDeclName(*this, StructName, StructNameLoc, "struct",
                                    tok::colon, tok::l_brace,
                                    TokenProperty::StartsWithLess);
  if (Status.isError())
    return nullptr;

  DebuggerContextChange DCC (*this, StructName, DeclKind::Struct);
  
  // Parse the generic-params, if present.
  GenericParamList *GenericParams = nullptr;
  {
    Scope S(this, ScopeKind::Generics);
    auto Result = maybeParseGenericParams();
    GenericParams = Result.getPtrOrNull();
    if (Result.hasCodeCompletion())
      return makeParserCodeCompletionStatus();
  }

  StructDecl *SD = new (Context) StructDecl(StructLoc, StructName,
                                            StructNameLoc,
                                            { },
                                            nullptr,
                                            CurDeclContext);
  setLocalDiscriminator(SD);
  SD->getAttrs() = Attributes;

  ContextChange CC(*this, SD);

  // Parse optional inheritance clause within the context of the struct.
  if (Tok.is(tok::colon)) {
    SmallVector<TypeLoc, 2> Inherited;
    Status |= parseInheritance(Inherited,
                               /*allowClassRequirement=*/false,
                               /*allowAnyObject=*/false);
    SD->setInherited(Context.AllocateCopy(Inherited));
  }

  diagnoseWhereClauseInGenericParamList(GenericParams);

  // Parse a 'where' clause if present, adding it to our GenericParamList.
  if (Tok.is(tok::kw_where)) {
    auto whereStatus = parseFreestandingGenericWhereClause(GenericParams);
    Status |= whereStatus;
    if (whereStatus.hasCodeCompletion() && !CodeCompletion) {
      // Trigger delayed parsing, no need to continue.
      return whereStatus;
    }
  }

  SD->setGenericParams(GenericParams);
  // Make the entities of the struct as a code block.
  SyntaxParsingContext BlockContext(SyntaxContext, SyntaxKind::MemberDeclBlock);
  SourceLoc LBLoc, RBLoc;
  SourceLoc PosBeforeLB = Tok.getLoc();
  if (parseToken(tok::l_brace, LBLoc, diag::expected_lbrace_struct)) {
    LBLoc = PreviousLoc;
    RBLoc = LBLoc;
    Status.setIsParseError();
  } else {
    // Parse the body.
    Scope S(this, ScopeKind::StructBody);
    ParseDeclOptions Options(PD_HasContainerType | PD_InStruct);
    if (canDelayMemberDeclParsing()) {
      if (delayParsingDeclList(LBLoc, RBLoc, PosBeforeLB, Options, SD))
        Status.setIsParseError();
    } else {
      if (parseDeclList(LBLoc, RBLoc, diag::expected_rbrace_struct,
                        Options,SD))
        Status.setIsParseError();
    }
  }

  SD->setBraces({LBLoc, RBLoc});

  addToScope(SD);

  return DCC.fixupParserResult(Status, SD);
}

/// Parse a 'class' declaration, doing no token skipping on error.
///
/// \verbatim
///   decl-class:
///      'class' attribute-list identifier generic-params? inheritance?
///          where-clause? '{' decl-class-body '}
///   decl-class-body:
///      decl*
/// \endverbatim
ParserResult<ClassDecl> Parser::parseDeclClass(ParseDeclOptions Flags,
                                               DeclAttributes &Attributes) {
  SourceLoc ClassLoc = consumeToken(tok::kw_class);

  Identifier ClassName;
  SourceLoc ClassNameLoc;
  ParserStatus Status;

  Status |= parseIdentifierDeclName(*this, ClassName, ClassNameLoc, "class",
                                    tok::colon, tok::l_brace,
                                    TokenProperty::StartsWithLess);
  if (Status.isError())
    return nullptr;

  DebuggerContextChange DCC (*this, ClassName, DeclKind::Class);
  
  // Parse the generic-params, if present.
  GenericParamList *GenericParams = nullptr;
  {
    Scope S(this, ScopeKind::Generics);
    auto Result = maybeParseGenericParams();
    GenericParams = Result.getPtrOrNull();
    if (Result.hasCodeCompletion())
      return makeParserCodeCompletionStatus();
  }

  // Create the class.
  ClassDecl *CD = new (Context) ClassDecl(ClassLoc, ClassName, ClassNameLoc,
                                          { }, nullptr, CurDeclContext);
  setLocalDiscriminator(CD);
  CD->getAttrs() = Attributes;

  ContextChange CC(*this, CD);

  // Parse optional inheritance clause within the context of the class.
  if (Tok.is(tok::colon)) {
    SmallVector<TypeLoc, 2> Inherited;
    Status |= parseInheritance(Inherited,
                               /*allowClassRequirement=*/false,
                               /*allowAnyObject=*/false);
    CD->setInherited(Context.AllocateCopy(Inherited));
  
  // Parse python style inheritance clause and replace parentheses with a colon
  } else if (Tok.is(tok::l_paren)) {
    bool isParenStyleInheritance = false;
    {
      BacktrackingScope backtrack(*this);
      consumeToken(tok::l_paren);
      isParenStyleInheritance = canParseType() &&
        Tok.isAny(tok::r_paren, tok::kw_where, tok::l_brace, tok::eof);
    }
    if(isParenStyleInheritance) {
      SourceLoc LParenLoc = consumeToken(tok::l_paren);
      auto TypeResult = parseType();
      if (TypeResult.isNull()) {
        Status.setIsParseError();
        return Status;
      }
      SourceLoc RParenLoc;
      consumeIf(tok::r_paren, RParenLoc);
      diagnose(LParenLoc, diag::expected_colon_class)
        .fixItReplace(LParenLoc, ": ")
        .fixItRemove(RParenLoc);
    }
  } 

  diagnoseWhereClauseInGenericParamList(GenericParams);

  // Parse a 'where' clause if present, adding it to our GenericParamList.
  if (Tok.is(tok::kw_where)) {
    auto whereStatus = parseFreestandingGenericWhereClause(GenericParams);
    Status |= whereStatus;
    if (whereStatus.hasCodeCompletion() && !CodeCompletion) {
      // Trigger delayed parsing, no need to continue.
      return whereStatus;
    }
  }

  CD->setGenericParams(GenericParams);

  SyntaxParsingContext BlockContext(SyntaxContext, SyntaxKind::MemberDeclBlock);
  SourceLoc LBLoc, RBLoc;
  auto PosBeforeLB = Tok.getLoc();
  if (parseToken(tok::l_brace, LBLoc, diag::expected_lbrace_class)) {
    LBLoc = PreviousLoc;
    RBLoc = LBLoc;
    Status.setIsParseError();
  } else {
    // Parse the body.
    Scope S(this, ScopeKind::ClassBody);
    ParseDeclOptions Options(PD_HasContainerType | PD_AllowDestructor |
                             PD_InClass);
    if (canDelayMemberDeclParsing()) {
      if (delayParsingDeclList(LBLoc, RBLoc, PosBeforeLB, Options, CD))
        Status.setIsParseError();
    } else {
      if (parseDeclList(LBLoc, RBLoc, diag::expected_rbrace_class,
                        Options, CD))
        Status.setIsParseError();
    }
  }

  CD->setBraces({LBLoc, RBLoc});

  addToScope(CD);

  return DCC.fixupParserResult(Status, CD);
}

/// Parse a 'protocol' declaration, doing no token skipping on error.
///
/// \verbatim
///   decl-protocol:
///      protocol-head '{' protocol-member* '}'
///
///   protocol-head:
///     'protocol' attribute-list identifier inheritance? 
///
///   protocol-member:
///      decl-func
///      decl-var-simple
///      decl-typealias
/// \endverbatim
ParserResult<ProtocolDecl> Parser::
parseDeclProtocol(ParseDeclOptions Flags, DeclAttributes &Attributes) {
  SourceLoc ProtocolLoc = consumeToken(tok::kw_protocol);
  
  SourceLoc NameLoc;
  Identifier ProtocolName;
  ParserStatus Status;

  Status |= parseIdentifierDeclName(*this, ProtocolName, NameLoc, "protocol",
                                    tok::colon, tok::l_brace);
  if (Status.isError())
    return nullptr;

  // Protocols don't support generic parameters, but people often want them and
  // we want to have good error recovery if they try them out.  Parse them and
  // produce a specific diagnostic if present.
  if (startsWithLess(Tok)) {
    diagnose(Tok, diag::generic_arguments_protocol);
    Scope S(this, ScopeKind::Generics);
    maybeParseGenericParams();
  }

  DebuggerContextChange DCC (*this);
  
  // Parse optional inheritance clause.
  SmallVector<TypeLoc, 4> InheritedProtocols;
  SourceLoc colonLoc;
  if (Tok.is(tok::colon)) {
    colonLoc = Tok.getLoc();
    Status |= parseInheritance(InheritedProtocols,
                               /*allowClassRequirement=*/true,
                               /*allowAnyObject=*/true);
  }

  TrailingWhereClause *TrailingWhere = nullptr;
  // Parse a 'where' clause if present.
  if (Tok.is(tok::kw_where)) {
    auto whereStatus = parseProtocolOrAssociatedTypeWhereClause(
        TrailingWhere, /*isProtocol=*/true);
    if (whereStatus.shouldStopParsing())
      return whereStatus;
  }

  ProtocolDecl *Proto = new (Context)
      ProtocolDecl(CurDeclContext, ProtocolLoc, NameLoc, ProtocolName,
                   Context.AllocateCopy(InheritedProtocols), TrailingWhere);
  // No need to setLocalDiscriminator: protocols can't appear in local contexts.

  Proto->getAttrs() = Attributes;

  ContextChange CC(*this, Proto);
  Scope ProtocolBodyScope(this, ScopeKind::ProtocolBody);

  // Parse the body.
  {
    SyntaxParsingContext BlockContext(SyntaxContext, SyntaxKind::MemberDeclBlock);
    SourceLoc LBraceLoc;
    SourceLoc RBraceLoc;
    SourceLoc PosBeforeLB = Tok.getLoc();
    if (parseToken(tok::l_brace, LBraceLoc, diag::expected_lbrace_protocol)) {
      LBraceLoc = PreviousLoc;
      RBraceLoc = LBraceLoc;
      Status.setIsParseError();
    } else {
      // Parse the members.
      ParseDeclOptions Options(PD_HasContainerType |
                               PD_DisallowInit |
                               PD_InProtocol);
      if (canDelayMemberDeclParsing()) {
        if (delayParsingDeclList(LBraceLoc, RBraceLoc, PosBeforeLB, Options, Proto))
          Status.setIsParseError();
      } else {
        if (parseDeclList(LBraceLoc, RBraceLoc, diag::expected_rbrace_protocol,
                          Options, Proto))
          Status.setIsParseError();
      }
    }

    // Install the protocol elements.
    Proto->setBraces({LBraceLoc, RBraceLoc});
  }
  
  return DCC.fixupParserResult(Status, Proto);
}

/// Parse a 'subscript' declaration.
///
/// \verbatim
///   decl-subscript:
///     subscript-head get-set
///   subscript-head
///     attribute-list? 'subscript' parameter-clause '->' type
/// \endverbatim
ParserResult<SubscriptDecl>
Parser::parseDeclSubscript(SourceLoc StaticLoc,
                           StaticSpellingKind StaticSpelling,
                           ParseDeclOptions Flags,
                           DeclAttributes &Attributes,
                           SmallVectorImpl<Decl *> &Decls) {
  assert(StaticLoc.isInvalid() || StaticSpelling != StaticSpellingKind::None);
  
  if (StaticLoc.isValid()) {
    if (Flags.contains(PD_InStruct) || Flags.contains(PD_InEnum) ||
               Flags.contains(PD_InProtocol)) {
      if (StaticSpelling == StaticSpellingKind::KeywordClass) {
        diagnose(Tok, diag::class_subscript_not_in_class,
                 Flags.contains(PD_InProtocol))
        .fixItReplace(StaticLoc, "static");
        
        StaticSpelling = StaticSpellingKind::KeywordStatic;
      }
    }
  }
  
  ParserStatus Status;
  SourceLoc SubscriptLoc = consumeToken(tok::kw_subscript);

  // Diagnose 'subscript' with name.
  if (Tok.is(tok::identifier) &&
      (peekToken().is(tok::l_paren) || startsWithLess(peekToken()))) {
    diagnose(Tok, diag::subscript_has_name)
      .fixItRemove(Tok.getLoc());
    consumeToken(tok::identifier);
  }

  // Parse the generic-params, if present.
  Optional<Scope> GenericsScope;
  GenericsScope.emplace(this, ScopeKind::Generics);
  GenericParamList *GenericParams;
  bool SignatureHasCodeCompletion = false;

  auto Result = maybeParseGenericParams();
  GenericParams = Result.getPtrOrNull();
  SignatureHasCodeCompletion |= Result.hasCodeCompletion();

  if (SignatureHasCodeCompletion && !CodeCompletion)
    return makeParserCodeCompletionStatus();

  // Parse the parameter list.
  DefaultArgumentInfo DefaultArgs;
  SmallVector<Identifier, 4> argumentNames;
  ParserResult<ParameterList> Indices
    = parseSingleParameterClause(ParameterContextKind::Subscript,
                                 &argumentNames, &DefaultArgs);
  Status |= Indices;

  SignatureHasCodeCompletion |= Indices.hasCodeCompletion();
  if (SignatureHasCodeCompletion && !CodeCompletion)
    return makeParserCodeCompletionStatus();
  
  SourceLoc ArrowLoc;
  ParserResult<TypeRepr> ElementTy;
  {
    SyntaxParsingContext ReturnCtxt(SyntaxContext, SyntaxKind::ReturnClause);

    // '->'
    if (!consumeIf(tok::arrow, ArrowLoc)) {
      if (!Indices.isParseError())
        diagnose(Tok, diag::expected_arrow_subscript);
      Status.setIsParseError();
    }

    if (!ArrowLoc.isValid() &&
        (Indices.isNull() || Indices.get()->size() == 0)) {
      // This doesn't look much like a subscript, so let regular recovery take
      // care of it.
      return Status;
    }

    // type
    ElementTy = parseDeclResultType(diag::expected_type_subscript);
    Status |= ElementTy;
    SignatureHasCodeCompletion |= ElementTy.hasCodeCompletion();
    if (SignatureHasCodeCompletion && !CodeCompletion) {
      return makeParserCodeCompletionStatus();
    }
    if (ElementTy.isNull()) {
      // Always set an element type.
      ElementTy = makeParserResult(ElementTy, new (Context) ErrorTypeRepr());
    }
  }

  diagnoseWhereClauseInGenericParamList(GenericParams);

  // Build an AST for the subscript declaration.
  DeclName name = DeclName(Context, DeclBaseName::createSubscript(),
                           argumentNames);
  auto *Subscript = new (Context) SubscriptDecl(name,
                                                StaticLoc, StaticSpelling,
                                                SubscriptLoc, Indices.get(),
                                                ArrowLoc, ElementTy.get(),
                                                CurDeclContext,
                                                nullptr);
  Subscript->getAttrs() = Attributes;
  
  // Let the source file track the opaque return type mapping, if any.
  if (ElementTy.get() && isa<OpaqueReturnTypeRepr>(ElementTy.get())) {
    if (auto sf = CurDeclContext->getParentSourceFile()) {
      sf->addUnvalidatedDeclWithOpaqueResultType(Subscript);
    }
  }

  DefaultArgs.setFunctionContext(Subscript, Subscript->getIndices());

  // Parse a 'where' clause if present, adding it to our GenericParamList.
  if (Tok.is(tok::kw_where)) {
    ContextChange CC(*this, Subscript);

    auto whereStatus = parseFreestandingGenericWhereClause(GenericParams);
    SignatureHasCodeCompletion |= whereStatus.hasCodeCompletion();
    if (whereStatus.hasCodeCompletion() && !CodeCompletion) {
      // Trigger delayed parsing, no need to continue.
      return whereStatus;
    }
  }

  Subscript->setGenericParams(GenericParams);

  // Pass the function signature to code completion.
  if (SignatureHasCodeCompletion && CodeCompletion) {
    CodeCompletion->setParsedDecl(Subscript);
  }

  Decls.push_back(Subscript);

  // '{'
  // Parse getter and setter.
  ParsedAccessors accessors;
  if (Tok.isNot(tok::l_brace)) {
    // Subscript declarations must always have at least a getter, so they need
    // to be followed by a {.
    if (!Status.isError()) {
      if (Flags.contains(PD_InProtocol)) {
        diagnose(Tok, diag::expected_lbrace_subscript_protocol)
            .fixItInsertAfter(ElementTy.get()->getEndLoc(), " { get <#set#> }");
      } else {
        diagnose(Tok, diag::expected_lbrace_subscript);
      }
      Status.setIsParseError();
    }
  } else {
    Status |= parseGetSet(Flags, GenericParams,
                          Indices.get(), ElementTy.get(),
                          accessors, Subscript, StaticLoc);
  }

  // Now that it's been parsed, set the end location.
  Subscript->setEndLoc(PreviousLoc);

  bool Invalid = false;
  // Reject 'subscript' functions outside of type decls
  if (!(Flags & PD_HasContainerType)) {
    diagnose(SubscriptLoc, diag::subscript_decl_wrong_scope);
    Invalid = true;
  }

  accessors.record(*this, Subscript, (Invalid || !Status.isSuccess()));

  // No need to setLocalDiscriminator because subscripts cannot
  // validly appear outside of type decls.
  return makeParserResult(Status, Subscript);
}

ParserResult<ConstructorDecl>
Parser::parseDeclInit(ParseDeclOptions Flags, DeclAttributes &Attributes) {
  assert(Tok.is(tok::kw_init));
  SourceLoc ConstructorLoc = consumeToken();
  OptionalTypeKind Failability = OTK_None;
  SourceLoc FailabilityLoc;

  const bool ConstructorsNotAllowed = !(Flags & PD_HasContainerType);

  // Reject constructors outside of types.
  if (ConstructorsNotAllowed) {
    diagnose(Tok, diag::initializer_decl_wrong_scope);
  }

  // Parse the '!' or '?' for a failable initializer.
  if (Tok.isAny(tok::exclaim_postfix, tok::sil_exclamation) ||
      (Tok.isAnyOperator() && Tok.getText() == "!")) {
    Failability = OTK_ImplicitlyUnwrappedOptional;
    FailabilityLoc = consumeToken();
  } else if (Tok.isAny(tok::question_postfix, tok::question_infix)) {
    Failability = OTK_Optional;
    FailabilityLoc = consumeToken();
  }

  // Reject named 'init'. e.g. 'init withString(string: str)'.
  if (Tok.is(tok::identifier) &&
      (peekToken().is(tok::l_paren) || startsWithLess(peekToken()))) {
    diagnose(Tok, diag::initializer_has_name)
      .fixItRemove(Tok.getLoc());
    consumeToken(tok::identifier);
  }

  // Parse the generic-params, if present.
  Scope S(this, ScopeKind::Generics);
  auto GPResult = maybeParseGenericParams();
  GenericParamList *GenericParams = GPResult.getPtrOrNull();
  if (GPResult.hasCodeCompletion())
    return makeParserCodeCompletionStatus();

  // Parse the parameters.
  DefaultArgumentInfo DefaultArgs;
  llvm::SmallVector<Identifier, 4> namePieces;
  bool SignatureHasCodeCompletion = false;
  ParserResult<ParameterList> Params
    = parseSingleParameterClause(ParameterContextKind::Initializer,
                                 &namePieces, &DefaultArgs);

  SignatureHasCodeCompletion |= Params.hasCodeCompletion();
  if (Params.hasCodeCompletion() && !CodeCompletion) {
    // Trigger delayed parsing, no need to continue.
    return makeParserCodeCompletionStatus();
  }

  // Protocol initializer arguments may not have default values.
  if (Flags.contains(PD_InProtocol) && DefaultArgs.HasDefaultArgument) {
    diagnose(ConstructorLoc, diag::protocol_init_argument_init);
    return nullptr;
  }

  // Parse 'throws' or 'rethrows'.
  SourceLoc throwsLoc;
  if (consumeIf(tok::kw_throws, throwsLoc)) {
    // okay
  } else if (consumeIf(tok::kw_rethrows, throwsLoc)) {
    Attributes.add(new (Context) RethrowsAttr(throwsLoc));
  }

  diagnoseWhereClauseInGenericParamList(GenericParams);

  DeclName FullName(Context, DeclBaseName::createConstructor(), namePieces);
  auto *CD = new (Context) ConstructorDecl(FullName, ConstructorLoc,
                                           Failability, FailabilityLoc,
                                           throwsLoc.isValid(), throwsLoc,
                                           Params.get(), nullptr,
                                           CurDeclContext);
  CD->getAttrs() = Attributes;

  // Parse a 'where' clause if present, adding it to our GenericParamList.
  if (Tok.is(tok::kw_where)) {
    ContextChange(*this, CD);

    auto whereStatus = parseFreestandingGenericWhereClause(GenericParams);
    SignatureHasCodeCompletion |= whereStatus.hasCodeCompletion();
    if (whereStatus.hasCodeCompletion() && !CodeCompletion) {
      // Trigger delayed parsing, no need to continue.
      return whereStatus;
    }
  }

  CD->setGenericParams(GenericParams);

  // No need to setLocalDiscriminator.

  DefaultArgs.setFunctionContext(CD, CD->getParameters());

  // Pass the function signature to code completion.
  if (SignatureHasCodeCompletion)
    CodeCompletion->setParsedDecl(CD);

  if (ConstructorsNotAllowed || Params.isParseError()) {
    // Tell the type checker not to touch this constructor.
    CD->setInvalid();
  }

  if (Flags.contains(PD_InProtocol)) {
    if (Tok.is(tok::l_brace)) {
      diagnose(Tok, diag::protocol_init_with_body);
      skipSingle();
    }
  } else {
    parseAbstractFunctionBody(CD);
  }

  return makeParserResult(CD);
}

ParserResult<DestructorDecl> Parser::
parseDeclDeinit(ParseDeclOptions Flags, DeclAttributes &Attributes) {
  SourceLoc DestructorLoc = consumeToken(tok::kw_deinit);

  // Parse extraneous parentheses and remove them with a fixit.
  auto skipParameterListIfPresent = [this] {
    SourceLoc LParenLoc;
    if (!consumeIf(tok::l_paren, LParenLoc))
      return;
    SourceLoc RParenLoc;
    skipUntil(tok::r_paren);

    if (Tok.is(tok::r_paren)) {
      SourceLoc RParenLoc = consumeToken();
      diagnose(LParenLoc, diag::destructor_params)
        .fixItRemove(SourceRange(LParenLoc, RParenLoc));
    } else {
      diagnose(Tok, diag::opened_destructor_expected_rparen);
      diagnose(LParenLoc, diag::opening_paren);
    }
  };

  // '{'
  if (!Tok.is(tok::l_brace)) {
    switch (SF.Kind) {
    case SourceFileKind::Interface:
    case SourceFileKind::SIL:
      // It's okay to have no body for SIL code or parseable interfaces.
      break;
    case SourceFileKind::Library:
    case SourceFileKind::Main:
    case SourceFileKind::REPL:
      if (Tok.is(tok::identifier)) {
        diagnose(Tok, diag::destructor_has_name).fixItRemove(Tok.getLoc());
        consumeToken();
      }
      skipParameterListIfPresent();
      if (Tok.is(tok::l_brace))
        break;

      diagnose(Tok, diag::expected_lbrace_destructor);
      return nullptr;
    }
  }

  auto *DD = new (Context) DestructorDecl(DestructorLoc, CurDeclContext);
  parseAbstractFunctionBody(DD);

  DD->getAttrs() = Attributes;

  // Reject 'destructor' functions outside of classes
  if (!(Flags & PD_AllowDestructor)) {
    diagnose(DestructorLoc, diag::destructor_decl_outside_class);

    // Tell the type checker not to touch this destructor.
    DD->setInvalid();
  }

  return makeParserResult(DD);
}

ParserResult<OperatorDecl> 
Parser::parseDeclOperator(ParseDeclOptions Flags, DeclAttributes &Attributes) {
  SourceLoc OperatorLoc = consumeToken(tok::kw_operator);
  bool AllowTopLevel = Flags.contains(PD_AllowTopLevel);

  if (!Tok.isAnyOperator() && !Tok.is(tok::exclaim_postfix)) {
    // A common error is to try to define an operator with something in the
    // unicode plane considered to be an operator, or to try to define an
    // operator like "not".  Diagnose this specifically.
    if (Tok.is(tok::identifier))
      diagnose(Tok, diag::identifier_when_expecting_operator,
               Context.getIdentifier(Tok.getText()));
    else
      diagnose(Tok, diag::expected_operator_name_after_operator);

    // To improve recovery, check to see if we have a { right after this token.
    // If so, swallow until the end } to avoid tripping over the body of the
    // malformed operator decl.
    if (peekToken().is(tok::l_brace)) {
      consumeToken();
      skipSingle();
    }

    return nullptr;
  }

  DebuggerContextChange DCC (*this);

  Identifier Name = Context.getIdentifier(Tok.getText());
  SourceLoc NameLoc = consumeToken();

  if (Attributes.hasAttribute<PostfixAttr>()) {
    if (!Name.empty() && (Name.get()[0] == '?' || Name.get()[0] == '!'))
      diagnose(NameLoc, diag::expected_operator_name_after_operator);      
  }

  auto Result = parseDeclOperatorImpl(OperatorLoc, Name, NameLoc, Attributes);

  if (!DCC.movedToTopLevel() && !AllowTopLevel) {
    diagnose(OperatorLoc, diag::operator_decl_inner_scope);
    return nullptr;
  }

  return DCC.fixupParserResult(Result);
}

ParserResult<OperatorDecl>
Parser::parseDeclOperatorImpl(SourceLoc OperatorLoc, Identifier Name,
                              SourceLoc NameLoc, DeclAttributes &Attributes) {
  bool isPrefix = Attributes.hasAttribute<PrefixAttr>();
  bool isInfix = Attributes.hasAttribute<InfixAttr>();
  bool isPostfix = Attributes.hasAttribute<PostfixAttr>();

  // Parse (or diagnose) a specified precedence group and/or
  // designated protocol. These both look like identifiers, so we
  // parse them both as identifiers here and sort it out in type
  // checking.
  SourceLoc colonLoc;
  SmallVector<Identifier, 4> identifiers;
  SmallVector<SourceLoc, 4> identifierLocs;
  if (Tok.is(tok::colon)) {
    SyntaxParsingContext GroupCtxt(SyntaxContext,
                                   SyntaxKind::OperatorPrecedenceAndTypes);
    colonLoc = consumeToken();
    if (Tok.is(tok::code_complete)) {
      if (CodeCompletion && !isPrefix && !isPostfix) {
        CodeCompletion->completeInPrecedenceGroup(
          SyntaxKind::PrecedenceGroupRelation);
      }
      consumeToken();

      return makeParserCodeCompletionResult<OperatorDecl>();
    }

    if (Context.LangOpts.EnableOperatorDesignatedTypes) {
      if (Tok.is(tok::identifier)) {
        SyntaxParsingContext GroupCtxt(SyntaxContext,
                                       SyntaxKind::IdentifierList);

        Identifier name;
        identifierLocs.push_back(consumeIdentifier(&name));
        identifiers.push_back(name);

        while (Tok.is(tok::comma)) {
          auto comma = consumeToken();

          if (Tok.is(tok::identifier)) {
            Identifier name;
            identifierLocs.push_back(consumeIdentifier(&name));
            identifiers.push_back(name);
          } else {
            if (Tok.isNot(tok::eof)) {
              auto otherTokLoc = consumeToken();
              diagnose(otherTokLoc, diag::operator_decl_expected_type);
            } else {
              diagnose(comma, diag::operator_decl_trailing_comma);
            }
          }
        }
      }
    } else if (Tok.is(tok::identifier)) {
      SyntaxParsingContext GroupCtxt(SyntaxContext,
                                     SyntaxKind::IdentifierList);

      identifiers.push_back(Context.getIdentifier(Tok.getText()));
      identifierLocs.push_back(consumeToken(tok::identifier));

      if (isPrefix || isPostfix) {
        diagnose(colonLoc, diag::precedencegroup_not_infix)
            .fixItRemove({colonLoc, identifierLocs.back()});
      }
      // Nothing to complete here, simply consume the token.
      if (Tok.is(tok::code_complete))
        consumeToken();
    }
  }

  // Diagnose deprecated operator body syntax `operator + { ... }`.
  SourceLoc lBraceLoc;
  if (consumeIf(tok::l_brace, lBraceLoc)) {
    if (isInfix && !Tok.is(tok::r_brace)) {
      diagnose(lBraceLoc, diag::deprecated_operator_body_use_group);
    } else {
      auto Diag = diagnose(lBraceLoc, diag::deprecated_operator_body);
      if (Tok.is(tok::r_brace)) {
        SourceLoc lastGoodLoc =
            !identifierLocs.empty() ? identifierLocs.back() : SourceLoc();
        if (lastGoodLoc.isInvalid())
          lastGoodLoc = NameLoc;
        SourceLoc lastGoodLocEnd = Lexer::getLocForEndOfToken(SourceMgr,
                                                              lastGoodLoc);
        SourceLoc rBraceEnd = Lexer::getLocForEndOfToken(SourceMgr, Tok.getLoc());
        Diag.fixItRemoveChars(lastGoodLocEnd, rBraceEnd);
      }
    }

    skipUntilDeclRBrace();
    (void) consumeIf(tok::r_brace);
  }

  OperatorDecl *res;
  if (Attributes.hasAttribute<PrefixAttr>())
    res = new (Context)
        PrefixOperatorDecl(CurDeclContext, OperatorLoc, Name, NameLoc,
                           Context.AllocateCopy(identifiers),
                           Context.AllocateCopy(identifierLocs));
  else if (Attributes.hasAttribute<PostfixAttr>())
    res = new (Context)
        PostfixOperatorDecl(CurDeclContext, OperatorLoc, Name, NameLoc,
                            Context.AllocateCopy(identifiers),
                            Context.AllocateCopy(identifierLocs));
  else
    res = new (Context)
        InfixOperatorDecl(CurDeclContext, OperatorLoc, Name, NameLoc, colonLoc,
                          Context.AllocateCopy(identifiers),
                          Context.AllocateCopy(identifierLocs));

  diagnoseOperatorFixityAttributes(*this, Attributes, res);

  res->getAttrs() = Attributes;
  return makeParserResult(res);
}

ParserResult<PrecedenceGroupDecl>
Parser::parseDeclPrecedenceGroup(ParseDeclOptions flags,
                                 DeclAttributes &attributes) {
  SourceLoc precedenceGroupLoc = consumeToken(tok::kw_precedencegroup);
  DebuggerContextChange DCC (*this);

  if (!CodeCompletion && !DCC.movedToTopLevel() && !(flags & PD_AllowTopLevel))
  {
    diagnose(precedenceGroupLoc, diag::decl_inner_scope);
    return nullptr;
  }

  Identifier name;
  SourceLoc nameLoc;
  if (parseIdentifier(name, nameLoc, diag::expected_precedencegroup_name)) {
    // If the identifier is missing or a keyword or something, try to
    // skip the entire body.
    if (consumeIf(tok::l_brace)) {
      skipUntilDeclRBrace();
      (void) consumeIf(tok::r_brace);
    } else if (Tok.isNot(tok::eof) && peekToken().is(tok::l_brace)) {
      consumeToken();
      skipBracedBlock(*this, SyntaxContext);
    }
    return nullptr;
  }

  SourceLoc lbraceLoc, rbraceLoc;
  SourceLoc associativityKeywordLoc, associativityValueLoc;
  SourceLoc assignmentKeywordLoc, assignmentValueLoc;
  SourceLoc higherThanKeywordLoc, lowerThanKeywordLoc;
  SmallVector<PrecedenceGroupDecl::Relation, 4> higherThan, lowerThan;
  Associativity associativity = Associativity::None;
  bool assignment = false;
  bool invalid = false;
  bool hasCodeCompletion = false;

  // Helper functions.
  auto create = [&] {
    auto result = PrecedenceGroupDecl::create(CurDeclContext,
                                              precedenceGroupLoc,
                                              nameLoc, name, lbraceLoc,
                                              associativityKeywordLoc,
                                              associativityValueLoc,
                                              associativity,
                                              assignmentKeywordLoc,
                                              assignmentValueLoc,
                                              assignment,
                                              higherThanKeywordLoc, higherThan,
                                              lowerThanKeywordLoc, lowerThan,
                                              rbraceLoc);
    result->getAttrs() = attributes;
    return result;
  };
  auto createInvalid = [&](bool hasCodeCompletion) {
    // Use the last consumed token location as the rbrace to satisfy
    // the AST invariant about a decl's source range including all of
    // its components.
    if (!rbraceLoc.isValid()) rbraceLoc = PreviousLoc;

    auto result = create();
    result->setInvalid();
    if (hasCodeCompletion)
      return makeParserCodeCompletionResult(result);
    return makeParserErrorResult(result);
  };

  // Expect the body to start here.
  if (!consumeIf(tok::l_brace, lbraceLoc)) {
    diagnose(Tok, diag::expected_precedencegroup_lbrace);
    return createInvalid(/*hasCodeCompletion*/false);
  }
  // Empty body.
  if (Tok.is(tok::r_brace)) {
    // Create empty attribute list.
    SyntaxParsingContext(SyntaxContext,
                         SyntaxKind::PrecedenceGroupAttributeList);
    rbraceLoc = consumeToken(tok::r_brace);
    return makeParserResult(create());
  }

  auto abortBody = [&](bool hasCodeCompletion = false) {
    skipUntilDeclRBrace();
    (void) consumeIf(tok::r_brace, rbraceLoc);
    return createInvalid(hasCodeCompletion);
  };

  auto parseAttributePrefix = [&](SourceLoc &attrKeywordLoc) {
    auto attrName = Tok.getText(); 
    if (attrKeywordLoc.isValid()) {
      diagnose(Tok, diag::precedencegroup_attribute_redeclared, attrName);
      // We want to continue parsing after this.
      invalid = true;
    }
    attrKeywordLoc = consumeToken(tok::identifier);
    if (!consumeIf(tok::colon)) {
      diagnose(Tok, diag::expected_precedencegroup_attribute_colon, attrName);
      // Try to recover by allowing the colon to be missing.
    }
  };

  auto checkCodeCompletion = [&](SyntaxKind SK) -> bool {
    if (Tok.is(tok::code_complete)) {
      if (CodeCompletion)
        CodeCompletion->completeInPrecedenceGroup(SK);
      consumeToken();
      return true;
    }
    return false;
  };

  // Skips the CC token if it comes without spacing.
  auto skipUnspacedCodeCompleteToken = [&]() -> bool {
    if (Tok.is(tok::code_complete) && getEndOfPreviousLoc() == Tok.getLoc()) {
       consumeToken();
      return true;
    }
    return false;
  };

  // Parse the attributes in the body.
  while (Tok.isNot(tok::r_brace)) {
    if (checkCodeCompletion(SyntaxKind::PrecedenceGroupAttributeList)) {
      hasCodeCompletion = true;
      continue;
    } else if (Tok.isNot(tok::identifier)) {
      diagnose(Tok, diag::expected_precedencegroup_attribute);
      return abortBody();
    }
    auto attrName = Tok.getText();

    if (attrName == "associativity") {
      SyntaxParsingContext AttrCtxt(SyntaxContext,
                                    SyntaxKind::PrecedenceGroupAssociativity);
      // "associativity" is considered as a contextual keyword.
      TokReceiver->registerTokenKindChange(Tok.getLoc(),
                                           tok::contextual_keyword);
      parseAttributePrefix(associativityKeywordLoc);

      if (checkCodeCompletion(SyntaxKind::PrecedenceGroupAssociativity))
        return abortBody(/*hasCodeCompletion*/true);

      if (Tok.isNot(tok::identifier)) {
        diagnose(Tok, diag::expected_precedencegroup_associativity);
        return abortBody();
      }

      auto parsedAssociativity
        = llvm::StringSwitch<Optional<Associativity>>(Tok.getText())
          .Case("none", Associativity::None)
          .Case("left", Associativity::Left)
          .Case("right", Associativity::Right)
          .Default(None);

      if (!parsedAssociativity) {
        diagnose(Tok, diag::expected_precedencegroup_associativity);
        parsedAssociativity = Associativity::None;
        invalid = true;
      } else {
        // "left", "right" or "none" are considered contextual keywords.
        TokReceiver->registerTokenKindChange(Tok.getLoc(),
                                             tok::contextual_keyword);
      }
      associativity = *parsedAssociativity;
      associativityValueLoc = consumeToken();

      if (skipUnspacedCodeCompleteToken())
        return abortBody(/*hasCodeCompletion*/true);
      continue;
    }
    
    if (attrName == "assignment") {
      SyntaxParsingContext AttrCtxt(SyntaxContext,
                                    SyntaxKind::PrecedenceGroupAssignment);
      parseAttributePrefix(assignmentKeywordLoc);

      // "assignment" is considered as a contextual keyword.
      TokReceiver->registerTokenKindChange(assignmentKeywordLoc,
                                           tok::contextual_keyword);
      if (checkCodeCompletion(SyntaxKind::PrecedenceGroupAssignment))
        return abortBody(/*hasCodeCompletion*/true);

      if (consumeIf(tok::kw_true, assignmentValueLoc)) {
        assignment = true;
      } else if (consumeIf(tok::kw_false, assignmentValueLoc)) {
        assignment = false;
      } else {
        diagnose(Tok, diag::expected_precedencegroup_assignment);
        return abortBody();
      }
      if (skipUnspacedCodeCompleteToken())
        return abortBody(/*hasCodeCompletion*/true);
      continue;
    }

    bool isLowerThan = false;
    if (attrName == "higherThan" ||
        (isLowerThan = (attrName == "lowerThan"))) {
      SyntaxParsingContext AttrCtxt(SyntaxContext,
                                    SyntaxKind::PrecedenceGroupRelation);
      // "lowerThan" and "higherThan" are contextual keywords.
      TokReceiver->registerTokenKindChange(Tok.getLoc(),
                                           tok::contextual_keyword);
      parseAttributePrefix(isLowerThan ? lowerThanKeywordLoc
                                       : higherThanKeywordLoc);
      auto &relations = (isLowerThan ? lowerThan : higherThan);

      do {
        SyntaxParsingContext NameCtxt(SyntaxContext,
                                      SyntaxKind::PrecedenceGroupNameElement);
        if (checkCodeCompletion(SyntaxKind::PrecedenceGroupRelation)) {
          return abortBody(/*hasCodeCompletion*/true);
        }

        if (Tok.isNot(tok::identifier)) {
          diagnose(Tok, diag::expected_precedencegroup_relation, attrName);
          return abortBody();
        }
        Identifier name;
        SourceLoc nameLoc = consumeIdentifier(&name);
        relations.push_back({nameLoc, name, nullptr});

        if (skipUnspacedCodeCompleteToken())
          return abortBody(/*hasCodeCompletion*/true);
        if (!consumeIf(tok::comma))
          break;
      } while (true);
      SyntaxContext->collectNodesInPlace(SyntaxKind::PrecedenceGroupNameList);
      continue;
    }

    diagnose(Tok, diag::unknown_precedencegroup_attribute, attrName);
    return abortBody();
  }
  SyntaxContext->collectNodesInPlace(SyntaxKind::PrecedenceGroupAttributeList);
  rbraceLoc = consumeToken(tok::r_brace);

  auto result = create();
  if (invalid) result->setInvalid();
  if (hasCodeCompletion)
    return makeParserCodeCompletionResult(result);
  return makeParserResult(result);
}<|MERGE_RESOLUTION|>--- conflicted
+++ resolved
@@ -2608,13 +2608,8 @@
   
   // Ok, it is a valid attribute, eat it, and then process it.
   StringRef Text = Tok.getText();
-<<<<<<< HEAD
-  SourceLoc Loc = consumeToken();
-
-=======
   consumeToken();
   
->>>>>>> 68fb3b1f
   StringRef conventionName;
   StringRef witnessMethodProtocol;
 
