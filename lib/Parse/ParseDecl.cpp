//===--- ParseDecl.cpp - Swift Language Parser for Declarations -----------===//
//
// This source file is part of the Swift.org open source project
//
// Copyright (c) 2014 - 2019 Apple Inc. and the Swift project authors
// Licensed under Apache License v2.0 with Runtime Library Exception
//
// See https://swift.org/LICENSE.txt for license information
// See https://swift.org/CONTRIBUTORS.txt for the list of Swift project authors
//
//===----------------------------------------------------------------------===//
//
// Declaration Parsing and AST Building
//
//===----------------------------------------------------------------------===//

#include "DebuggerContextChange.h"
#include "swift/Parse/Parser.h"
#include "swift/Parse/CodeCompletionCallbacks.h"
#include "swift/Parse/ParsedSyntaxBuilders.h"
#include "swift/Parse/ParsedSyntaxRecorder.h"
#include "swift/Parse/ParseSILSupport.h"
#include "swift/Parse/SyntaxParsingContext.h"
#include "swift/Syntax/SyntaxKind.h"
#include "swift/Subsystems.h"
#include "swift/AST/Attr.h"
#include "swift/AST/LazyResolver.h"
#include "swift/AST/DebuggerClient.h"
#include "swift/AST/DiagnosticsParse.h"
#include "swift/AST/Initializer.h"
#include "swift/AST/Module.h"
#include "swift/AST/ParameterList.h"
#include "swift/AST/ParseRequests.h"
#include "swift/AST/SourceFile.h"
#include "swift/Basic/Defer.h"
#include "swift/Basic/Statistic.h"
#include "swift/Basic/StringExtras.h"
#include "llvm/Support/Compiler.h"
#include "llvm/Support/MemoryBuffer.h"
#include "llvm/Support/Path.h"
#include "llvm/Support/SaveAndRestore.h"
#include "llvm/ADT/PointerUnion.h"
#include "llvm/ADT/StringSwitch.h"
#include "llvm/ADT/Twine.h"
#include <algorithm>

using namespace swift;
using namespace syntax;

/// Main entrypoint for the parser.
///
/// \verbatim
///   top-level:
///     stmt-brace-item*
///     decl-sil       [[only in SIL mode]
///     decl-sil-stage [[only in SIL mode]
/// \endverbatim
bool Parser::parseTopLevel() {
  SF.ASTStage = SourceFile::Parsing;

  // Prime the lexer.
  if (Tok.is(tok::NUM_TOKENS))
    consumeTokenWithoutFeedingReceiver();

  // Parse the body of the file.
  SmallVector<ASTNode, 128> Items;

  // If we are in SIL mode, and if the first token is the start of a sil
  // declaration, parse that one SIL function and return to the top level.  This
  // allows type declarations and other things to be parsed, name bound, and
  // type checked in batches, similar to immediate mode.  This also enforces
  // that SIL bodies can only be at the top level.
  switch (Tok.getKind()) {
  default:
    parseBraceItems(Items, allowTopLevelCode()
                               ? BraceItemListKind::TopLevelCode
                               : BraceItemListKind::TopLevelLibrary);
    break;

// For now, create 'UnknownDecl' for all SIL declarations.
#define CASE_SIL(KW, NAME)                                                     \
  case tok::kw_##KW: {                                                         \
    assert(isInSILMode() && "'" #KW "' should only be a keyword in SIL mode"); \
    SyntaxParsingContext itemCtxt(SyntaxContext, SyntaxKind::CodeBlockItem);   \
    SyntaxParsingContext declCtxt(SyntaxContext, SyntaxContextKind::Decl);     \
    SIL->parse##NAME(*this);                                                   \
    break;                                                                     \
  }
    CASE_SIL(sil, DeclSIL)
    CASE_SIL(sil_stage, DeclSILStage)
    CASE_SIL(sil_vtable, SILVTable)
    CASE_SIL(sil_global, SILGlobal)
    CASE_SIL(sil_witness_table, SILWitnessTable)
    CASE_SIL(sil_default_witness_table, SILDefaultWitnessTable)
    CASE_SIL(sil_coverage_map, SILCoverageMap)
    CASE_SIL(sil_property, SILProperty)
    CASE_SIL(sil_scope, SILScope)
#undef CASE_SIL
  }
  
  // In the case of a catastrophic parse error, consume any trailing
  // #else, #elseif, or #endif and move on to the next statement or declaration
  // block.
  if (Tok.is(tok::pound_else) || Tok.is(tok::pound_elseif) ||
      Tok.is(tok::pound_endif)) {
    diagnose(Tok.getLoc(),
             diag::unexpected_conditional_compilation_block_terminator);
    // Create 'UnknownDecl' for orphan directives.
    SyntaxParsingContext itemCtxt(SyntaxContext, SyntaxKind::CodeBlockItem);
    SyntaxParsingContext declCtxt(SyntaxContext, SyntaxContextKind::Decl);

    consumeToken();
  }

  // If this is a Main source file, determine if we found code that needs to be
  // executed (this is used by the repl to know whether to compile and run the
  // newly parsed stuff).
  bool FoundTopLevelCodeToExecute = false;
  if (allowTopLevelCode()) {
    for (auto V : Items) {
      if (isa<TopLevelCodeDecl>(V.get<Decl*>()))
        FoundTopLevelCodeToExecute = true;
    }
  }

  // Add newly parsed decls to the module.
  for (auto Item : Items) {
    if (auto *D = Item.dyn_cast<Decl*>()) {
      assert(!isa<AccessorDecl>(D) && "accessors should not be added here");
      SF.Decls.push_back(D);
    }
  }

  // Note that the source file is fully parsed and verify it.
  SF.ASTStage = SourceFile::Parsed;
  verify(SF);

  // Next time start relexing from the beginning of the comment so that we can
  // attach it to the token.
  State->markParserPosition(getParserPosition(),
                            InPoundLineEnvironment);

  // If we are done parsing the whole file, finalize the token receiver.
  if (Tok.is(tok::eof)) {
    SyntaxContext->addToken(Tok, LeadingTrivia, TrailingTrivia);
    TokReceiver->finalize();
  }

  return FoundTopLevelCodeToExecute;
}

ParserResult<AvailableAttr> Parser::parseExtendedAvailabilitySpecList(
    SourceLoc AtLoc, SourceLoc AttrLoc, StringRef AttrName) {
  // Check 'Tok', return false if ':' or '=' cannot be found.
  // Complain if '=' is found and suggest replacing it with ": ".
  auto findAttrValueDelimiter = [&]() -> bool {
    if (!Tok.is(tok::colon)) {
      if (!Tok.is(tok::equal))
        return false;

      diagnose(Tok.getLoc(), diag::replace_equal_with_colon_for_value)
          .fixItReplace(Tok.getLoc(), ": ");
    }
    return true;
  };

  struct VersionArg {
    llvm::VersionTuple Version;
    SourceRange Range;
    SourceLoc DelimiterLoc;
    bool empty() const {
      return Version.empty();
    }
  };

  StringRef Platform = Tok.getText();

  StringRef Message, Renamed;
  VersionArg Introduced, Deprecated, Obsoleted;
  auto PlatformAgnostic = PlatformAgnosticAvailabilityKind::None;

  SyntaxParsingContext AvailabilitySpecContext(
      SyntaxContext, SyntaxKind::AvailabilitySpecList);

  bool HasUpcomingEntry = false;

  {
    SyntaxParsingContext EntryContext(SyntaxContext,
                                      SyntaxKind::AvailabilityArgument);
    consumeToken();
    if (consumeIf(tok::comma)) {
      HasUpcomingEntry = true;
    }
  }

  bool AnyAnnotations = false;
  bool AnyArgumentInvalid = false;
  int ParamIndex = 0;

  while (HasUpcomingEntry) {
    SyntaxParsingContext EntryContext(SyntaxContext,
                                      SyntaxKind::AvailabilityArgument);
    auto ArgumentLoc = Tok.getLoc();
    AnyAnnotations = true;
    StringRef ArgumentKindStr = Tok.getText();
    ParamIndex++;

    enum {
      IsMessage, IsRenamed,
      IsIntroduced, IsDeprecated, IsObsoleted,
      IsUnavailable,
      IsInvalid
    } ArgumentKind = IsInvalid;
    
    if (Tok.is(tok::identifier)) {
      ArgumentKind =
      llvm::StringSwitch<decltype(ArgumentKind)>(ArgumentKindStr)
      .Case("message", IsMessage)
      .Case("renamed", IsRenamed)
      .Case("introduced", IsIntroduced)
      .Case("deprecated", IsDeprecated)
      .Case("obsoleted", IsObsoleted)
      .Case("unavailable", IsUnavailable)
      .Default(IsInvalid);
    }

    if (ArgumentKind == IsInvalid) {
      diagnose(ArgumentLoc, diag::attr_availability_expected_option, AttrName)
          .highlight(SourceRange(ArgumentLoc));
      if (Tok.is(tok::code_complete) && CodeCompletion) {
        CodeCompletion->completeDeclAttrParam(DAK_Available, ParamIndex);
        consumeToken(tok::code_complete);
      } else {
        consumeIf(tok::identifier);
      }
      return nullptr;
    }

    consumeToken();

    auto diagnoseDuplicate = [&](bool WasEmpty) {
      if (!WasEmpty) {
        diagnose(ArgumentLoc, diag::attr_availability_invalid_duplicate,
                 ArgumentKindStr);
      }
    };

    switch (ArgumentKind) {
    case IsMessage:
    case IsRenamed: {
      // Items with string arguments.
      if (findAttrValueDelimiter()) {
        consumeToken();
      } else {
        diagnose(Tok, diag::attr_availability_expected_equal, AttrName,
                 ArgumentKindStr);
        AnyArgumentInvalid = true;
        if (peekToken().isAny(tok::r_paren, tok::comma))
          consumeToken();
        break;
      }

      if (!Tok.is(tok::string_literal)) {
        diagnose(AttrLoc, diag::attr_expected_string_literal, AttrName);
        AnyArgumentInvalid = true;
        if (peekToken().isAny(tok::r_paren, tok::comma))
          consumeToken();
        break;
      }

      auto Value = getStringLiteralIfNotInterpolated(
          AttrLoc, ("'" + ArgumentKindStr + "'").str());
      consumeToken();
      if (!Value) {
        AnyArgumentInvalid = true;
        break;
      }

      if (ArgumentKind == IsMessage) {
        diagnoseDuplicate(Message.empty());
        Message = Value.getValue();
      } else {
        ParsedDeclName parsedName = parseDeclName(Value.getValue());
        if (!parsedName) {
          diagnose(AttrLoc, diag::attr_availability_invalid_renamed, AttrName);
          AnyArgumentInvalid = true;
          break;
        }
        diagnoseDuplicate(Renamed.empty());
        Renamed = Value.getValue();
      }

      SyntaxContext->createNodeInPlace(SyntaxKind::AvailabilityLabeledArgument);

      break;
    }

    case IsDeprecated:
      if (!findAttrValueDelimiter()) {
        if (PlatformAgnostic != PlatformAgnosticAvailabilityKind::None) {
          diagnose(Tok, diag::attr_availability_unavailable_deprecated,
                   AttrName);
        }

        PlatformAgnostic = PlatformAgnosticAvailabilityKind::Deprecated;
        break;
      }
      LLVM_FALLTHROUGH;

    case IsIntroduced:
    case IsObsoleted: {
      // Items with version arguments.
      SourceLoc DelimiterLoc;
      if (findAttrValueDelimiter()) {
        DelimiterLoc = Tok.getLoc();
        consumeToken();
      } else {
        diagnose(Tok, diag::attr_availability_expected_equal, AttrName,
                 ArgumentKindStr);
        AnyArgumentInvalid = true;
        if (peekToken().isAny(tok::r_paren, tok::comma))
          consumeToken();
        break;
      }

      auto &VerArg =
          (ArgumentKind == IsIntroduced)
              ? Introduced
              : (ArgumentKind == IsDeprecated) ? Deprecated : Obsoleted;

      bool VerArgWasEmpty = VerArg.empty();
      if (parseVersionTuple(
              VerArg.Version, VerArg.Range,
              Diagnostic(diag::attr_availability_expected_version, AttrName))) {
        AnyArgumentInvalid = true;
        if (peekToken().isAny(tok::r_paren, tok::comma))
          consumeToken();
      }
      VerArg.DelimiterLoc = DelimiterLoc;
      diagnoseDuplicate(VerArgWasEmpty);

      SyntaxContext->createNodeInPlace(SyntaxKind::AvailabilityLabeledArgument);

      break;
    }

    case IsUnavailable:
      if (PlatformAgnostic != PlatformAgnosticAvailabilityKind::None) {
        diagnose(Tok, diag::attr_availability_unavailable_deprecated, AttrName);
      }

      PlatformAgnostic = PlatformAgnosticAvailabilityKind::Unavailable;
      break;

    case IsInvalid:
      llvm_unreachable("handled above");
    }

    // Parse the trailing comma
    if (consumeIf(tok::comma)) {
      HasUpcomingEntry = true;
    } else {
      HasUpcomingEntry = false;
    }
  }

  if (!AnyAnnotations) {
    diagnose(Tok.getLoc(), diag::attr_expected_comma, AttrName,
             /*isDeclModifier*/ false);
  }

  auto PlatformKind = platformFromString(Platform);

  // Treat 'swift' as a valid version-qualifying token, when
  // at least some versions were mentioned and no other
  // platform-agnostic availability spec has been provided.
  bool SomeVersion = (!Introduced.empty() ||
                      !Deprecated.empty() ||
                      !Obsoleted.empty());
  if (!PlatformKind.hasValue() &&
      (Platform == "swift" || Platform == "_PackageDescription")) {

    if (PlatformAgnostic == PlatformAgnosticAvailabilityKind::Deprecated) {
      diagnose(AttrLoc,
               diag::attr_availability_platform_agnostic_expected_deprecated_version,
               AttrName, Platform);
      return nullptr;
    }
    if (PlatformAgnostic == PlatformAgnosticAvailabilityKind::Unavailable) {
      diagnose(AttrLoc, diag::attr_availability_platform_agnostic_infeasible_option,
               "unavailable", AttrName, Platform);
      return nullptr;
    }
    assert(PlatformAgnostic == PlatformAgnosticAvailabilityKind::None);

    if (!SomeVersion) {
      diagnose(AttrLoc, diag::attr_availability_platform_agnostic_expected_option,
               AttrName, Platform);
      return nullptr;
    }

    PlatformKind = PlatformKind::none;
    PlatformAgnostic = (Platform == "swift") ?
                         PlatformAgnosticAvailabilityKind::SwiftVersionSpecific :
                         PlatformAgnosticAvailabilityKind::PackageDescriptionVersionSpecific;
  }


  if (AnyArgumentInvalid)
    return nullptr;
  if (!PlatformKind.hasValue()) {
    diagnose(AttrLoc, diag::attr_availability_unknown_platform,
           Platform, AttrName);
    return nullptr;
  }

  // Warn if any version is specified for non-specific platform '*'.
  if (Platform == "*" && SomeVersion) {
    auto diag = diagnose(AttrLoc,
        diag::attr_availability_nonspecific_platform_unexpected_version,
        AttrName);
    if (!Introduced.empty())
      diag.fixItRemove(SourceRange(Introduced.DelimiterLoc,
                                   Introduced.Range.End));
    if (!Deprecated.empty())
      diag.fixItRemove(SourceRange(Deprecated.DelimiterLoc,
                                   Deprecated.Range.End));
    if (!Obsoleted.empty())
      diag.fixItRemove(SourceRange(Obsoleted.DelimiterLoc,
                                   Obsoleted.Range.End));
    return nullptr;
  }

  auto Attr = new (Context)
  AvailableAttr(AtLoc, SourceRange(AttrLoc, Tok.getLoc()),
                PlatformKind.getValue(),
                Message, Renamed,
                Introduced.Version, Introduced.Range,
                Deprecated.Version, Deprecated.Range,
                Obsoleted.Version, Obsoleted.Range,
                PlatformAgnostic,
                /*Implicit=*/false);
  return makeParserResult(Attr);

}

bool Parser::parseSpecializeAttributeArguments(
    swift::tok ClosingBrace, bool &DiscardAttribute, Optional<bool> &Exported,
    Optional<SpecializeAttr::SpecializationKind> &Kind,
    swift::TrailingWhereClause *&TrailingWhereClause) {
  SyntaxParsingContext ContentContext(SyntaxContext,
                                      SyntaxKind::SpecializeAttributeSpecList);
  // Parse optional "exported" and "kind" labeled parameters.
  while (!Tok.is(tok::kw_where)) {
    SyntaxParsingContext ArgumentContext(SyntaxContext,
                                         SyntaxKind::LabeledSpecializeEntry);
    if (Tok.is(tok::identifier)) {
      auto ParamLabel = Tok.getText();
      if (ParamLabel != "exported" && ParamLabel != "kind") {
        diagnose(Tok.getLoc(), diag::attr_specialize_unknown_parameter_name,
                 ParamLabel);
      }
      consumeToken();
      if (!consumeIf(tok::colon)) {
        diagnose(Tok.getLoc(), diag::attr_specialize_missing_colon, ParamLabel);
        skipUntil(tok::comma, tok::kw_where);
        if (Tok.is(ClosingBrace))
          break;
        if (Tok.is(tok::kw_where)) {
          continue;
        }
        if (Tok.is(tok::comma)) {
          consumeToken();
          continue;
        }
        DiscardAttribute = true;
        return false;
      }
      if ((ParamLabel == "exported" && Exported.hasValue()) ||
          (ParamLabel == "kind" && Kind.hasValue())) {
        diagnose(Tok.getLoc(), diag::attr_specialize_parameter_already_defined,
                 ParamLabel);
      }
      if (ParamLabel == "exported") {
        bool isTrue = consumeIf(tok::kw_true);
        bool isFalse = consumeIf(tok::kw_false);
        if (!isTrue && !isFalse) {
          diagnose(Tok.getLoc(), diag::attr_specialize_expected_bool_value);
          skipUntil(tok::comma, tok::kw_where);
          if (Tok.is(ClosingBrace))
            break;
          if (Tok.is(tok::kw_where)) {
            continue;
          }
          if (Tok.is(tok::comma)) {
            consumeToken();
            continue;
          }
          DiscardAttribute = true;
          return false;
        }
        if (ParamLabel == "exported") {
          Exported = isTrue ? true : false;
        }
      }
      if (ParamLabel == "kind") {
        SourceLoc paramValueLoc;
        if (Tok.is(tok::identifier)) {
          if (Tok.getText() == "partial") {
            Kind = SpecializeAttr::SpecializationKind::Partial;
          } else if (Tok.getText() == "full") {
            Kind = SpecializeAttr::SpecializationKind::Full;
          } else {
            diagnose(Tok.getLoc(),
                     diag::attr_specialize_expected_partial_or_full);
          }
          consumeToken();
        } else if (consumeIf(tok::kw_true, paramValueLoc) ||
                   consumeIf(tok::kw_false, paramValueLoc)) {
          diagnose(paramValueLoc,
                   diag::attr_specialize_expected_partial_or_full);
        }
      }
      if (!consumeIf(tok::comma)) {
        diagnose(Tok.getLoc(), diag::attr_specialize_missing_comma);
        skipUntil(tok::comma, tok::kw_where);
        if (Tok.is(ClosingBrace))
          break;
        if (Tok.is(tok::kw_where)) {
          continue;
        }
        if (Tok.is(tok::comma)) {
          consumeToken();
          continue;
        }
        DiscardAttribute = true;
        return false;
      }
      continue;
    }
    diagnose(Tok.getLoc(),
             diag::attr_specialize_missing_parameter_label_or_where_clause);
    DiscardAttribute = true;
    return false;
  };

  // Parse the where clause.
  if (Tok.is(tok::kw_where)) {
    SourceLoc whereLoc;
    SmallVector<RequirementRepr, 4> requirements;
    bool firstTypeInComplete;
    parseGenericWhereClause(whereLoc, requirements, firstTypeInComplete,
                            /* AllowLayoutConstraints */ true);
    TrailingWhereClause =
        TrailingWhereClause::create(Context, whereLoc, requirements);
  }
  return true;
}

bool Parser::parseSpecializeAttribute(swift::tok ClosingBrace, SourceLoc AtLoc,
                                      SourceLoc Loc, SpecializeAttr *&Attr) {
  assert(ClosingBrace == tok::r_paren || ClosingBrace == tok::r_square);

  SourceLoc lParenLoc = consumeToken();
  bool DiscardAttribute = false;
  StringRef AttrName = "_specialize";

  Optional<bool> exported;
  Optional<SpecializeAttr::SpecializationKind> kind;

  TrailingWhereClause *trailingWhereClause = nullptr;

  if (!parseSpecializeAttributeArguments(ClosingBrace, DiscardAttribute,
                                         exported, kind, trailingWhereClause)) {
    return false;
  }

  // Parse the closing ')' or ']'.
  SourceLoc rParenLoc;
  if (!consumeIf(ClosingBrace, rParenLoc)) {
    if (ClosingBrace == tok::r_paren)
      diagnose(lParenLoc, diag::attr_expected_rparen, AttrName,
             /*DeclModifier=*/false);
    else if (ClosingBrace == tok::r_square)
      diagnose(lParenLoc, diag::attr_expected_rparen, AttrName,
             /*DeclModifier=*/false);
    return false;
  }
  // Not exported by default.
  if (!exported.hasValue())
    exported = false;
  // Full specialization by default.
  if (!kind.hasValue())
    kind = SpecializeAttr::SpecializationKind::Full;

  if (DiscardAttribute) {
    Attr = nullptr;
    return false;
  }
  // Store the attribute.
  Attr = SpecializeAttr::create(Context, AtLoc, SourceRange(Loc, rParenLoc),
                                trailingWhereClause, exported.getValue(),
                                kind.getValue());
  return true;
}

ParserResult<ImplementsAttr>
Parser::parseImplementsAttribute(SourceLoc AtLoc, SourceLoc Loc) {
  StringRef AttrName = "_implements";
  ParserStatus Status;

  if (Tok.isNot(tok::l_paren)) {
    diagnose(Loc, diag::attr_expected_lparen, AttrName,
             /*DeclModifier=*/false);
    Status.setIsParseError();
    return Status;
  }

  SourceLoc lParenLoc = consumeToken();

  DeclNameLoc MemberNameLoc;
  DeclName MemberName;
  ParserResult<TypeRepr> ProtocolType;
  {
    SyntaxParsingContext ContentContext(
        SyntaxContext, SyntaxKind::ImplementsAttributeArguments);
    ProtocolType = parseType();
    Status |= ProtocolType;

    if (!(Status.shouldStopParsing() || consumeIf(tok::comma))) {
      diagnose(Tok.getLoc(), diag::attr_expected_comma, AttrName,
               /*DeclModifier=*/false);
      Status.setIsParseError();
    }

    if (!Status.shouldStopParsing()) {
      MemberName =
          parseUnqualifiedDeclName(/*afterDot=*/false, MemberNameLoc,
                                   diag::attr_implements_expected_member_name,
                                   /*allowOperators=*/true,
                                   /*allowZeroArgCompoundNames=*/true);
      if (!MemberName) {
        Status.setIsParseError();
      }
    }
  }

  if (Status.isError()) {
    skipUntil(tok::r_paren);
  }

  SourceLoc rParenLoc;
  if (!consumeIf(tok::r_paren, rParenLoc)) {
    diagnose(lParenLoc, diag::attr_expected_rparen, AttrName,
             /*DeclModifier=*/false);
    Status.setIsParseError();
  }

  if (Status.isError()) {
    return Status;
  }

  return ParserResult<ImplementsAttr>(
    ImplementsAttr::create(Context, AtLoc, SourceRange(Loc, rParenLoc),
                           ProtocolType.get(), MemberName, MemberNameLoc));
}

void Parser::parseObjCSelector(SmallVector<Identifier, 4> &Names,
                               SmallVector<SourceLoc, 4> &NameLocs,
                               bool &IsNullarySelector) {
  IsNullarySelector = true;
  SyntaxParsingContext SelectorContext(SyntaxContext, SyntaxKind::ObjCSelector);
  while (true) {
    SyntaxParsingContext SelectorPieceContext(SyntaxContext,
                                              SyntaxKind::ObjCSelectorPiece);
    // Empty selector piece.
    if (Tok.is(tok::colon)) {
      Names.push_back(Identifier());
      NameLocs.push_back(Tok.getLoc());
      IsNullarySelector = false;
      consumeToken();
      continue;
    }

    // Name.
    if (Tok.is(tok::identifier) || Tok.isKeyword()) {
      Names.push_back(Context.getIdentifier(Tok.getText()));
      NameLocs.push_back(Tok.getLoc());
      consumeToken();

      // If we have a colon, consume it.
      if (Tok.is(tok::colon)) {
        consumeToken();
        IsNullarySelector = false;
        continue;
      }

      // If we see a closing parentheses, we're done.
      if (Tok.is(tok::r_paren)) {
        // If we saw more than one identifier, there's a ':'
        // missing here. Complain and pretend we saw it.
        if (Names.size() > 1) {
          diagnose(Tok, diag::attr_objc_missing_colon)
          .fixItInsertAfter(NameLocs.back(), ":");
          IsNullarySelector = false;
        }

        break;
      }

      // If we see another identifier or keyword, complain about
      // the missing colon and keep going.
      if (Tok.is(tok::identifier) || Tok.isKeyword()) {
        diagnose(Tok, diag::attr_objc_missing_colon)
        .fixItInsertAfter(NameLocs.back(), ":");
        IsNullarySelector = false;
        continue;
      }

      // We don't know what happened. Break out.
      break;
    }

    // We didn't parse anything, don't create a ObjCSelectorPiece
    SelectorPieceContext.setTransparent();
    break;
  }
}

bool Parser::parseNewDeclAttribute(DeclAttributes &Attributes, SourceLoc AtLoc,
                                   DeclAttrKind DK) {
  // Ok, it is a valid attribute, eat it, and then process it.
  StringRef AttrName = Tok.getText();
  SourceLoc Loc = consumeToken();

  bool DiscardAttribute = false;

  // Diagnose duplicated attributes.
  const DeclAttribute *DuplicateAttribute = nullptr;
  if (!DeclAttribute::allowMultipleAttributes(DK))
    if ((DuplicateAttribute = Attributes.getAttribute(DK))) {
      // Delay issuing the diagnostic until we parse the attribute.
      DiscardAttribute = true;
    }
 
  // If this is a SIL-only attribute, reject it.
  if ((DeclAttribute::getOptions(DK) & DeclAttribute::SILOnly) != 0 &&
      !isInSILMode()) {
    diagnose(Loc, diag::only_allowed_in_sil, AttrName);
    DiscardAttribute = true;
  }

  if (Context.LangOpts.Target.isOSBinFormatCOFF()) {
    if (DK == DAK_WeakLinked) {
      diagnose(Loc, diag::attr_unsupported_on_target, AttrName,
               Context.LangOpts.Target.str());
      DiscardAttribute = true;
    }
  }

  // Filled in during parsing.  If there is a duplicate
  // diagnostic this can be used for better error presentation.
  SourceRange AttrRange;

  switch (DK) {
  case DAK_Count:
    llvm_unreachable("DAK_Count should not appear in parsing switch");

  case DAK_RawDocComment:
  case DAK_ObjCBridged:
  case DAK_RestatedObjCConformance:
  case DAK_SynthesizedProtocol:
  case DAK_ClangImporterSynthesizedType:
  case DAK_Custom:
    llvm_unreachable("virtual attributes should not be parsed "
                     "by attribute parsing code");
  case DAK_SetterAccess:
    llvm_unreachable("handled by DAK_AccessControl");

#define SIMPLE_DECL_ATTR(_, CLASS, ...) \
  case DAK_##CLASS: \
    if (!DiscardAttribute) \
      Attributes.add(new (Context) CLASS##Attr(AtLoc, Loc)); \
    break;
#include "swift/AST/Attr.def"

  case DAK_Effects: {
    if (!consumeIf(tok::l_paren)) {
      diagnose(Loc, diag::attr_expected_lparen, AttrName,
               DeclAttribute::isDeclModifier(DK));      return false;
    }

    if (Tok.isNot(tok::identifier)) {
      diagnose(Loc, diag::effects_attribute_expect_option, AttrName);
      return false;
    }

    EffectsKind kind;
    if (Tok.getText() == "readonly")
      kind = EffectsKind::ReadOnly;
    else if (Tok.getText() == "readnone")
      kind = EffectsKind::ReadNone;
    else if (Tok.getText() == "readwrite")
      kind = EffectsKind::ReadWrite;
    else if (Tok.getText() == "releasenone")
      kind = EffectsKind::ReleaseNone;
    else {
      diagnose(Loc, diag::effects_attribute_unknown_option,
               Tok.getText(), AttrName);
      return false;
    }
    AttrRange = SourceRange(Loc, Tok.getRange().getStart());
    consumeToken(tok::identifier);

    if (!consumeIf(tok::r_paren)) {
      diagnose(Loc, diag::attr_expected_rparen, AttrName,
               DeclAttribute::isDeclModifier(DK));
      return false;
    }

    if (!DiscardAttribute)
      Attributes.add(new (Context) EffectsAttr(AtLoc, AttrRange, kind));
    break;
  }

  case DAK_Inline: {
    if (!consumeIf(tok::l_paren)) {
      diagnose(Loc, diag::attr_expected_lparen, AttrName,
               DeclAttribute::isDeclModifier(DK));
      return false;
    }

    if (Tok.isNot(tok::identifier)) {
      diagnose(Loc, diag::optimization_attribute_expect_option, AttrName,
               "none");
      return false;
    }

    InlineKind kind;
    if (Tok.getText() == "never")
      kind = InlineKind::Never;
    else if (Tok.getText() == "__always")
      kind = InlineKind::Always;
    else {
      diagnose(Loc, diag::optimization_attribute_unknown_option,
               Tok.getText(), AttrName);
      return false;
    }
    consumeToken(tok::identifier);
    AttrRange = SourceRange(Loc, Tok.getRange().getStart());
    
    if (!consumeIf(tok::r_paren)) {
      diagnose(Loc, diag::attr_expected_rparen, AttrName,
               DeclAttribute::isDeclModifier(DK));
      return false;
    }

    if (!DiscardAttribute)
      Attributes.add(new (Context) InlineAttr(AtLoc, AttrRange, kind));

    break;
  }

  case DAK_Optimize: {
    if (!consumeIf(tok::l_paren)) {
      diagnose(Loc, diag::attr_expected_lparen, AttrName,
               DeclAttribute::isDeclModifier(DK));
      return false;
    }

    if (Tok.isNot(tok::identifier)) {
      diagnose(Loc, diag::optimization_attribute_expect_option, AttrName,
               "speed");
      return false;
    }

    OptimizationMode optMode = OptimizationMode::NotSet;
    if (Tok.getText() == "none")
      optMode = OptimizationMode::NoOptimization;
    else if (Tok.getText() == "speed")
      optMode = OptimizationMode::ForSpeed;
    else if (Tok.getText() == "size")
      optMode = OptimizationMode::ForSize;
    else {
      diagnose(Loc, diag::optimization_attribute_unknown_option,
               Tok.getText(), AttrName);
      return false;
    }
    consumeToken(tok::identifier);
    AttrRange = SourceRange(Loc, Tok.getRange().getStart());

    if (!consumeIf(tok::r_paren)) {
      diagnose(Loc, diag::attr_expected_rparen, AttrName,
               DeclAttribute::isDeclModifier(DK));
      return false;
    }

    if (!DiscardAttribute)
      Attributes.add(new (Context) OptimizeAttr(AtLoc, AttrRange, optMode));

    break;
  }

  case DAK_ReferenceOwnership: {
    // Handle weak/unowned/unowned(unsafe).
    auto Kind = AttrName == "weak" ? ReferenceOwnership::Weak
                                   : ReferenceOwnership::Unowned;
    SourceLoc EndLoc = Loc;

    if (Kind == ReferenceOwnership::Unowned && Tok.is(tok::l_paren)) {
      // Parse an optional specifier after unowned.
      SourceLoc lp = consumeToken(tok::l_paren);
      if (Tok.is(tok::identifier) && Tok.getText() == "safe") {
        consumeToken();
      } else if (Tok.is(tok::identifier) && Tok.getText() == "unsafe") {
        consumeToken();
        Kind = ReferenceOwnership::Unmanaged;
      } else {
        diagnose(Tok, diag::attr_unowned_invalid_specifier);
        consumeIf(tok::identifier);
      }

      SourceLoc rp;
      parseMatchingToken(tok::r_paren, rp, diag::attr_unowned_expected_rparen,
                         lp);
      EndLoc = rp;
    }

    if (!DiscardAttribute)
      Attributes.add(
          new (Context) ReferenceOwnershipAttr(SourceRange(Loc, EndLoc), Kind));
    break;
  }

  case DAK_AccessControl: {

    // Diagnose using access control in a local scope, which isn't meaningful.
    if (CurDeclContext->isLocalContext()) {
      diagnose(Loc, diag::attr_only_at_non_local_scope, AttrName);
    }

    AccessLevel access = llvm::StringSwitch<AccessLevel>(AttrName)
      .Case("private", AccessLevel::Private)
      .Case("fileprivate", AccessLevel::FilePrivate)
      .Case("internal", AccessLevel::Internal)
      .Case("public", AccessLevel::Public)
      .Case("open", AccessLevel::Open);

    if (!consumeIf(tok::l_paren)) {
      // Normal access control attribute.
      AttrRange = Loc;
      DuplicateAttribute = Attributes.getAttribute<AccessControlAttr>();
      if (!DuplicateAttribute)
        Attributes.add(new (Context) AccessControlAttr(AtLoc, Loc, access));
      break;
    }

    // Parse the subject.
    if (Tok.isContextualKeyword("set")) {
      consumeToken();
    } else {
      diagnose(Loc, diag::attr_access_expected_set, AttrName);
      // Minimal recovery: if there's a single token and then an r_paren,
      // consume them both. If there's just an r_paren, consume that.
      if (!consumeIf(tok::r_paren)) {
        if (Tok.isNot(tok::l_paren) && peekToken().is(tok::r_paren)) {
          consumeToken();
          consumeToken(tok::r_paren);
        }
      }
      return false;
    }

    AttrRange = SourceRange(Loc, Tok.getLoc());

    if (!consumeIf(tok::r_paren)) {
      diagnose(Loc, diag::attr_expected_rparen, AttrName,
               DeclAttribute::isDeclModifier(DK));
      return false;
    }

    DuplicateAttribute = Attributes.getAttribute<SetterAccessAttr>();
    if (!DuplicateAttribute) {
      Attributes.add(new (Context) SetterAccessAttr(AtLoc, AttrRange, access));
    }

    break;
  }

  case DAK_CDecl:
  case DAK_SILGenName: {
    if (!consumeIf(tok::l_paren)) {
      diagnose(Loc, diag::attr_expected_lparen, AttrName,
               DeclAttribute::isDeclModifier(DK));
      return false;
    }

    if (Tok.isNot(tok::string_literal)) {
      diagnose(Loc, diag::attr_expected_string_literal, AttrName);
      return false;
    }

    Optional<StringRef> AsmName = getStringLiteralIfNotInterpolated(
        Loc, ("'" + AttrName + "'").str());

    consumeToken(tok::string_literal);

    if (AsmName.hasValue())
      AttrRange = SourceRange(Loc, Tok.getRange().getStart());
    else
      DiscardAttribute = true;

    if (!consumeIf(tok::r_paren)) {
      diagnose(Loc, diag::attr_expected_rparen, AttrName,
               DeclAttribute::isDeclModifier(DK));
      return false;
    }

    // Diagnose using @_silgen_name in a local scope.  These don't
    // actually work.
    if (CurDeclContext->isLocalContext()) {
      // Emit an error, but do not discard the attribute.  This enables
      // better recovery in the parser.
      diagnose(Loc, diag::attr_only_at_non_local_scope, AttrName);
    }

    if (!DiscardAttribute) {
      if (DK == DAK_SILGenName)
        Attributes.add(new (Context) SILGenNameAttr(AsmName.getValue(), AtLoc,
                                                AttrRange, /*Implicit=*/false));
      else if (DK == DAK_CDecl)
        Attributes.add(new (Context) CDeclAttr(AsmName.getValue(), AtLoc,
                                               AttrRange, /*Implicit=*/false));
      else
        llvm_unreachable("out of sync with switch");
    }

    break;
  }
  
  case DAK_Alignment: {
    if (!consumeIf(tok::l_paren)) {
      diagnose(Loc, diag::attr_expected_lparen, AttrName,
               DeclAttribute::isDeclModifier(DK));
      return false;
    }
    
    if (Tok.isNot(tok::integer_literal)) {
      diagnose(Loc, diag::alignment_must_be_positive_integer);
      return false;
    }
    
    StringRef alignmentText = Tok.getText();
    unsigned alignmentValue;
    if (alignmentText.getAsInteger(0, alignmentValue)) {
      diagnose(Loc, diag::alignment_must_be_positive_integer);
      return false;
    }
    
    consumeToken(tok::integer_literal);
    
    auto range = SourceRange(Loc, Tok.getRange().getStart());
    
    if (!consumeIf(tok::r_paren)) {
      diagnose(Loc, diag::attr_expected_rparen, AttrName,
               DeclAttribute::isDeclModifier(DK));
      return false;
    }

    Attributes.add(new (Context) AlignmentAttr(alignmentValue, AtLoc, range,
                                               /*implicit*/ false));
    
    break;
  }
  
  case DAK_SwiftNativeObjCRuntimeBase: {
    if (!consumeIf(tok::l_paren)) {
      diagnose(Loc, diag::attr_expected_lparen, AttrName,
               DeclAttribute::isDeclModifier(DK));
      return false;
    }

    if (Tok.isNot(tok::identifier)) {
      diagnose(Loc, diag::swift_native_objc_runtime_base_must_be_identifier);
      return false;
    }
    
    Identifier name;
    consumeIdentifier(&name);
    
    auto range = SourceRange(Loc, Tok.getRange().getStart());

    if (!consumeIf(tok::r_paren)) {
      diagnose(Loc, diag::attr_expected_rparen, AttrName,
               DeclAttribute::isDeclModifier(DK));
      return false;
    }
    
    Attributes.add(new (Context) SwiftNativeObjCRuntimeBaseAttr(name,
                                            AtLoc, range, /*implicit*/ false));
    break;
  }
  
  case DAK_Semantics: {
    if (!consumeIf(tok::l_paren)) {
      diagnose(Loc, diag::attr_expected_lparen, AttrName,
               DeclAttribute::isDeclModifier(DK));
      return false;
    }

    if (Tok.isNot(tok::string_literal)) {
      diagnose(Loc, diag::attr_expected_string_literal, AttrName);
      return false;
    }

    auto Value = getStringLiteralIfNotInterpolated(
        Loc, ("'" + AttrName + "'").str());

    consumeToken(tok::string_literal);

    if (Value.hasValue())
      AttrRange = SourceRange(Loc, Tok.getRange().getStart());
    else
      DiscardAttribute = true;

    if (!consumeIf(tok::r_paren)) {
      diagnose(Loc, diag::attr_expected_rparen, AttrName,
               DeclAttribute::isDeclModifier(DK));
      return false;
    }

    // Diagnose using @_semantics in a local scope.  These don't
    // actually work.
    if (CurDeclContext->isLocalContext()) {
      // Emit an error, but do not discard the attribute.  This enables
      // better recovery in the parser.
      diagnose(Loc, diag::attr_only_at_non_local_scope, AttrName);
    }

    if (!DiscardAttribute)
      Attributes.add(new (Context) SemanticsAttr(Value.getValue(), AtLoc,
                                                 AttrRange,
                                                 /*Implicit=*/false));
    break;
  }

  case DAK_Available: {
    if (!consumeIf(tok::l_paren)) {
      diagnose(Loc, diag::attr_expected_lparen, AttrName,
               DeclAttribute::isDeclModifier(DK));
      return false;
    }

    // platform:
    //   *
    //   identifier
    if (!Tok.is(tok::identifier) &&
        !(Tok.isAnyOperator() && Tok.getText() == "*")) {
      if (Tok.is(tok::code_complete) && CodeCompletion) {
        CodeCompletion->completeDeclAttrParam(DAK_Available, 0);
        consumeToken(tok::code_complete);
      }
      diagnose(Tok.getLoc(), diag::attr_availability_platform, AttrName)
        .highlight(SourceRange(Tok.getLoc()));
      consumeIf(tok::r_paren);
      return false;
    }

    // Delay processing of platform until later, after we have
    // parsed more of the attribute.
    StringRef Platform = Tok.getText();

    if (Platform != "*" &&
        peekToken().isAny(tok::integer_literal, tok::floating_literal)) {
      // We have the short form of available: @available(iOS 8.0.1, *)
      SmallVector<AvailabilitySpec *, 5> Specs;
      ParserStatus Status = parseAvailabilitySpecList(Specs);

      if (Status.isError())
        return false;

      AttrRange = SourceRange(Loc, Tok.getLoc());
      // For each platform version spec in the spec list, create an
      // implicit AvailableAttr for the platform with the introduced
      // version from the spec. For example, if we have
      //   @available(iOS 8.0, OSX 10.10, *):
      // we will synthesize:
      //  @available(iOS, introduced: 8.0)
      //  @available(OSX, introduced: 10.10)
      //
      // Similarly if we have a language version spec or PackageDescription
      // version in the spec list, create an implicit AvailableAttr
      // with the specified version as the introduced argument. 
      // For example, if we have
      //   @available(swift 3.1)
      // we will synthesize
      //   @available(swift, introduced: 3.1)
      // or, if we have
      //   @available(_PackageDescription 4.2)
      // we will synthesize
      //   @available(_PackageDescription, introduced: 4.2)

      for (auto *Spec : Specs) {
        PlatformKind Platform;
        llvm::VersionTuple Version;
        SourceRange VersionRange;
        PlatformAgnosticAvailabilityKind PlatformAgnostic;

        if (auto *PlatformVersionSpec =
            dyn_cast<PlatformVersionConstraintAvailabilitySpec>(Spec)) {
          Platform = PlatformVersionSpec->getPlatform();
          Version = PlatformVersionSpec->getVersion();
          VersionRange = PlatformVersionSpec->getVersionSrcRange();
          PlatformAgnostic = PlatformAgnosticAvailabilityKind::None;

        } else if (auto *PlatformAgnosticVersionSpec =
                   dyn_cast<PlatformAgnosticVersionConstraintAvailabilitySpec>(Spec)) {
          Platform = PlatformKind::none;
          Version = PlatformAgnosticVersionSpec->getVersion();
          VersionRange = PlatformAgnosticVersionSpec->getVersionSrcRange();
          PlatformAgnostic = PlatformAgnosticVersionSpec->isLanguageVersionSpecific() ?
                               PlatformAgnosticAvailabilityKind::SwiftVersionSpecific :
                               PlatformAgnosticAvailabilityKind::PackageDescriptionVersionSpecific;

        } else {
          continue;
        }

        Attributes.add(new (Context)
                       AvailableAttr(AtLoc, AttrRange,
                                     Platform,
                                     /*Message=*/StringRef(),
                                     /*Rename=*/StringRef(),
                                     /*Introduced=*/Version,
                                     /*IntroducedRange=*/VersionRange,
                                     /*Deprecated=*/llvm::VersionTuple(),
                                     /*DeprecatedRange=*/SourceRange(),
                                     /*Obsoleted=*/llvm::VersionTuple(),
                                     /*ObsoletedRange=*/SourceRange(),
                                     PlatformAgnostic,
                                     /*Implicit=*/false));
      }

      if (!consumeIf(tok::r_paren)) {
        diagnose(Tok.getLoc(), diag::attr_expected_rparen, AttrName,
                 DeclAttribute::isDeclModifier(DK));
        return false;
      }

      break;
    }

    auto AvailabilityAttr = parseExtendedAvailabilitySpecList(AtLoc, Loc,
                                                              AttrName);
    DiscardAttribute |= AvailabilityAttr.isParseError();

    if (!consumeIf(tok::r_paren)) {
      if (!DiscardAttribute) {
        diagnose(Tok.getLoc(), diag::attr_expected_rparen, AttrName,
                 DeclAttribute::isDeclModifier(DK));
      }
      return false;
    }

    if (!DiscardAttribute) {
      Attributes.add(AvailabilityAttr.get());
    } else {
      return false;
    }
    break;
  }
  case DAK_PrivateImport: {
    // Parse the leading '('.
    if (Tok.isNot(tok::l_paren)) {
      diagnose(Loc, diag::attr_expected_lparen, AttrName,
               DeclAttribute::isDeclModifier(DK));
      return false;
    }
    SourceLoc LParenLoc = consumeToken(tok::l_paren);
    Optional<StringRef> filename;
    {
      SyntaxParsingContext ContentContext(
          SyntaxContext, SyntaxKind::NamedAttributeStringArgument);

      // Parse 'sourceFile'.
      if (Tok.getText() != "sourceFile") {
        diagnose(LParenLoc, diag::attr_private_import_expected_sourcefile);
        return false;
      }
      auto ForLoc = consumeToken();

      // Parse ':'.
      if (Tok.getKind() != tok::colon) {
        diagnose(ForLoc, diag::attr_private_import_expected_colon);
        return false;
      }
      auto ColonLoc = consumeToken(tok::colon);

      // Parse '"'function-name'"'
      if (Tok.isNot(tok::string_literal)) {
        diagnose(ColonLoc, diag::attr_private_import_expected_sourcefile_name);
        return false;
      }
      filename = getStringLiteralIfNotInterpolated(Loc, "_private");
      if (!filename.hasValue()) {
        diagnose(ColonLoc, diag::attr_private_import_expected_sourcefile_name);
        return false;
      }
      consumeToken(tok::string_literal);
    }
    // Parse the matching ')'.
    SourceLoc RParenLoc;
    bool Invalid = parseMatchingToken(tok::r_paren, RParenLoc,
                                      diag::attr_private_import_expected_rparen,
                                      LParenLoc);
    if (Invalid)
      return false;
    auto *attr = PrivateImportAttr::create(Context, AtLoc, Loc, LParenLoc,
                                           *filename, RParenLoc);
    Attributes.add(attr);

    break;
  }
  case DAK_ObjC: {
    // Unnamed @objc attribute.
    if (Tok.isNot(tok::l_paren)) {
      auto attr = ObjCAttr::createUnnamed(Context, AtLoc, Loc);
      Attributes.add(attr);
      break;
    }

    // Parse the leading '('.
    SourceLoc LParenLoc = consumeToken(tok::l_paren);

    // Parse the names, with trailing colons (if there are present) and populate
    // the inout parameters
    SmallVector<Identifier, 4> Names;
    SmallVector<SourceLoc, 4> NameLocs;
    bool NullarySelector = true;
    parseObjCSelector(Names, NameLocs, NullarySelector);

    // Parse the matching ')'.
    SourceLoc RParenLoc;
    bool Invalid = parseMatchingToken(tok::r_paren, RParenLoc,
                                      diag::attr_objc_expected_rparen,
                                      LParenLoc);

    ObjCAttr *attr;
    if (Names.empty()) {
      // When there are no names, recover as if there were no parentheses.
      if (!Invalid)
        diagnose(LParenLoc, diag::attr_objc_empty_name);
      attr = ObjCAttr::createUnnamed(Context, AtLoc, Loc);
    } else if (NullarySelector) {
      // When we didn't see a colon, this is a nullary name.
      assert(Names.size() == 1 && "Forgot to set sawColon?");
      attr = ObjCAttr::createNullary(Context, AtLoc, Loc, LParenLoc,
                                     NameLocs.front(), Names.front(),
                                     RParenLoc);
    } else {
      // When we did see a colon, this is a selector.
      attr = ObjCAttr::createSelector(Context, AtLoc, Loc, LParenLoc,
                                      NameLocs, Names, RParenLoc);
    }
    Attributes.add(attr);
    break;
  }
  case DAK_ObjCRuntimeName: {
    if (!consumeIf(tok::l_paren)) {
      diagnose(Loc, diag::attr_expected_lparen, AttrName,
               DeclAttribute::isDeclModifier(DK));
      return false;
    }

    if (Tok.isNot(tok::identifier)) {
      diagnose(Loc, diag::objc_runtime_name_must_be_identifier);
      return false;
    }

    auto name = Tok.getText();

    consumeToken(tok::identifier);

    auto range = SourceRange(Loc, Tok.getRange().getStart());

    if (!consumeIf(tok::r_paren)) {
      diagnose(Loc, diag::attr_expected_rparen, AttrName,
               DeclAttribute::isDeclModifier(DK));
      return false;
    }

    Attributes.add(new (Context) ObjCRuntimeNameAttr(name, AtLoc, range,
                                                     /*implicit*/ false));
    break;
  }


  case DAK_DynamicReplacement: {
    // Parse the leading '('.
    if (Tok.isNot(tok::l_paren)) {
      diagnose(Loc, diag::attr_expected_lparen, AttrName,
               DeclAttribute::isDeclModifier(DK));
      return false;
    }

    SourceLoc LParenLoc = consumeToken(tok::l_paren);
    DeclName replacedFunction;
    {
      SyntaxParsingContext ContentContext(
          SyntaxContext, SyntaxKind::NamedAttributeStringArgument);

      // Parse 'for'.
      if (Tok.getText() != "for") {
        diagnose(Loc, diag::attr_dynamic_replacement_expected_for);
        return false;
      }
      auto ForLoc = consumeToken();

      // Parse ':'.
      if (Tok.getText() != ":") {
        diagnose(ForLoc, diag::attr_dynamic_replacement_expected_colon);
        return false;
      }
      consumeToken(tok::colon);
      {
        SyntaxParsingContext ContentContext(SyntaxContext,
                                            SyntaxKind::DeclName);

        DeclNameLoc loc;
        replacedFunction = parseUnqualifiedDeclName(
            true, loc, diag::attr_dynamic_replacement_expected_function,
            /*allowOperators*/ true, /*allowZeroArgCompoundNames*/ true,
            /*allowDeinitAndSubscript*/ true);
      }
    }

    // Parse the matching ')'.
    SourceLoc RParenLoc;
    bool Invalid = parseMatchingToken(
        tok::r_paren, RParenLoc, diag::attr_dynamic_replacement_expected_rparen,
        LParenLoc);
    if (Invalid) {
      return false;
    }


    DynamicReplacementAttr *attr = DynamicReplacementAttr::create(
        Context, AtLoc, Loc, LParenLoc, replacedFunction, RParenLoc);
    Attributes.add(attr);
    break;
  }

  case DAK_Specialize: {
    if (Tok.isNot(tok::l_paren)) {
      diagnose(Loc, diag::attr_expected_lparen, AttrName,
               DeclAttribute::isDeclModifier(DK));
      return false;
    }
    SpecializeAttr *Attr;
    if (!parseSpecializeAttribute(tok::r_paren, AtLoc, Loc, Attr))
      return false;

    Attributes.add(Attr);
    break;
    }

  case DAK_Implements: {
    ParserResult<ImplementsAttr> Attr = parseImplementsAttribute(AtLoc, Loc);
    if (Attr.isNonNull()) {
      Attributes.add(Attr.get());
    }
    break;
  }

  case DAK_ProjectedValueProperty: {
    if (!consumeIf(tok::l_paren)) {
      diagnose(Loc, diag::attr_expected_lparen, AttrName,
               DeclAttribute::isDeclModifier(DK));
      return false;
    }

    if (Tok.isNot(tok::identifier)) {
      diagnose(Loc, diag::projection_value_property_not_identifier);
      return false;
    }

    Identifier name;
    consumeIdentifier(&name, /*allowDollarIdentifier=*/true);

    auto range = SourceRange(Loc, Tok.getRange().getStart());

    if (!consumeIf(tok::r_paren)) {
      diagnose(Loc, diag::attr_expected_rparen, AttrName,
               DeclAttribute::isDeclModifier(DK));
      return false;
    }

    Attributes.add(new (Context) ProjectedValuePropertyAttr(
        name, AtLoc, range, /*implicit*/ false));
    break;
  }
  }

  if (DuplicateAttribute) {
    diagnose(Loc, diag::duplicate_attribute, DeclAttribute::isDeclModifier(DK))
      .highlight(AttrRange);
    diagnose(DuplicateAttribute->getLocation(),
             diag::previous_attribute,
             DeclAttribute::isDeclModifier(DK))
      .highlight(DuplicateAttribute->getRange());
  }

    // If this is a decl modifier spelled with an @, emit an error and remove it
  // with a fixit.
  if (AtLoc.isValid() && DeclAttribute::isDeclModifier(DK))
    diagnose(AtLoc, diag::cskeyword_not_attribute, AttrName).fixItRemove(AtLoc);
  
  return false;
}

bool Parser::parseVersionTuple(llvm::VersionTuple &Version,
                               SourceRange &Range,
                               const Diagnostic &D) {
  SyntaxParsingContext VersionContext(SyntaxContext, SyntaxKind::VersionTuple);
  // A version number is either an integer (8), a float (8.1), or a
  // float followed by a dot and an integer (8.1.0).
  if (!Tok.isAny(tok::integer_literal, tok::floating_literal)) {
    diagnose(Tok, D);
    return true;
  }

  SourceLoc StartLoc = Tok.getLoc();
  
  if (Tok.is(tok::integer_literal)) {
    unsigned major = 0;
    if (Tok.getText().getAsInteger(10, major)) {
      // Maybe the literal was in hex. Reject that.
      diagnose(Tok, D);
      consumeToken();
      return true;
    }
    Version = llvm::VersionTuple(major);
    Range = SourceRange(StartLoc, Tok.getLoc());
    consumeToken();
    return false;
  }

  unsigned major = 0, minor = 0;
  StringRef majorPart, minorPart;
  std::tie(majorPart, minorPart) = Tok.getText().split('.');
  if (majorPart.getAsInteger(10, major) || minorPart.getAsInteger(10, minor)) {
    // Reject things like 0.1e5 and hex literals.
    diagnose(Tok, D);
    consumeToken();
    return true;
  }

  Range = SourceRange(StartLoc, Tok.getLoc());
  consumeToken();
  
  if (consumeIf(tok::period)) {
    unsigned micro = 0;
    if (!Tok.is(tok::integer_literal) ||
        Tok.getText().getAsInteger(10, micro)) {
      // Reject things like 0.1e5 and hex literals.
      diagnose(Tok, D);
      if (Tok.is(tok::integer_literal) ||
          peekToken().isAny(tok::r_paren, tok::comma))
        consumeToken();
      return true;
    }
    
    Range = SourceRange(StartLoc, Tok.getLoc());
    consumeToken();
    
    Version = llvm::VersionTuple(major, minor, micro);
  } else {
    Version = llvm::VersionTuple(major, minor);
  }

  return false;
}

/// Check whether the attributes have already established an initializer
/// context within the given set of attributes.
static PatternBindingInitializer *findAttributeInitContent(
    DeclAttributes &Attributes) {
  for (auto custom : Attributes.getAttributes<CustomAttr>()) {
    if (auto initContext = custom->getInitContext())
      return initContext;
  }

  return nullptr;
}

/// \verbatim
///   attribute:
///     '_silgen_name' '(' identifier ')'
///     'semantics' '(' identifier ')'
///     'infix' '=' numeric_constant
///     'unary'
///     'stdlib'
///     'weak'
///     'inout'
///     'unowned'
///     'unowned' '(' 'safe' ')'
///     'unowned' '(' 'unsafe' ')'
///     'noreturn'
///     'optional'
///     'mutating'
///     ( 'private' | 'internal' | 'public' )
///     ( 'private' | 'internal' | 'public' ) '(' 'set' ')'
///     'requires_stored_property_inits'
/// \endverbatim
///
/// Note that various attributes (like mutating, weak, and unowned) are parsed
/// but rejected since they have context-sensitive keywords.
///
ParserStatus Parser::parseDeclAttribute(DeclAttributes &Attributes, SourceLoc AtLoc) {
  // If this not an identifier, the attribute is malformed.
  if (Tok.isNot(tok::identifier) &&
      Tok.isNot(tok::kw_in) &&
      Tok.isNot(tok::kw_inout)) {

    if (Tok.is(tok::code_complete)) {
      if (CodeCompletion) {
        // If the next token is not on the same line, this attribute might be
        // starting new declaration instead of adding attribute to existing
        // decl.
        auto isIndependent = peekToken().isAtStartOfLine();
        CodeCompletion->completeDeclAttrBeginning(isInSILMode(), isIndependent);
      }
      consumeToken(tok::code_complete);
      return makeParserCodeCompletionStatus();
    } else {
      // Synthesize an r_brace syntax node if the token is absent
      SyntaxContext->synthesize(tok::identifier, AtLoc.getAdvancedLoc(1));
    }

    diagnose(Tok, diag::expected_attribute_name);
    return makeParserError();
  }

  // If the attribute follows the new representation, switch
  // over to the alternate parsing path.
  DeclAttrKind DK = DeclAttribute::getAttrKindFromString(Tok.getText());
  
  auto checkInvalidAttrName = [&](StringRef invalidName,
                                  StringRef correctName,
                                  DeclAttrKind kind,
                                  Optional<Diag<StringRef, StringRef>> diag = None) {
    if (DK == DAK_Count && Tok.getText() == invalidName) {
      DK = kind;

      if (diag) {
        diagnose(Tok, *diag, invalidName, correctName)
            .fixItReplace(Tok.getLoc(), correctName);
      }
    }
  };

  // Check if attr is availability, and suggest available instead
  checkInvalidAttrName("availability", "available", DAK_Available, diag::attr_renamed);

  // Check if attr is inlineable, and suggest inlinable instead
  checkInvalidAttrName("inlineable", "inlinable", DAK_Inlinable, diag::attr_name_close_match);

  // In Swift 5 and above, these become hard errors. In Swift 4.2, emit a
  // warning for compatibility. Otherwise, don't diagnose at all.
  if (Context.isSwiftVersionAtLeast(5)) {
    checkInvalidAttrName("_versioned", "usableFromInline", DAK_UsableFromInline, diag::attr_renamed);
    checkInvalidAttrName("_inlineable", "inlinable", DAK_Inlinable, diag::attr_renamed);
  } else if (Context.isSwiftVersionAtLeast(4, 2)) {
    checkInvalidAttrName("_versioned", "usableFromInline", DAK_UsableFromInline, diag::attr_renamed_warning);
    checkInvalidAttrName("_inlineable", "inlinable", DAK_Inlinable, diag::attr_renamed_warning);
  } else {
    checkInvalidAttrName("_versioned", "usableFromInline", DAK_UsableFromInline);
    checkInvalidAttrName("_inlineable", "inlinable", DAK_Inlinable);
  }

  // Other names of property wrappers...
  checkInvalidAttrName("propertyDelegate", "propertyWrapper",
                       DAK_PropertyWrapper, diag::attr_renamed_warning);
  checkInvalidAttrName("_propertyWrapper", "propertyWrapper",
                       DAK_PropertyWrapper, diag::attr_renamed_warning);

  if (DK == DAK_Count && Tok.getText() == "warn_unused_result") {
    // The behavior created by @warn_unused_result is now the default. Emit a
    // Fix-It to remove.
    SourceLoc attrLoc = consumeToken();

    // @warn_unused_result with no arguments.
    if (Tok.isNot(tok::l_paren)) {
      diagnose(AtLoc, diag::attr_warn_unused_result_removed)
        .fixItRemove(SourceRange(AtLoc, attrLoc));

      // Recovered.
      return makeParserSuccess();
    }

    // @warn_unused_result with arguments.
    SourceLoc lParenLoc = consumeToken();
    skipUntil(tok::r_paren);

    // Parse the closing ')'.
    SourceLoc rParenLoc;
    if (Tok.isNot(tok::r_paren)) {
      parseMatchingToken(tok::r_paren, rParenLoc,
                         diag::attr_warn_unused_result_expected_rparen,
                         lParenLoc);
    }
    if (Tok.is(tok::r_paren)) {
      rParenLoc = consumeToken();
    }

    diagnose(AtLoc, diag::attr_warn_unused_result_removed)
      .fixItRemove(SourceRange(AtLoc, rParenLoc));

    // Recovered.
    return makeParserSuccess();
  }

  if (DK != DAK_Count && !DeclAttribute::shouldBeRejectedByParser(DK)) {
    parseNewDeclAttribute(Attributes, AtLoc, DK);
    return makeParserSuccess();
  }

  if (TypeAttributes::getAttrKindFromString(Tok.getText()) != TAK_Count)
    diagnose(Tok, diag::type_attribute_applied_to_decl);
  else if (Tok.isContextualKeyword("unknown")) {
    diagnose(Tok, diag::unknown_attribute, "unknown");
  } else {
    // Change the context to create a custom attribute syntax.
    SyntaxContext->setCreateSyntax(SyntaxKind::CustomAttribute);
    // Parse a custom attribute.
    auto type = parseType(diag::expected_type);
    if (type.hasCodeCompletion() || type.isNull()) {
      if (Tok.is(tok::l_paren))
        skipSingle();

      return ParserStatus(type);
    }

    // Parse the optional arguments.
    SourceLoc lParenLoc, rParenLoc;
    SmallVector<Expr *, 2> args;
    SmallVector<Identifier, 2> argLabels;
    SmallVector<SourceLoc, 2> argLabelLocs;
    Expr *trailingClosure = nullptr;
    bool hasInitializer = false;
    ParserStatus status;

    // If we're not in a local context, we'll need a context to parse
    // initializers into (should we have one).  This happens for properties
    // and global variables in libraries.
    PatternBindingInitializer *initContext = nullptr;

    if (Tok.isFollowingLParen()) {
      if (peekToken().is(tok::code_complete)) {
        consumeToken(tok::l_paren);
        if (CodeCompletion) {
          auto typeE = new (Context) TypeExpr(type.get());
          auto CCE = new (Context) CodeCompletionExpr(Tok.getLoc());
          CodeCompletion->completePostfixExprParen(typeE, CCE);
        }
        consumeToken(tok::code_complete);
        skipUntil(tok::r_paren);
        consumeIf(tok::r_paren);
        status.setHasCodeCompletion();
      } else {
        // If we have no local context to parse the initial value into, create
        // one for the PBD we'll eventually create.  This allows us to have
        // reasonable DeclContexts for any closures that may live inside of
        // initializers.
        Optional<ParseFunctionBody> initParser;
        if (!CurDeclContext->isLocalContext()) {
          initContext = findAttributeInitContent(Attributes);
          if (!initContext)
            initContext =
                new (Context) PatternBindingInitializer(CurDeclContext);

          initParser.emplace(*this, initContext);
        }
        status |= parseExprList(tok::l_paren, tok::r_paren,
                                /*isPostfix=*/false, /*isExprBasic=*/true,
                                lParenLoc, args, argLabels, argLabelLocs,
                                rParenLoc, trailingClosure);
        assert(!trailingClosure && "Cannot parse a trailing closure here");
        hasInitializer = true;
      }
    }

    // Form the attribute.
    auto attr = CustomAttr::create(Context, AtLoc, type.get(), hasInitializer,
                                   initContext, lParenLoc, args, argLabels,
                                   argLabelLocs, rParenLoc);
    Attributes.add(attr);
    return status;
  }

  // Recover by eating @foo(...) when foo is not known.
  consumeToken();
  if (Tok.is(tok::l_paren))
    skipSingle();

  return makeParserError();
}

/// Parses specifier and attributes for types.
///
///   specifier:
///     'inout'
///     '__shared'
///     '__owned'
///
///   attribute-list:
///     attribute-type (',' attribute-type)?
ParserStatus Parser::parseTypeAttributeListSyntax(
    Optional<ParsedTokenSyntax> &specifier,
    Optional<ParsedAttributeListSyntax> &attrs) {
  // Parser a specifier.
  while (Tok.is(tok::kw_inout) ||
         (Tok.is(tok::identifier) &&
          (Tok.getRawText().equals("__shared") ||
           Tok.getRawText().equals("__owned")))) {
    if (specifier) {
      diagnose(Tok, diag::parameter_specifier_repeated)
        .fixItRemove(Tok.getLoc());
      ignoreToken();
    } else {
      specifier = consumeTokenSyntax();
    }
  }

  ParserStatus status;
  SmallVector<ParsedSyntax, 2> attrsList;
  while (Tok.is(tok::at_sign) && status.isSuccess()) {
    auto attr = parseTypeAttributeSyntax();
    status |= attr.getStatus();
    if (!attr.isNull())
      attrsList.emplace_back(attr.get());
  }
  if (!attrsList.empty())
    attrs = ParsedSyntaxRecorder::makeAttributeList(attrsList, *SyntaxContext);

  return status;
}

bool Parser::parseTypeAttributeList(ParamDecl::Specifier &Specifier,
                                    SourceLoc &SpecifierLoc,
                                    TypeAttributes &Attributes) {
  SourceLoc leadingLoc = leadingTriviaLoc();
  Optional<ParsedTokenSyntax> parsedSpecifier;
  Optional<ParsedAttributeListSyntax> parsedAttrs;
  auto status = parseTypeAttributeListSyntax(parsedSpecifier, parsedAttrs);

  if (parsedSpecifier) {
    SyntaxContext->addSyntax(std::move(*parsedSpecifier));
    auto tok = SyntaxContext->topNode<TokenSyntax>();
    Specifier = llvm::StringSwitch<ParamDecl::Specifier>(Tok.getText())
                    .Case("inout", ParamDecl::Specifier::InOut)
                    .Case("__shared", ParamDecl::Specifier::Shared)
                    .Case("__owned", ParamDecl::Specifier::Owned)
                    .Default(ParamDecl::Specifier::Default);
    SpecifierLoc = Generator.generate(tok, leadingLoc);

    leadingLoc = leadingLoc.getAdvancedLoc(tok.getTextLength());
  }

  if (parsedAttrs) {
    SyntaxContext->addSyntax(std::move(*parsedAttrs));
    auto syntax = SyntaxContext->topNode<AttributeListSyntax>();
    Attributes = Generator.generateTypeAttributes(syntax, leadingLoc);
  }
  return status.isError();
}

/// Parses an attribute for types.
///
///   attribute-type:
///     '@' identifier
///     '@' 'convention' '(' identifier ')'
///     '@' 'convention' '(' 'witness_method' ':' identifier ')'
///     '@' 'opened' '(' string-literal ')'
///     '@' '_opaqureResultTypeOf' '(' string-literal ',' integer-literal ')'
ParsedSyntaxResult<ParsedAttributeSyntax> Parser::parseTypeAttributeSyntax() {
  ParsedAttributeSyntaxBuilder builder(*SyntaxContext);
  ParserStatus status;

  // Parse '@'.
  auto atLoc = Tok.getLoc();
  builder.useAtSignToken(consumeTokenSyntax(tok::at_sign));

  // Parse attribute name.
  if (Tok.isNot(tok::identifier, tok::kw_in, tok::kw_inout)) {
    diagnose(Tok, diag::expected_attribute_name);
    if (Tok.is(tok::code_complete)) {
      // TODO: Implement type attribute completion.
    }
    return makeParsedError(builder.build());
  }
  StringRef attrName = Tok.getText();
  builder.useAttributeName(consumeTokenSyntax());

  TypeAttrKind attr = TypeAttributes::getAttrKindFromString(attrName);
  switch (attr) {
  case TAK_out:
  case TAK_in:
  case TAK_owned:
  case TAK_unowned_inner_pointer:
  case TAK_guaranteed:
  case TAK_autoreleased:
  case TAK_callee_owned:
  case TAK_callee_guaranteed:
  case TAK_objc_metatype:
  case TAK_sil_weak:
  case TAK_sil_unowned:
    if (!isInSILMode()) {
      diagnose(atLoc, diag::only_allowed_in_sil, attrName);
      status.setIsParseError();
    }
    break;

  case TAK_Count: {
    auto declAttrID = DeclAttribute::getAttrKindFromString(attrName);
    if (declAttrID == DAK_Count) {
      // Not a decl or type attribute.
      diagnose(Tok, diag::unknown_attribute, attrName);
    } else {
      // Otherwise this is a valid decl attribute so they should have put it on
      // the decl instead of the type.
      diagnose(Tok, diag::decl_attribute_applied_to_type);
    }
    // Recover by eating @foo(...) when foo is not known.
    if (Tok.is(tok::l_paren) && getEndOfPreviousLoc() == Tok.getLoc()) {
      BacktrackingScope backtrack(*this);
      auto lParen = consumeTokenSyntax(tok::l_paren);
      ignoreUntil(tok::r_paren);
      auto rParen = consumeTokenSyntaxIf(tok::r_paren);

      // If we found '->', or 'throws' after paren, it's likely a parameter
      // of function type.
      if (Tok.isNot(tok::arrow, tok::kw_throws, tok::kw_rethrows,
                    tok::kw_throw)) {
        backtrack.cancelBacktrack();
        builder.useLeftParen(std::move(lParen));
        if (rParen)
          builder.useRightParen(std::move(*rParen));
      }
    }
    status.setIsParseError();
    break;
  }

  case TAK_convention:
    status |= [&]() -> ParserStatus {
      // Parse '('.
      if (!Tok.is(tok::l_paren) || Tok.isAtStartOfLine()) {
        diagnose(Tok, diag::convention_attribute_expected_lparen);
        return makeParserError();
      }
      SourceLoc LParenLoc = Tok.getLoc();
      builder.useLeftParen(consumeTokenSyntax(tok::l_paren));

      // Parse convention name.
      if (Tok.isNot(tok::identifier)) {
        diagnose(Tok, diag::convention_attribute_expected_name);
        return makeParserError();
      }
      auto conventionName = Tok.getText();
      auto convention = consumeTokenSyntax(tok::identifier);

      // Parse convention name.
      if (conventionName == "witness_method") {
        ParsedNamedAttributeStringArgumentSyntaxBuilder argBuilder(
            *SyntaxContext);
        argBuilder.useNameTok(std::move(convention));

        // Parse ':'.
        if (Tok.isNot(tok::colon)) {
          diagnose(Tok,
                   diag::convention_attribute_witness_method_expected_colon);
          builder.useArgument(argBuilder.build());
          return makeParserError();
        }
        argBuilder.useColon(consumeTokenSyntax(tok::colon));

        // Parse protocol name.
        if (Tok.isNot(tok::identifier)) {
          diagnose(Tok,
                   diag::convention_attribute_witness_method_expected_protocol);
          builder.useArgument(argBuilder.build());
          return makeParserError();
        }
        auto name = ParsedSyntaxRecorder::makeDeclName(
            consumeTokenSyntax(tok::identifier), None, *SyntaxContext);
        argBuilder.useStringOrDeclname(std::move(name));
        builder.useArgument(argBuilder.build());
      } else {
        builder.useArgument(std::move(convention));
      }

      // Parse ')'.
      auto RParen = parseMatchingTokenSyntax(
          tok::r_paren, diag::convention_attribute_expected_rparen, LParenLoc);
      if (RParen.isError())
        return makeParserError();
      builder.useRightParen(RParen.get());

      return makeParserSuccess();
    }();
    break;

  case TAK_opened:
    status |= [&]() -> ParserStatus {
      if (!isInSILMode()) {
        diagnose(atLoc, diag::only_allowed_in_sil, "opened");
        return makeParserError();
      }

      // Parse '('.
      if (!Tok.is(tok::l_paren) || Tok.isAtStartOfLine()) {
        diagnose(Tok, diag::opened_attribute_expected_lparen);
        return makeParserError();
      }
      SourceLoc LParenLoc = Tok.getLoc();
      builder.useLeftParen(consumeTokenSyntax(tok::l_paren));

      if (!Tok.is(tok::string_literal)) {
        diagnose(Tok, diag::opened_attribute_id_value);
        return makeParserError();
      }
      builder.useArgument(consumeTokenSyntax(tok::string_literal));

      // Parse ')'.
      auto RParen = parseMatchingTokenSyntax(
          tok::r_paren, diag::opened_attribute_expected_rparen, LParenLoc);
      if (RParen.isError())
        return makeParserError();
      builder.useRightParen(RParen.get());

      return makeParserSuccess();
    }();
    break;

  case TAK__opaqueReturnTypeOf:
    status |= [&]() -> ParserStatus {
      // Parse '('.
      if (!Tok.is(tok::l_paren) || Tok.isAtStartOfLine()) {
        diagnose(Tok, diag::attr_expected_lparen, "_opaqueReturnTypeOf", false);
        return makeParserError();
      }
      SourceLoc LParenLoc = Tok.getLoc();
      builder.useLeftParen(consumeTokenSyntax(tok::l_paren));

      ParsedOpaqueReturnTypeOfAttributeArgumentsSyntaxBuilder argBuilder(
          *SyntaxContext);

      // Parse the mangled decl name and index.
      if (!Tok.is(tok::string_literal)) {
        diagnose(Tok, diag::opened_attribute_id_value);
        return makeParserError();
      }
      argBuilder.useMangledName(consumeTokenSyntax(tok::string_literal));

      // Parse ','.
      if (!Tok.is(tok::comma)) {
        diagnose(Tok, diag::attr_expected_comma, "_opaqueReturnTypeOf", false);
        builder.useArgument(builder.build());
        return makeParserError();
      }
      argBuilder.useComma(consumeTokenSyntax(tok::comma));

      // Parse index number.
      if (!Tok.is(tok::integer_literal)) {
        diagnose(Tok, diag::attr_expected_string_literal,
                 "_opaqueReturnTypeOf");
        builder.useArgument(builder.build());
        return makeParserError();
      }
      argBuilder.useIndex(consumeTokenSyntax(tok::integer_literal));

      builder.useArgument(argBuilder.build());

      // Parse ')'.
      auto RParen = parseMatchingTokenSyntax(
          tok::r_paren, diag::expected_rparen_expr_list, LParenLoc);
      if (RParen.isError())
        return makeParserError();
      builder.useRightParen(RParen.get());

      return makeParserSuccess();
    }();
    break;

  default:
    break;
  }
  return makeParsedResult(builder.build(), status);
}

bool Parser::canParseTypeAttribute() {
  if (!Tok.isAny(tok::identifier, tok::kw_in, tok::kw_inout))
    return false;

  TypeAttrKind attr = TypeAttributes::getAttrKindFromString(Tok.getText());
  consumeToken();

  switch (attr) {
  case TAK_Count:
    return false;
  case TAK_convention: {
    if (!consumeIf(tok::l_paren))
      return false;
    if (!Tok.is(tok::identifier))
      return false;
    auto name = Tok.getText();
    consumeToken(tok::identifier);
    if (name == "witness_method") {
      consumeToken();
      if (!consumeIf(tok::colon))
        return false;
      if (!consumeIf(tok::identifier))
        return false;
    }
    if (!consumeIf(tok::r_paren))
      return false;
    return true;
  }
  case TAK_opened:
    return (consumeIf(tok::l_paren) &&        // '('
            consumeIf(tok::string_literal) && // UUID
            consumeIf(tok::r_paren));         // ')'
  case TAK__opaqueReturnTypeOf:
    return (consumeIf(tok::l_paren) &&         // '('
            consumeIf(tok::string_literal) &&  // Mangled name
            consumeIf(tok::comma) &&           // ','
            consumeIf(tok::integer_literal) && // Index
            consumeIf(tok::r_paren));          // ')'
  default:
    return true;
  }
}

/// \verbatim
///   attribute-list:
///     /*empty*/
///     attribute-list-clause attribute-list
///   attribute-list-clause:
///     '@' attribute
/// \endverbatim
ParserStatus Parser::parseDeclAttributeList(DeclAttributes &Attributes) {
  if (Tok.isNot(tok::at_sign))
    return makeParserSuccess();

  ParserStatus Status;
  SyntaxParsingContext AttrListCtx(SyntaxContext, SyntaxKind::AttributeList);
  do {
    SyntaxParsingContext AttrCtx(SyntaxContext, SyntaxKind::Attribute);
    SourceLoc AtLoc = consumeToken();
    Status |= parseDeclAttribute(Attributes, AtLoc);
  } while (Tok.is(tok::at_sign));
  return Status;
}

/// \verbatim
///   modifier-list
///     /* empty */
//      modifier modifier-list
//    modifier
//      'private'
//      'private' '(' 'set' ')'
//      'fileprivate'
//      'fileprivate' '(' 'set' )'
//      'internal'
//      'internal' '(' 'set' ')'
//      'public'
//      'open'
//      'weak'
//      'unowned'
//      'unowned' '(' 'safe' ')'
//      'unowned' '(' 'unsafe' ')'
//      'optional'
//      'required'
//      'lazy'
//      'final'
//      'dynamic'
//      'prefix'
//      'postfix'
//      'infix'
//      'override'
//      'mutating
//      'nonmutating'
//      '__consuming'
//      'convenience'
bool Parser::parseDeclModifierList(DeclAttributes &Attributes,
                                   SourceLoc &StaticLoc,
                                   StaticSpellingKind &StaticSpelling) {
  SyntaxParsingContext ListContext(SyntaxContext, SyntaxKind::ModifierList);
  bool isError = false;
  bool hasModifier = false;
  while (true) {
    switch (Tok.getKind()) {

    case tok::kw_private:
    case tok::kw_fileprivate:
    case tok::kw_internal:
    case tok::kw_public: {
      SyntaxParsingContext ModContext(SyntaxContext, SyntaxKind::DeclModifier);
      // We still model these specifiers as attributes.
      isError |=
          parseNewDeclAttribute(Attributes, /*AtLoc=*/{}, DAK_AccessControl);
      hasModifier = true;
      continue;
    }

    // Context sensitive keywords.
    case tok::identifier: {
      if (Tok.isEscapedIdentifier())
        break;

      DeclAttrKind Kind = llvm::StringSwitch<DeclAttrKind>(Tok.getText())
#define CONTEXTUAL_CASE(KW, CLASS) .Case(#KW, DAK_##CLASS)
#define CONTEXTUAL_DECL_ATTR(KW, CLASS, ...) CONTEXTUAL_CASE(KW, CLASS)
#define CONTEXTUAL_DECL_ATTR_ALIAS(KW, CLASS) CONTEXTUAL_CASE(KW, CLASS)
#define CONTEXTUAL_SIMPLE_DECL_ATTR(KW, CLASS, ...) CONTEXTUAL_CASE(KW, CLASS)
#include <swift/AST/Attr.def>
#undef CONTEXTUAL_CASE
        .Default(DAK_Count);

      if (Kind == DAK_Count)
        break;

      SyntaxParsingContext ModContext(SyntaxContext,
                                      SyntaxKind::DeclModifier);
      isError |= parseNewDeclAttribute(Attributes, /*AtLoc=*/{}, Kind);
      hasModifier = true;
      continue;
    }

    case tok::kw_static: {
      // 'static' is not handled as an attribute in AST.
      if (StaticLoc.isValid()) {
        diagnose(Tok, diag::decl_already_static,
                 StaticSpellingKind::KeywordStatic)
            .highlight(StaticLoc)
            .fixItRemove(Tok.getLoc());
      } else {
        StaticLoc = Tok.getLoc();
        StaticSpelling = StaticSpellingKind::KeywordStatic;
      }
      SyntaxParsingContext ModContext(SyntaxContext, SyntaxKind::DeclModifier);
      consumeToken(tok::kw_static);
      hasModifier = true;
      continue;
    }

    case tok::kw_class: {
      // If 'class' is a modifier on another decl kind, like var or func,
      // then treat it as a modifier.
      {
        BacktrackingScope Scope(*this);
        consumeToken(tok::kw_class);
        // When followed by an 'override' or CC token inside a class,
        // treat 'class' as a modifier; in the case of a following CC
        // token, we cannot be sure there is no intention to override
        // or witness something static.
        if (isStartOfDecl() || (isa<ClassDecl>(CurDeclContext) &&
                                (Tok.is(tok::code_complete) ||
                                 Tok.getRawText().equals("override")))) {
          /* We're OK */
        } else {
          // This 'class' is a real ClassDecl introducer.
          break;
        }
      }
      if (StaticLoc.isValid()) {
        diagnose(Tok, diag::decl_already_static,
                 StaticSpellingKind::KeywordClass)
            .highlight(StaticLoc)
            .fixItRemove(Tok.getLoc());
      } else {
        StaticLoc = Tok.getLoc();
        StaticSpelling = StaticSpellingKind::KeywordClass;
      }
      SyntaxParsingContext ModContext(SyntaxContext, SyntaxKind::DeclModifier);
      consumeToken(tok::kw_class);
      hasModifier = true;
      continue;
    }

    case tok::unknown:
      // Eat an invalid token in decl modifier context. Error tokens are
      // diagnosed by the lexer, so we don't need to emit another diagnostic.
      consumeToken(tok::unknown);
      hasModifier = true;
      continue;

    default:
      break;
    }

    // If we don't have any modifiers, don't bother to construct an empty list.
    if (!hasModifier)
      ListContext.setTransparent();

    // If we 'break' out of the switch, modifier list has ended.
    return isError;
  }
}

static bool isStartOfOperatorDecl(const Token &Tok, const Token &Tok2) {
  return Tok.isContextualKeyword("operator") &&
         (Tok2.isContextualKeyword("prefix") ||
          Tok2.isContextualKeyword("postfix") ||
          Tok2.isContextualKeyword("infix"));
}

/// Diagnose issues with fixity attributes, if any.
static void diagnoseOperatorFixityAttributes(Parser &P,
                                             DeclAttributes &Attrs,
                                             const Decl *D) {
  auto isFixityAttr = [](DeclAttribute *attr){
    DeclAttrKind kind = attr->getKind();
    return attr->isValid() && (kind == DAK_Prefix ||
                               kind == DAK_Infix ||
                               kind == DAK_Postfix);
  };
  
  SmallVector<DeclAttribute *, 3> fixityAttrs;
  std::copy_if(Attrs.begin(), Attrs.end(),
               std::back_inserter(fixityAttrs), isFixityAttr);
  std::reverse(fixityAttrs.begin(), fixityAttrs.end());
  
  for (auto it = fixityAttrs.begin(); it != fixityAttrs.end(); ++it) {
    if (it != fixityAttrs.begin()) {
      auto *attr = *it;
      P.diagnose(attr->getLocation(), diag::mutually_exclusive_attrs,
                 attr->getAttrName(), fixityAttrs.front()->getAttrName(),
                 attr->isDeclModifier())
      .fixItRemove(attr->getRange());
      attr->setInvalid();
    }
  }
  
  // Operator declarations must specify a fixity.
  if (auto *OD = dyn_cast<OperatorDecl>(D)) {
    if (fixityAttrs.empty()) {
      P.diagnose(OD->getOperatorLoc(), diag::operator_decl_no_fixity);
    }
  }
  // Infix operator is only allowed on operator declarations, not on func.
  else if (isa<FuncDecl>(D)) {
    if (auto *attr = Attrs.getAttribute<InfixAttr>()) {
      P.diagnose(attr->getLocation(), diag::invalid_infix_on_func)
        .fixItRemove(attr->getLocation());
      attr->setInvalid();
    }
  } else {
    llvm_unreachable("unexpected decl kind?");
  }
}

static unsigned skipUntilMatchingRBrace(Parser &P,
                                        bool &HasPoundDirective,
                                        bool &HasOperatorDeclarations,
                                        bool &HasNestedClassDeclarations,
                                        SyntaxParsingContext *&SyntaxContext) {
  HasPoundDirective = false;
  HasOperatorDeclarations = false;
  HasNestedClassDeclarations = false;

  bool isRootCtx = SyntaxContext->isRoot();
  SyntaxParsingContext BlockItemListContext(SyntaxContext,
                                            SyntaxKind::CodeBlockItemList);
  if (isRootCtx) {
    BlockItemListContext.setTransparent();
  }
  SyntaxParsingContext BlockItemContext(SyntaxContext,
                                        SyntaxKind::CodeBlockItem);
  SyntaxParsingContext BodyContext(SyntaxContext, SyntaxKind::TokenList);
  unsigned OpenBraces = 1;

  bool LastTokenWasFunc = false;

  while (OpenBraces != 0 && P.Tok.isNot(tok::eof)) {
    // Detect 'func' followed by an operator identifier.
    if (LastTokenWasFunc) {
      LastTokenWasFunc = false;
      HasOperatorDeclarations |= P.Tok.isAnyOperator();
    } else {
      LastTokenWasFunc = P.Tok.is(tok::kw_func);
    }

    HasNestedClassDeclarations |= P.Tok.is(tok::kw_class);

    HasPoundDirective |= P.Tok.isAny(tok::pound_sourceLocation, tok::pound_line,
      tok::pound_if, tok::pound_else, tok::pound_endif, tok::pound_elseif);
    if (P.consumeIf(tok::l_brace)) {
      OpenBraces++;
      continue;
    }
    if (OpenBraces == 1 && P.Tok.is(tok::r_brace))
      break;
    if (P.consumeIf(tok::r_brace)) {
      OpenBraces--;
      continue;
    }
    P.consumeToken();
  }
  return OpenBraces;
}

bool swift::isKeywordPossibleDeclStart(const Token &Tok) {
  switch (Tok.getKind()) {
  case tok::at_sign:
  case tok::kw_associatedtype:
  case tok::kw_case:
  case tok::kw_class:
  case tok::kw_deinit:
  case tok::kw_enum:
  case tok::kw_extension:
  case tok::kw_fileprivate:
  case tok::kw_func:
  case tok::kw_import:
  case tok::kw_init:
  case tok::kw_internal:
  case tok::kw_let:
  case tok::kw_operator:
  case tok::kw_precedencegroup:
  case tok::kw_private:
  case tok::kw_protocol:
  case tok::kw_public:
  case tok::kw_static:
  case tok::kw_struct:
  case tok::kw_subscript:
  case tok::kw_typealias:
  case tok::kw_var:
  case tok::pound_if:
  case tok::pound_warning:
  case tok::pound_error:
  case tok::identifier:
  case tok::pound_sourceLocation:
    return true;
  case tok::pound_line:
    // #line at the start of the line is a directive, but it's deprecated.
    // #line within a line is an expression.
    return Tok.isAtStartOfLine();

  case tok::kw_try:
    // 'try' is not a valid way to start a decl, but we special-case 'try let'
    // and 'try var' for better recovery.
    return true;
  default:
    return false;
  }
}

/// Given a current token of 'unowned', check to see if it is followed by a
/// "(safe)" or "(unsafe)" specifier.
static bool isParenthesizedUnowned(Parser &P) {
  assert(P.Tok.getText() == "unowned" && P.peekToken().is(tok::l_paren) &&
         "Invariant violated");
  
  // Look ahead to parse the parenthesized expression.
  Parser::BacktrackingScope Backtrack(P);
  P.consumeToken(tok::identifier);
  P.consumeToken(tok::l_paren);
  return P.Tok.is(tok::identifier) && P.peekToken().is(tok::r_paren) &&
          (P.Tok.getText() == "safe" || P.Tok.getText() == "unsafe");
}

  
bool Parser::isStartOfDecl() {
  // If this is obviously not the start of a decl, then we're done.
  if (!isKeywordPossibleDeclStart(Tok)) return false;

  // When 'init' appears inside another 'init', it's likely the user wants to
  // invoke an initializer but forgets to prefix it with 'self.' or 'super.'
  // Otherwise, expect 'init' to be the start of a declaration (and complain
  // when the expectation is not fulfilled).
  if (Tok.is(tok::kw_init)) {
    return !isa<ConstructorDecl>(CurDeclContext);
  }

  // Similarly, when 'case' appears inside a function, it's probably a switch
  // case, not an enum case declaration.
  if (Tok.is(tok::kw_case)) {
    return !isa<AbstractFunctionDecl>(CurDeclContext);
  }

  // The protocol keyword needs more checking to reject "protocol<Int>".
  if (Tok.is(tok::kw_protocol)) {
    const Token &Tok2 = peekToken();
    return !Tok2.isAnyOperator() || !Tok2.getText().equals("<");
  }

  // The 'try' case is only for simple local recovery, so we only bother to
  // check 'let' and 'var' right now.
  if (Tok.is(tok::kw_try))
    return peekToken().isAny(tok::kw_let, tok::kw_var);
  
  // Look through attribute list, because it may be an *type* attribute list.
  if (Tok.is(tok::at_sign)) {
    BacktrackingScope backtrack(*this);
    while (consumeIf(tok::at_sign)) {
      // If not identifier or code complete token, consider '@' as an incomplete
      // attribute.
      if (Tok.isNot(tok::identifier, tok::code_complete))
        continue;
      consumeToken();
      // Eat paren after attribute name; e.g. @foo(x)
      if (consumeIf(tok::l_paren)) {
        while (Tok.isNot(tok::r_brace, tok::eof, tok::pound_endif)) {
          if (consumeIf(tok::r_paren)) break;
          skipSingle();
        }
      }
    }
    // If this attribute is the last element in the block,
    // consider it is a start of incomplete decl.
    if (Tok.isAny(tok::r_brace, tok::eof, tok::pound_endif))
      return true;

    return isStartOfDecl();
  }

  // Otherwise, the only hard case left is the identifier case.
  if (Tok.isNot(tok::identifier)) return true;

  // If this is an operator declaration, handle it.
  const Token &Tok2 = peekToken();
  if (isStartOfOperatorDecl(Tok, Tok2))
    return true;
    
  // If this can't possibly be a contextual keyword, then this identifier is
  // not interesting.  Bail out.
  if (!Tok.isContextualDeclKeyword())
    return false;
      
  // If it might be, we do some more digging.

  // If this is 'unowned', check to see if it is valid.
  if (Tok.getText() == "unowned" && Tok2.is(tok::l_paren) &&
      isParenthesizedUnowned(*this)) {
    Parser::BacktrackingScope Backtrack(*this);
    consumeToken(tok::identifier);
    consumeToken(tok::l_paren);
    consumeToken(tok::identifier);
    consumeToken(tok::r_paren);
    return isStartOfDecl();
  }

  // If the next token is obviously not the start of a decl, bail early.
  if (!isKeywordPossibleDeclStart(Tok2))
    return false;
  
  // Otherwise, do a recursive parse.
  Parser::BacktrackingScope Backtrack(*this);
  consumeToken(tok::identifier);
  return isStartOfDecl();
}

void Parser::consumeDecl(ParserPosition BeginParserPosition,
                         ParseDeclOptions Flags,
                         bool IsTopLevel) {
  SyntaxParsingContext Discarding(SyntaxContext);
<<<<<<< HEAD
  Discarding.setDiscard();
=======
  Discarding.disable();
>>>>>>> 7be975cf
  SourceLoc CurrentLoc = Tok.getLoc();

  SourceLoc EndLoc = PreviousLoc;
  backtrackToPosition(BeginParserPosition);
  SourceLoc BeginLoc = Tok.getLoc();

  State->delayDecl(PersistentParserState::DelayedDeclKind::Decl, Flags.toRaw(),
                   CurDeclContext, {BeginLoc, EndLoc},
                   BeginParserPosition.PreviousLoc);

  while (SourceMgr.isBeforeInBuffer(Tok.getLoc(), CurrentLoc))
    consumeToken();

  if (IsTopLevel) {
    // Skip the rest of the file to prevent the parser from constructing the
    // AST for it.  Forward references are not allowed at the top level.
    while (Tok.isNot(tok::eof))
      consumeToken();
  }
}

void Parser::setLocalDiscriminator(ValueDecl *D) {
  // If we're not in a local context, this is unnecessary.
  if (!CurLocalContext || !D->getDeclContext()->isLocalContext())
    return;

  if (auto TD = dyn_cast<TypeDecl>(D))
    if (!getScopeInfo().isInactiveConfigBlock())
      SF.LocalTypeDecls.insert(TD);

  Identifier name = D->getBaseName().getIdentifier();
  unsigned discriminator = CurLocalContext->claimNextNamedDiscriminator(name);
  D->setLocalDiscriminator(discriminator);
}

void Parser::setLocalDiscriminatorToParamList(ParameterList *PL) {
  for (auto P : *PL) {
    if (!P->hasName() || P->isImplicit())
      continue;
    setLocalDiscriminator(P);
  }
}

void Parser::delayParseFromBeginningToHere(ParserPosition BeginParserPosition,
                                           ParseDeclOptions Flags) {
  auto CurLoc = Tok.getLoc();
  backtrackToPosition(BeginParserPosition);
  SourceLoc BeginLoc = Tok.getLoc();
  SourceLoc EndLoc = CurLoc;
  State->delayDecl(PersistentParserState::DelayedDeclKind::Decl,
                   Flags.toRaw(),
                   CurDeclContext, {BeginLoc, EndLoc},
                   BeginParserPosition.PreviousLoc);

  while (Tok.isNot(tok::eof))
    consumeToken();
}

/// Parse a single syntactic declaration and return a list of decl
/// ASTs.  This can return multiple results for var decls that bind to multiple
/// values, structs that define a struct decl and a constructor, etc.
///
/// \verbatim
///   decl:
///     decl-typealias
///     decl-extension
///     decl-let
///     decl-var
///     decl-class
///     decl-func
///     decl-enum
///     decl-struct
///     decl-import
///     decl-operator
/// \endverbatim
ParserResult<Decl>
Parser::parseDecl(ParseDeclOptions Flags,
                  bool IsAtStartOfLineOrPreviousHadSemi,
                  llvm::function_ref<void(Decl*)> Handler) {
  ParserPosition BeginParserPosition;
  if (isCodeCompletionFirstPass())
    BeginParserPosition = getParserPosition();

  if (Tok.is(tok::pound_if)) {
    auto IfConfigResult = parseIfConfig(
      [&](SmallVectorImpl<ASTNode> &Decls, bool IsActive) {
        Optional<Scope> scope;
        if (!IsActive)
          scope.emplace(this, getScopeInfo().getCurrentScope()->getKind(),
                        /*inactiveConfigBlock=*/true);

        ParserStatus Status;
        bool PreviousHadSemi = true;
        SyntaxParsingContext DeclListCtx(SyntaxContext,
                                         SyntaxKind::MemberDeclList);
        while (Tok.isNot(tok::pound_else, tok::pound_endif, tok::pound_elseif,
                         tok::eof)) {
          if (Tok.is(tok::r_brace)) {
            diagnose(Tok.getLoc(),
                      diag::unexpected_rbrace_in_conditional_compilation_block);
            // If we see '}', following declarations don't look like belong to
            // the current decl context; skip them.
            skipUntilConditionalBlockClose();
            break;
          }
          Status |= parseDeclItem(PreviousHadSemi, Flags,
                                  [&](Decl *D) {Decls.emplace_back(D);});
        }
      });
    if (IfConfigResult.hasCodeCompletion() && isCodeCompletionFirstPass()) {
      consumeDecl(BeginParserPosition, Flags,
                  CurDeclContext->isModuleScopeContext());
      return makeParserError();
    }

    if (auto ICD = IfConfigResult.getPtrOrNull()) {
      // The IfConfigDecl is ahead of its members in source order.
      Handler(ICD);
      // Copy the active members into the entries list.
      for (auto activeMember : ICD->getActiveClauseElements()) {
        auto *D = activeMember.get<Decl*>();
        if (isa<IfConfigDecl>(D))
          // Don't hoist nested '#if'.
          continue;
        Handler(D);
      }
    }
    return IfConfigResult;
  }
  if (Tok.isAny(tok::pound_warning, tok::pound_error)) {
    auto Result = parseDeclPoundDiagnostic();
    if (Result.isNonNull())
      Handler(Result.get());
    return Result;
  }

  SyntaxParsingContext DeclParsingContext(SyntaxContext,
                                          SyntaxContextKind::Decl);
  SourceLoc leadingLoc = leadingTriviaLoc();

  // Note that we're parsing a declaration.
  StructureMarkerRAII ParsingDecl(*this, Tok.getLoc(),
                                  StructureMarkerKind::Declaration);

  // Parse attributes.
  SourceLoc AttrsLoc = Tok.getLoc();
  DeclAttributes Attributes;
  if (Tok.hasComment())
    Attributes.add(new (Context) RawDocCommentAttr(Tok.getCommentRange()));
  ParserStatus AttrStatus = parseDeclAttributeList(Attributes);

  // Parse modifiers.
  // Keep track of where and whether we see a contextual keyword on the decl.
  SourceLoc StaticLoc;
  StaticSpellingKind StaticSpelling = StaticSpellingKind::None;
  parseDeclModifierList(Attributes, StaticLoc, StaticSpelling);

  if (!Attributes.isEmpty())
    Generator.addDeclAttributes(Attributes, AttrsLoc);

  // We emit diagnostics for 'try let ...' in parseDeclVar().
  SourceLoc tryLoc;
  if (Tok.is(tok::kw_try) && peekToken().isAny(tok::kw_let, tok::kw_var))
    tryLoc = consumeToken(tok::kw_try);

  ParserResult<Decl> DeclResult;

  // Save the original token, in case code-completion needs it.
  auto OrigTok = Tok;
  bool MayNeedOverrideCompletion = false;

  auto parseLetOrVar = [&](bool HasLetOrVarKeyword) {
    // Collect all modifiers into a modifier list.
    DeclParsingContext.setCreateSyntax(SyntaxKind::VariableDecl);
    llvm::SmallVector<Decl *, 4> Entries;
    DeclResult = parseDeclVar(Flags, Attributes, Entries, StaticLoc,
                              StaticSpelling, tryLoc, HasLetOrVarKeyword);
    StaticLoc = SourceLoc(); // we handled static if present.
    MayNeedOverrideCompletion = true;
    if (DeclResult.hasCodeCompletion() && isCodeCompletionFirstPass())
      return;
    std::for_each(Entries.begin(), Entries.end(), Handler);
    if (auto *D = DeclResult.getPtrOrNull())
      markWasHandled(D);
  };

  auto parseFunc = [&](bool HasFuncKeyword) {
    // Collect all modifiers into a modifier list.
    DeclParsingContext.setCreateSyntax(SyntaxKind::FunctionDecl);
    DeclResult = parseDeclFunc(StaticLoc, StaticSpelling, Flags, Attributes,
                               HasFuncKeyword);
    StaticLoc = SourceLoc(); // we handled static if present.
    MayNeedOverrideCompletion = true;
  };

  switch (Tok.getKind()) {
  case tok::kw_import:
    DeclParsingContext.setCreateSyntax(SyntaxKind::ImportDecl);
    DeclResult = parseDeclImport(Flags, Attributes);
    break;
  case tok::kw_extension:
    DeclParsingContext.setCreateSyntax(SyntaxKind::ExtensionDecl);
    DeclResult = parseDeclExtension(Flags, Attributes);
    break;
  case tok::kw_let:
  case tok::kw_var: {
    parseLetOrVar(/*HasLetOrVarKeyword=*/true);
    break;
  }
  case tok::kw_typealias:
    DeclResult = parseDeclTypeAlias(Flags, Attributes, leadingLoc);
    MayNeedOverrideCompletion = true;
    break;
  case tok::kw_associatedtype:
    DeclResult = parseDeclAssociatedType(Flags, Attributes, leadingLoc);
    break;
  case tok::kw_enum:
    DeclParsingContext.setCreateSyntax(SyntaxKind::EnumDecl);
    DeclResult = parseDeclEnum(Flags, Attributes);
    break;
  case tok::kw_case: {
    llvm::SmallVector<Decl *, 4> Entries;
    DeclParsingContext.setCreateSyntax(SyntaxKind::EnumCaseDecl);
    DeclResult = parseDeclEnumCase(Flags, Attributes, Entries);
    if (DeclResult.hasCodeCompletion() && isCodeCompletionFirstPass())
      break;
    std::for_each(Entries.begin(), Entries.end(), Handler);
    if (auto *D = DeclResult.getPtrOrNull())
      markWasHandled(D);
    break;
  }
  case tok::kw_class:
    DeclParsingContext.setCreateSyntax(SyntaxKind::ClassDecl);
    DeclResult = parseDeclClass(Flags, Attributes);
    break;
  case tok::kw_struct:
    DeclParsingContext.setCreateSyntax(SyntaxKind::StructDecl);
    DeclResult = parseDeclStruct(Flags, Attributes);
    break;
  case tok::kw_init:
    DeclParsingContext.setCreateSyntax(SyntaxKind::InitializerDecl);
    DeclResult = parseDeclInit(Flags, Attributes);
    break;
  case tok::kw_deinit:
    DeclParsingContext.setCreateSyntax(SyntaxKind::DeinitializerDecl);
    DeclResult = parseDeclDeinit(Flags, Attributes);
    break;
  case tok::kw_operator:
    DeclParsingContext.setCreateSyntax(SyntaxKind::OperatorDecl);
    DeclResult = parseDeclOperator(Flags, Attributes);
    break;
  case tok::kw_precedencegroup:
    DeclParsingContext.setCreateSyntax(SyntaxKind::PrecedenceGroupDecl);
    DeclResult = parseDeclPrecedenceGroup(Flags, Attributes);
    break;
  case tok::kw_protocol:
    DeclParsingContext.setCreateSyntax(SyntaxKind::ProtocolDecl);
    DeclResult = parseDeclProtocol(Flags, Attributes);
    break;
  case tok::kw_func:
    parseFunc(/*HasFuncKeyword=*/true);
    break;
  case tok::kw_subscript: {
    DeclParsingContext.setCreateSyntax(SyntaxKind::SubscriptDecl);
    llvm::SmallVector<Decl *, 4> Entries;
    DeclResult = parseDeclSubscript(StaticLoc, StaticSpelling, Flags,
                                    Attributes, Entries);
    StaticLoc = SourceLoc(); // we handled static if present.
    if (DeclResult.hasCodeCompletion() && isCodeCompletionFirstPass())
      break;
    std::for_each(Entries.begin(), Entries.end(), Handler);
    MayNeedOverrideCompletion = true;
    if (auto *D = DeclResult.getPtrOrNull())
      markWasHandled(D);
    break;
  }

  case tok::code_complete:
    MayNeedOverrideCompletion = true;
    DeclResult = makeParserError();
    // Handled below.
    break;
  case tok::pound:
    if (Tok.isAtStartOfLine() &&
        peekToken().is(tok::code_complete) &&
        Tok.getLoc().getAdvancedLoc(1) == peekToken().getLoc()) {
      consumeToken();
      if (CodeCompletion)
        CodeCompletion->completeAfterPoundDirective();
      consumeToken(tok::code_complete);
      DeclResult = makeParserCodeCompletionResult<Decl>();
      break;
    }
    LLVM_FALLTHROUGH;

  case tok::pound_if:
  case tok::pound_sourceLocation:
  case tok::pound_line:
  case tok::pound_warning:
  case tok::pound_error:
    // We see some attributes right before these pounds.
    // TODO: Emit dedicated errors for them.
    LLVM_FALLTHROUGH;

  // Obvious nonsense.
  default:

    if (Flags.contains(PD_HasContainerType) &&
        IsAtStartOfLineOrPreviousHadSemi) {

      // Emit diagnostics if we meet an identifier/operator where a declaration
      // is expected, perhaps the user forgot the 'func' or 'var' keyword.
      //
      // Must not confuse it with trailing closure syntax, so we only
      // recover in contexts where there can be no statements.

      const bool IsProbablyVarDecl =
          Tok.isIdentifierOrUnderscore() &&
          peekToken().isAny(tok::colon, tok::equal, tok::comma);

      const bool IsProbablyTupleDecl =
          Tok.is(tok::l_paren) && peekToken().isIdentifierOrUnderscore();

      if (IsProbablyVarDecl || IsProbablyTupleDecl) {

        DescriptiveDeclKind DescriptiveKind;

        switch (StaticSpelling) {
        case StaticSpellingKind::None:
          DescriptiveKind = DescriptiveDeclKind::Property;
          break;
        case StaticSpellingKind::KeywordStatic:
          DescriptiveKind = DescriptiveDeclKind::StaticProperty;
          break;
        case StaticSpellingKind::KeywordClass:
          llvm_unreachable("kw_class is only parsed as a modifier if it's "
                           "followed by a keyword");
        }

        diagnose(Tok.getLoc(), diag::expected_keyword_in_decl, "var",
                 DescriptiveKind)
            .fixItInsert(Tok.getLoc(), "var ");
        parseLetOrVar(/*HasLetOrVarKeyword=*/false);
        break;
      }

      const bool IsProbablyFuncDecl =
          Tok.isIdentifierOrUnderscore() || Tok.isAnyOperator();

      if (IsProbablyFuncDecl) {

        DescriptiveDeclKind DescriptiveKind;

        if (Tok.isAnyOperator()) {
          DescriptiveKind = DescriptiveDeclKind::OperatorFunction;
        } else {
          switch (StaticSpelling) {
          case StaticSpellingKind::None:
            DescriptiveKind = DescriptiveDeclKind::Method;
            break;
          case StaticSpellingKind::KeywordStatic:
            DescriptiveKind = DescriptiveDeclKind::StaticMethod;
            break;
          case StaticSpellingKind::KeywordClass:
            llvm_unreachable("kw_class is only parsed as a modifier if it's "
                             "followed by a keyword");
          }
        }

        diagnose(Tok.getLoc(), diag::expected_keyword_in_decl, "func",
                 DescriptiveKind)
            .fixItInsert(Tok.getLoc(), "func ");
        parseFunc(/*HasFuncKeyword=*/false);
        break;
      }
    }

    diagnose(Tok, diag::expected_decl);

    if (CurDeclContext) {
      if (auto nominal = dyn_cast<NominalTypeDecl>(CurDeclContext)) {
        diagnose(nominal->getLoc(), diag::note_in_decl_extension, false,
                 nominal->getName());
      } else if (auto extension = dyn_cast<ExtensionDecl>(CurDeclContext)) {
        if (auto repr = extension->getExtendedTypeRepr()) {
          if (auto idRepr = dyn_cast<IdentTypeRepr>(repr)) {
            diagnose(extension->getLoc(), diag::note_in_decl_extension, true,
                     idRepr->getComponentRange().front()->getIdentifier());
          }
        }
      }
    }
  }

  if (DeclResult.isParseError() && Tok.is(tok::code_complete)) {
    if (MayNeedOverrideCompletion && CodeCompletion) {
      // If we need to complete an override, collect the keywords already
      // specified so that we do not duplicate them in code completion
      // strings.
      SmallVector<StringRef, 3> Keywords;
      SourceLoc introducerLoc;
      switch (OrigTok.getKind()) {
      case tok::kw_func:
      case tok::kw_subscript:
      case tok::kw_var:
      case tok::kw_let:
      case tok::kw_typealias:
        Keywords.push_back(OrigTok.getText());
        introducerLoc = OrigTok.getLoc();
        break;
      default:
        // Other tokens are already accounted for.
        break;
      }
      if (StaticSpelling == StaticSpellingKind::KeywordStatic) {
        Keywords.push_back(getTokenText(tok::kw_static));
      } else if (StaticSpelling == StaticSpellingKind::KeywordClass) {
        Keywords.push_back(getTokenText(tok::kw_class));
      }
      for (auto attr : Attributes) {
        Keywords.push_back(attr->getAttrName());
      }
      CodeCompletion->completeNominalMemberBeginning(Keywords,
                                                     introducerLoc);
    }

    DeclResult = makeParserCodeCompletionStatus();
    consumeToken(tok::code_complete);
  }

  if (AttrStatus.hasCodeCompletion()) {
    if (CodeCompletion) {
      Optional<DeclKind> DK;
      if (DeclResult.isNonNull())
        DK = DeclResult.get()->getKind();
      CodeCompletion->setAttrTargetDeclKind(DK);
    } else {
      delayParseFromBeginningToHere(BeginParserPosition, Flags);
      return makeParserError();
    }
  }

  if (DeclResult.hasCodeCompletion() && isCodeCompletionFirstPass() &&
      !CurDeclContext->isModuleScopeContext() &&
      !isa<TopLevelCodeDecl>(CurDeclContext) &&
      !isa<AbstractClosureExpr>(CurDeclContext)) {
    // Only consume non-toplevel decls.
    consumeDecl(BeginParserPosition, Flags, /*IsTopLevel=*/false);

    return makeParserError();
  }

  if (auto SF = CurDeclContext->getParentSourceFile()) {
    if (!getScopeInfo().isInactiveConfigBlock()) {
      for (auto Attr : Attributes) {
        if (isa<ObjCAttr>(Attr))
          SF->AttrsRequiringFoundation.insert(Attr);
      }
    }
  }

  if (DeclResult.isNonNull()) {
    Decl *D = DeclResult.get();
    if (!declWasHandledAlready(D))
      Handler(DeclResult.get());
  }

  if (!DeclResult.isParseError()) {
    // If we parsed 'class' or 'static', but didn't handle it above, complain
    // about it.
    if (StaticLoc.isValid())
      diagnose(DeclResult.get()->getLoc(), diag::decl_not_static,
               StaticSpelling)
          .fixItRemove(SourceRange(StaticLoc));
  }

  return DeclResult;
}

/// Determine the declaration parsing options to use when parsing the members
/// of the given context.
static Parser::ParseDeclOptions getMemberParseDeclOptions(
                                                    IterableDeclContext *idc) {
  using ParseDeclOptions = Parser::ParseDeclOptions;

  auto decl = idc->getDecl();
  switch (decl->getKind()) {
  case DeclKind::Extension:
    return ParseDeclOptions(
        Parser::PD_HasContainerType | Parser::PD_InExtension);
  case DeclKind::Enum:
    return ParseDeclOptions(
        Parser::PD_HasContainerType | Parser::PD_AllowEnumElement |
        Parser::PD_InEnum);

  case DeclKind::Protocol:
    return ParseDeclOptions(
        Parser::PD_HasContainerType | Parser::PD_DisallowInit |
        Parser::PD_InProtocol);

  case DeclKind::Class:
    return ParseDeclOptions(
        Parser::PD_HasContainerType | Parser::PD_AllowDestructor |
        Parser::PD_InClass);

  case DeclKind::Struct:
    return ParseDeclOptions(Parser::PD_HasContainerType | Parser::PD_InStruct);

  default:
    llvm_unreachable("Bad iterable decl context kinds.");
  }
}

static ScopeKind getMemberParseScopeKind(IterableDeclContext *idc) {
  auto decl = idc->getDecl();
  switch (decl->getKind()) {
  case DeclKind::Extension: return ScopeKind::Extension;
  case DeclKind::Enum: return ScopeKind::EnumBody;
  case DeclKind::Protocol: return ScopeKind::ProtocolBody;
  case DeclKind::Class: return ScopeKind::ClassBody;
  case DeclKind::Struct: return ScopeKind::StructBody;

  default:
    llvm_unreachable("Bad iterable decl context kinds.");
  }
}

std::vector<Decl *> Parser::parseDeclListDelayed(IterableDeclContext *IDC) {
  Decl *D = const_cast<Decl*>(IDC->getDecl());
  DeclContext *DC = cast<DeclContext>(D);
  SourceRange BodyRange;
  if (auto ext = dyn_cast<ExtensionDecl>(IDC)) {
    BodyRange = ext->getBraces();
  } else {
    auto *ntd = cast<NominalTypeDecl>(IDC);
    BodyRange = ntd->getBraces();
  }

  if (BodyRange.isInvalid()) {
    assert(D->isImplicit());
    return { };
  }

  auto BeginParserPosition = getParserPosition({BodyRange.Start,BodyRange.End});
  auto EndLexerState = L->getStateForEndOfTokenLoc(BodyRange.End);

  // ParserPositionRAII needs a primed parser to restore to.
  if (Tok.is(tok::NUM_TOKENS))
    consumeTokenWithoutFeedingReceiver();

  // Ensure that we restore the parser state at exit.
  ParserPositionRAII PPR(*this);

  // Create a lexer that cannot go past the end state.
  Lexer LocalLex(*L, BeginParserPosition.LS, EndLexerState);

  // Temporarily swap out the parser's current lexer with our new one.
  llvm::SaveAndRestore<Lexer *> T(L, &LocalLex);

  // Rewind to the start of the member list, which is a '{' in well-formed
  // code.
  restoreParserPosition(BeginParserPosition);

  // If there is no left brace, then return an empty list of declarations;
  // we will have already diagnosed this.
  if (!Tok.is(tok::l_brace))
    return { };

  // Re-enter the lexical scope. The top-level scope is needed because
  // delayed parsing of members happens with a fresh parser, where there is
  // no context.
  Scope TopLevelScope(this, ScopeKind::TopLevel);

  Scope S(this, getMemberParseScopeKind(IDC));
  ContextChange CC(*this, DC);
  SourceLoc LBLoc = consumeToken(tok::l_brace);
  (void)LBLoc;
  assert(LBLoc == BodyRange.Start);
  SourceLoc RBLoc;
  Diag<> Id;
  switch (D->getKind()) {
  case DeclKind::Extension: Id = diag::expected_rbrace_extension; break;
  case DeclKind::Enum: Id = diag::expected_rbrace_enum; break;
  case DeclKind::Protocol: Id = diag::expected_rbrace_protocol; break;
  case DeclKind::Class: Id = diag::expected_rbrace_class; break;
  case DeclKind::Struct: Id = diag::expected_rbrace_struct; break;
  default:
    llvm_unreachable("Bad iterable decl context kinds.");
  }
  bool hadError = false;
  ParseDeclOptions Options = getMemberParseDeclOptions(IDC);
  return parseDeclList(LBLoc, RBLoc, Id, Options, IDC, hadError);
}

void Parser::parseDeclDelayed() {
  auto DelayedState = State->takeDelayedDeclState();
  assert(DelayedState.get() && "should have delayed state");

  auto BeginParserPosition = getParserPosition(DelayedState->BodyPos);
  auto EndLexerState = L->getStateForEndOfTokenLoc(DelayedState->BodyEnd);

  // ParserPositionRAII needs a primed parser to restore to.
  if (Tok.is(tok::NUM_TOKENS))
    consumeTokenWithoutFeedingReceiver();

  // Ensure that we restore the parser state at exit.
  ParserPositionRAII PPR(*this);

  // Create a lexer that cannot go past the end state.
  Lexer LocalLex(*L, BeginParserPosition.LS, EndLexerState);

  // Temporarily swap out the parser's current lexer with our new one.
  llvm::SaveAndRestore<Lexer *> T(L, &LocalLex);

  // Rewind to the beginning of the decl.
  restoreParserPosition(BeginParserPosition);

  // Re-enter the lexical scope.
  Scope S(this, DelayedState->takeScope());
  ContextChange CC(*this, DelayedState->ParentContext);

  parseDecl(ParseDeclOptions(DelayedState->Flags),
            /*IsAtStartOfLineOrPreviousHadSemi=*/true,
            [&](Decl *D) {
    if (auto *parent = DelayedState->ParentContext) {
      if (auto *NTD = dyn_cast<NominalTypeDecl>(parent)) {
        NTD->addMember(D);
      } else if (auto *ED = dyn_cast<ExtensionDecl>(parent)) {
        ED->addMember(D);
      } else if (auto *SF = dyn_cast<SourceFile>(parent)) {
        SF->Decls.push_back(D);
      }
    }
  });
}

/// Parse an 'import' declaration, doing no token skipping on error.
///
/// \verbatim
///   decl-import:
///     'import' attribute-list import-kind? import-path
///   import-kind:
///     'typealias'
///     'struct'
///     'class'
///     'enum'
///     'protocol'
///     'var'
///     'func'
///   import-path:
///     any-identifier ('.' any-identifier)*
/// \endverbatim
ParserResult<ImportDecl> Parser::parseDeclImport(ParseDeclOptions Flags,
                                                 DeclAttributes &Attributes) {
  SourceLoc ImportLoc = consumeToken(tok::kw_import);
  DebuggerContextChange DCC (*this);

  if (!CodeCompletion && !DCC.movedToTopLevel() && !(Flags & PD_AllowTopLevel)) {
    diagnose(ImportLoc, diag::decl_inner_scope);
    return nullptr;
  }

  ImportKind Kind = ImportKind::Module;
  SourceLoc KindLoc;
  if (Tok.isKeyword()) {
    switch (Tok.getKind()) {
    case tok::kw_typealias:
      Kind = ImportKind::Type;
      break;
    case tok::kw_struct:
      Kind = ImportKind::Struct;
      break;
    case tok::kw_class:
      Kind = ImportKind::Class;
      break;
    case tok::kw_enum:
      Kind = ImportKind::Enum;
      break;
    case tok::kw_protocol:
      Kind = ImportKind::Protocol;
      break;
    case tok::kw_var:
    case tok::kw_let:
      Kind = ImportKind::Var;
      break;
    case tok::kw_func:
      Kind = ImportKind::Func;
      break;
    default:
      diagnose(Tok, diag::expected_identifier_in_decl, "import");
      diagnose(Tok, diag::keyword_cant_be_identifier, Tok.getText());
      diagnose(Tok, diag::backticks_to_escape);
      return nullptr;
    }
    KindLoc = consumeToken();
  }

  std::vector<std::pair<Identifier, SourceLoc>> ImportPath;
  bool HasNext;
  do {
    SyntaxParsingContext AccessCompCtx(SyntaxContext,
                                       SyntaxKind::AccessPathComponent);
    if (Tok.is(tok::code_complete)) {
      consumeToken();
      if (CodeCompletion) {
        CodeCompletion->completeImportDecl(ImportPath);
      }
      return makeParserCodeCompletionStatus();
    }
    ImportPath.push_back(std::make_pair(Identifier(), Tok.getLoc()));
    if (parseAnyIdentifier(ImportPath.back().first,
                           diag::expected_identifier_in_decl, "import"))
      return nullptr;
    HasNext = consumeIf(tok::period);
  } while (HasNext);

  // Collect all access path components to an access path.
  SyntaxContext->collectNodesInPlace(SyntaxKind::AccessPath);

  if (Tok.is(tok::code_complete)) {
    // We omit the code completion token if it immediately follows the module
    // identifiers.
    auto BufferId = SourceMgr.getCodeCompletionBufferID();
    auto IdEndOffset = SourceMgr.getLocOffsetInBuffer(ImportPath.back().second,
      BufferId) + ImportPath.back().first.str().size();
    auto CCTokenOffset = SourceMgr.getLocOffsetInBuffer(SourceMgr.
      getCodeCompletionLoc(), BufferId);
    if (IdEndOffset == CCTokenOffset) {
      consumeToken();
    }
  }

  if (Kind != ImportKind::Module && ImportPath.size() == 1) {
    diagnose(ImportPath.front().second, diag::decl_expected_module_name);
    return nullptr;
  }

  auto *ID = ImportDecl::create(Context, CurDeclContext, ImportLoc, Kind,
                                KindLoc, ImportPath);
  ID->getAttrs() = Attributes;
  return DCC.fixupParserResult(ID);
}

/// Parse an inheritance clause.
///
/// \verbatim
///   inheritance:
///      ':' inherited (',' inherited)*
///
///   inherited:
///     'class'
///     type-identifier
/// \endverbatim

ParsedSyntaxResult<ParsedTypeInheritanceClauseSyntax>
Parser::parseTypeInheritanceClauseSyntax(bool allowClassRequirement,
                                         bool allowAnyObject) {
  ParsedTypeInheritanceClauseSyntaxBuilder builder(*SyntaxContext);
  ParserStatus status;

  builder.useColon(consumeTokenSyntax(tok::colon));

  SourceLoc startLoc = Tok.getLoc();
  SourceLoc classRequirementLoc, prevCommaLoc;
  bool hasNext = true;
  do {
    ParsedInheritedTypeSyntaxBuilder elemBuilder(*SyntaxContext);

    // Parse the 'class' keyword for a class requirement.
    if (Tok.is(tok::kw_class)) {
      auto classLoc = Tok.getLoc();
      auto classTok = consumeTokenSyntax(tok::kw_class);
      auto restriction = ParsedSyntaxRecorder::makeClassRestrictionType(
          std::move(classTok), *SyntaxContext);
      elemBuilder.useTypeName(std::move(restriction));

      if (!allowClassRequirement) {
        // If we aren't allowed to have a class requirement here, complain.
        diagnose(classLoc, diag::unexpected_class_constraint);

        // Note that it makes no sense to suggest fixing 'struct S : class' to
        // 'struct S : AnyObject' for example; in that case we just complain
        // about 'class' being invalid here.
        if (allowAnyObject) {
          diagnose(classLoc, diag::suggest_anyobject)
              .fixItReplace(classLoc, "AnyObject");
        }

      } else if (classRequirementLoc.isValid()) {
        // If we already saw a class requirement, complain.
        diagnose(Tok.getLoc(), diag::redundant_class_requirement)
          .highlight(classRequirementLoc)
          .fixItRemove(SourceRange(prevCommaLoc, classLoc));

      } else if (prevCommaLoc.isValid()) {
        // If the class requirement was not the first requirement, complain.
        diagnose(classLoc, diag::late_class_requirement)
          .fixItInsert(startLoc, "class, ")
          .fixItRemove(SourceRange(prevCommaLoc, classLoc));
      }

      // Record the location of the 'class' keyword.
      if (!classRequirementLoc.isValid())
        classRequirementLoc = classLoc;
    } else {
      // Parse inherited type.
      auto inheritedType = parseTypeSyntax();
      status |= inheritedType.getStatus();
      if (!inheritedType.isNull())
        elemBuilder.useTypeName(inheritedType.get());
      else
        elemBuilder.useTypeName(
            ParsedSyntaxRecorder::makeUnknownType({}, *SyntaxContext));
    }

    // Parse ','.
    if (Tok.is(tok::comma)) {
      prevCommaLoc = Tok.getLoc();
      elemBuilder.useTrailingComma(consumeTokenSyntax(tok::comma));
    } else {
      hasNext = false;
    }

    builder.addInheritedTypeCollectionMember(elemBuilder.build());
  } while (hasNext);

  return makeParsedResult(builder.build(), status);
}

ParserStatus Parser::parseInheritance(MutableArrayRef<TypeLoc> &Inherited,
                                      bool allowClassRequirement,
                                      bool allowAnyObject) {
  auto leadingLoc = leadingTriviaLoc();
  auto parsed = parseTypeInheritanceClauseSyntax(allowClassRequirement,
                                                 allowAnyObject);
  SyntaxContext->addSyntax(parsed.get());
  auto clause = SyntaxContext->topNode<TypeInheritanceClauseSyntax>();
  Inherited = Generator.generate(clause, leadingLoc, allowClassRequirement);
  return parsed.getStatus();
}

static ParsedSyntaxResult<ParsedTokenSyntax>
parseIdentifierDeclNameSyntax(Parser &P, StringRef DeclKindName,
                              llvm::function_ref<bool(const Token &)> canRecover) {
  if (P.Tok.is(tok::identifier)) {
    auto text = P.Tok.getText();
    auto loc = P.Tok.getLoc();

    auto tok = P.consumeIdentifierSyntax();
    if (P.Tok.isIdentifierOrUnderscore() && !P.Tok.isContextualDeclKeyword())
      P.diagnoseConsecutiveIDs(text, loc, DeclKindName);

    // Return success anyway
    return makeParsedResult(std::move(tok));
  }

  P.checkForInputIncomplete();

  if (P.Tok.is(tok::integer_literal) || P.Tok.is(tok::floating_literal) ||
      (P.Tok.is(tok::unknown) && isdigit(P.Tok.getText()[0]))) {
    // Using numbers for identifiers is a common error for beginners, so it's
    // worth handling this in a special way.
    P.diagnose(P.Tok, diag::number_cant_start_decl_name, DeclKindName);

    // Pretend this works as an identifier, which shouldn't be observable since
    // actual uses of it will hit random other errors, e.g. `1()` won't be
    // callable.
    P.Tok.setKind(tok::identifier);
    return makeParsedResult(P.consumeTokenSyntax());
  }

  if (P.Tok.isKeyword()) {
    P.diagnose(P.Tok, diag::keyword_cant_be_identifier, P.Tok.getText());
    P.diagnose(P.Tok, diag::backticks_to_escape)
      .fixItReplace(P.Tok.getLoc(), "`" + P.Tok.getText().str() + "`");

    // Recover if the next token is one of the expected tokens.
    if (canRecover(P.peekToken())) {
      P.Tok.setKind(tok::identifier);
      return makeParsedResult(P.consumeTokenSyntax());
    }
    return makeParserError();
  }

  P.diagnose(P.Tok, diag::expected_identifier_in_decl, DeclKindName);
  return makeParserError();
}

static ParserStatus
parseIdentifierDeclName(Parser &P, Identifier &Result, SourceLoc &Loc,
                        StringRef DeclKindName,
                        llvm::function_ref<bool(const Token &)> canRecover) {
  auto leadingLoc = P.leadingTriviaLoc();
  auto parsed = parseIdentifierDeclNameSyntax(P, DeclKindName, canRecover);
  if (!parsed.isNull()) {
    P.SyntaxContext->addSyntax(parsed.get());
    auto syntax = P.SyntaxContext->topNode<TokenSyntax>();
    Loc = P.Generator.generateIdentifierDeclName(syntax, leadingLoc, Result);
  }
  return parsed.getStatus();
}

/// Add a fix-it to remove the space in consecutive identifiers.
/// Add a camel-cased option if it is different than the first option.
void Parser::diagnoseConsecutiveIDs(StringRef First, SourceLoc FirstLoc,
                                    StringRef DeclKindName) {
  assert(Tok.isAny(tok::identifier, tok::kw__));

  diagnose(Tok, diag::repeated_identifier, DeclKindName);
  auto Second = Tok.getText();
  auto SecondLoc = Tok.getLoc();
  ignoreToken();

  SourceRange FixRange(FirstLoc, SecondLoc);
  // Provide two fix-its: a direct concatenation of the two identifiers
  // and a camel-cased version.
  //
  auto DirectConcatenation = First.str() + Second.str();
  diagnose(SecondLoc, diag::join_identifiers)
    .fixItReplace(FixRange, DirectConcatenation);

  SmallString<8> CapitalizedScratch;
  auto Capitalized = camel_case::toSentencecase(Second,
                                                CapitalizedScratch);
  if (Capitalized != Second) {
    auto CamelCaseConcatenation = First.str() + Capitalized.str();
    diagnose(SecondLoc, diag::join_identifiers_camel_case)
      .fixItReplace(FixRange, CamelCaseConcatenation);
  }
}

/// Parse a Decl item in decl list.
ParserStatus Parser::parseDeclItem(bool &PreviousHadSemi,
                                   Parser::ParseDeclOptions Options,
                                   llvm::function_ref<void(Decl*)> handler) {
  if (Tok.is(tok::semi)) {
    // Consume ';' without preceding decl.
    diagnose(Tok, diag::unexpected_separator, ";")
      .fixItRemove(Tok.getLoc());
    consumeToken();
    // Return success because we already recovered.
    return makeParserSuccess();
  }

  // If the previous declaration didn't have a semicolon and this new
  // declaration doesn't start a line, complain.
  const bool IsAtStartOfLineOrPreviousHadSemi =
      PreviousHadSemi || Tok.isAtStartOfLine() || Tok.is(tok::unknown);
  if (!IsAtStartOfLineOrPreviousHadSemi) {
    auto endOfPrevious = getEndOfPreviousLoc();
    diagnose(endOfPrevious, diag::declaration_same_line_without_semi)
      .fixItInsert(endOfPrevious, ";");
  }

  if (Tok.isAny(tok::pound_sourceLocation, tok::pound_line)) {
    auto LineDirectiveStatus = parseLineDirective(Tok.is(tok::pound_line));
    if (LineDirectiveStatus.isError())
      skipUntilDeclRBrace(tok::semi, tok::pound_endif);
    return LineDirectiveStatus;
  }

  ParserResult<Decl> Result;
  SyntaxParsingContext DeclContext(SyntaxContext,
                                   SyntaxKind::MemberDeclListItem);
  if (loadCurrentSyntaxNodeFromCache()) {
    return ParserStatus();
  }
  Result = parseDecl(Options, IsAtStartOfLineOrPreviousHadSemi, handler);
  if (Result.isParseError())
    skipUntilDeclRBrace(tok::semi, tok::pound_endif);
  SourceLoc SemiLoc;
  PreviousHadSemi = consumeIf(tok::semi, SemiLoc);
  if (PreviousHadSemi && Result.isNonNull())
    Result.get()->TrailingSemiLoc = SemiLoc;
  return Result;
}

bool Parser::parseMemberDeclList(SourceLoc LBLoc, SourceLoc &RBLoc,
                                 SourceLoc PosBeforeLB,
                                 Diag<> ErrorDiag,
                                 IterableDeclContext *IDC) {
  bool HasOperatorDeclarations;
  bool HasNestedClassDeclarations;

  if (canDelayMemberDeclParsing(HasOperatorDeclarations,
                                HasNestedClassDeclarations)) {
    if (HasOperatorDeclarations)
      IDC->setMaybeHasOperatorDeclarations();
    if (HasNestedClassDeclarations)
      IDC->setMaybeHasNestedClassDeclarations();

    if (delayParsingDeclList(LBLoc, RBLoc, IDC))
      return true;
  } else {
    // When forced to eagerly parse, do so and cache the results in the
    // evaluator.
    bool hadError = false;
    ParseDeclOptions Options = getMemberParseDeclOptions(IDC);
    auto members = parseDeclList(
        LBLoc, RBLoc, ErrorDiag, Options, IDC, hadError);
    IDC->setMaybeHasOperatorDeclarations();
    IDC->setMaybeHasNestedClassDeclarations();
    Context.evaluator.cacheOutput(
        ParseMembersRequest{IDC},
        Context.AllocateCopy(llvm::makeArrayRef(members)));

    if (hadError)
      return true;
  }

  return false;
}

/// Parse the members in a struct/class/enum/protocol/extension.
///
/// \verbatim
///    decl* '}'
/// \endverbatim
std::vector<Decl *> Parser::parseDeclList(
    SourceLoc LBLoc, SourceLoc &RBLoc, Diag<> ErrorDiag,
    ParseDeclOptions Options, IterableDeclContext *IDC,
    bool &hadError) {
  std::vector<Decl *> decls;
  ParserStatus Status;
  bool PreviousHadSemi = true;
  {
    SyntaxParsingContext ListContext(SyntaxContext, SyntaxKind::MemberDeclList);
    while (Tok.isNot(tok::r_brace)) {
      Status |= parseDeclItem(PreviousHadSemi, Options,
                              [&](Decl *D) { decls.push_back(D); });
      if (Tok.isAny(tok::eof, tok::pound_endif, tok::pound_else,
                    tok::pound_elseif)) {
        IsInputIncomplete = true;
        break;
      }
    }
  }
  if (parseMatchingToken(tok::r_brace, RBLoc, ErrorDiag, LBLoc)) {
    // Synthesize an r_brace syntax node if the token is absent
    SyntaxContext->synthesize(tok::r_brace, RBLoc);
  }

  // Increase counter.
  if (auto *stat = Context.Stats) {
    stat->getFrontendCounters().NumIterableDeclContextParsed ++;
  }
  // If we found the closing brace, then the caller should not care if there
  // were errors while parsing inner decls, because we recovered.
  if (RBLoc.isInvalid())
    hadError = true;
  return decls;
}

bool Parser::canDelayMemberDeclParsing(bool &HasOperatorDeclarations,
                                       bool &HasNestedClassDeclarations) {
  // If explicitly disabled, respect the flag.
  if (!DelayBodyParsing)
    return false;
  // Recovering parser status later for #sourceLocation is not-trivial and
  // it may not worth it.
  if (InPoundLineEnvironment)
    return false;

  // Skip until the matching right curly bracket; if we find a pound directive,
  // we can't lazily parse.
  BacktrackingScope BackTrack(*this);
  bool HasPoundDirective;
  skipUntilMatchingRBrace(*this,
                          HasPoundDirective,
                          HasOperatorDeclarations,
                          HasNestedClassDeclarations,
                          SyntaxContext);
  if (!HasPoundDirective)
    BackTrack.cancelBacktrack();
  return !BackTrack.willBacktrack();
}

bool Parser::delayParsingDeclList(SourceLoc LBLoc, SourceLoc &RBLoc,
                                  IterableDeclContext *IDC) {
  bool error = false;

  if (Tok.is(tok::r_brace)) {
    RBLoc = consumeToken();
  } else {
    RBLoc = Tok.getLoc();
    error = true;
  }

  State->delayDeclList(IDC);
  return error;
}

/// Parse an 'extension' declaration.
///
/// \verbatim
///   extension:
///    'extension' attribute-list type inheritance? where-clause?
///        '{' decl* '}'
/// \endverbatim
ParserResult<ExtensionDecl>
Parser::parseDeclExtension(ParseDeclOptions Flags, DeclAttributes &Attributes) {
  SourceLoc ExtensionLoc = consumeToken(tok::kw_extension);
  
  DebuggerContextChange DCC (*this);

  // Parse the type being extended.
  ParserStatus status;
  ParserResult<TypeRepr> extendedType = parseType(diag::extension_type_expected);
  status |= extendedType;

  // Parse optional inheritance clause.
  MutableArrayRef<TypeLoc> Inherited;
  if (Tok.is(tok::colon))
    status |= parseInheritance(Inherited,
                               /*allowClassRequirement=*/false,
                               /*allowAnyObject=*/false);

  // Parse the optional where-clause.
  TrailingWhereClause *trailingWhereClause = nullptr;
  if (Tok.is(tok::kw_where)) {
    SourceLoc whereLoc;
    SmallVector<RequirementRepr, 4> requirements;
    bool firstTypeInComplete;
    auto whereStatus = parseGenericWhereClause(whereLoc, requirements,
                                               firstTypeInComplete);
    if (whereStatus.isSuccess()) {
      trailingWhereClause = TrailingWhereClause::create(Context, whereLoc,
                                                        requirements);
    } else if (whereStatus.hasCodeCompletion()) {
      if (CodeCompletion && firstTypeInComplete) {
        CodeCompletion->completeGenericParams(extendedType.getPtrOrNull());
      } else
        return makeParserCodeCompletionResult<ExtensionDecl>();
    }
  }

  ExtensionDecl *ext = ExtensionDecl::create(Context, ExtensionLoc,
                                             extendedType.getPtrOrNull(),
                                             Inherited,
                                             CurDeclContext,
                                             trailingWhereClause);
  ext->getAttrs() = Attributes;

  SyntaxParsingContext BlockContext(SyntaxContext, SyntaxKind::MemberDeclBlock);
  SourceLoc LBLoc, RBLoc;

  auto PosBeforeLB = Tok.getLoc();
  if (parseToken(tok::l_brace, LBLoc, diag::expected_lbrace_extension)) {
    LBLoc = PreviousLoc;
    RBLoc = LBLoc;
    status.setIsParseError();
  } else {
    ContextChange CC(*this, ext);
    Scope S(this, ScopeKind::Extension);

    if (parseMemberDeclList(LBLoc, RBLoc, PosBeforeLB,
                            diag::expected_rbrace_extension,
                            ext))
      status.setIsParseError();

    // Don't propagate the code completion bit from members: we cannot help
    // code completion inside a member decl, and our callers cannot do
    // anything about it either.  But propagate the error bit.
  }
  ext->setBraces({LBLoc, RBLoc});
  if (!DCC.movedToTopLevel() && !(Flags & PD_AllowTopLevel)) {
    diagnose(ExtensionLoc, diag::decl_inner_scope);
    status.setIsParseError();

    // Tell the type checker not to touch this extension.
    ext->setInvalid();
  }

  return DCC.fixupParserResult(status, ext);
}

ParserResult<PoundDiagnosticDecl> Parser::parseDeclPoundDiagnostic() {
  bool isError = Tok.is(tok::pound_error);
  SyntaxParsingContext LocalContext(SyntaxContext, 
    isError ? SyntaxKind::PoundErrorDecl : SyntaxKind::PoundWarningDecl);
  SourceLoc startLoc = 
    consumeToken(isError ? tok::pound_error : tok::pound_warning);

  SourceLoc lParenLoc = Tok.getLoc();
  bool hadLParen = consumeIf(tok::l_paren);

  if (!Tok.is(tok::string_literal)) {
    // Catch #warning(oops, forgot the quotes)
    SourceLoc wordsStartLoc = Tok.getLoc();

    skipUntilTokenOrEndOfLine(tok::r_paren);

    SourceLoc wordsEndLoc = getEndOfPreviousLoc();

    auto diag = diagnose(wordsStartLoc, 
                          diag::pound_diagnostic_expected_string, isError);
    if (wordsEndLoc != wordsStartLoc) {
      diag.fixItInsert(wordsStartLoc, hadLParen ? "\"" : "(\"")
          .fixItInsert(wordsEndLoc, Tok.is(tok::r_paren) ? "\"" : "\")");
    }

    // Consume the right paren to finish the decl, if it's there.
    consumeIf(tok::r_paren);

    return makeParserError();
  }

  auto string = parseExprStringLiteral();
  if (string.isNull())
    return makeParserError();

  auto messageExpr = string.get();

  SourceLoc rParenLoc = Tok.getLoc();
  bool hadRParen = consumeIf(tok::r_paren);

  if (!Tok.isAtStartOfLine() && Tok.isNot(tok::eof)) {
    diagnose(Tok.getLoc(),
             diag::extra_tokens_pound_diagnostic_directive, isError);
    return makeParserError();
  }

  if (!hadLParen && !hadRParen) {
    // Catch if the user forgot parentheses around the string, e.g.
    // #warning "foo"
    diagnose(lParenLoc, diag::pound_diagnostic_expected_parens, isError)
      .highlight(messageExpr->getSourceRange())
      .fixItInsert(messageExpr->getStartLoc(), "(")
      .fixItInsertAfter(messageExpr->getEndLoc(), ")");
    return makeParserError();
  } else if (hadRParen && !hadLParen) {
    // Catch if the user forgot a left paren before the string, e.g.
    // #warning "foo")
    diagnose(messageExpr->getStartLoc(), diag::pound_diagnostic_expected,
             "(", isError)
      .fixItInsert(messageExpr->getStartLoc(), "(");
    return makeParserError();
  } else if (hadLParen && !hadRParen) {
    // Catch if the user forgot a right paren after the string, e.g.
    // #warning("foo"
    diagnose(messageExpr->getEndLoc(), diag::pound_diagnostic_expected,
             ")", isError)
      .fixItInsertAfter(messageExpr->getEndLoc(), ")");
    return makeParserError();
  }

  if (messageExpr->getKind() == ExprKind::InterpolatedStringLiteral) {
    diagnose(messageExpr->getStartLoc(), diag::pound_diagnostic_interpolation,
             isError)
      .highlight(messageExpr->getSourceRange());
    return makeParserError();
  }

  ParserStatus Status;
  return makeParserResult(Status,
    new (Context) PoundDiagnosticDecl(CurDeclContext, isError,
                                      startLoc, rParenLoc,
                                      cast<StringLiteralExpr>(messageExpr)));
}

ParserStatus Parser::parseLineDirective(bool isLine) {
  SyntaxParsingContext PoundSourceLocation(SyntaxContext,
                                           SyntaxKind::PoundSourceLocation);
  SourceLoc Loc = consumeToken();
  if (isLine) {
    diagnose(Loc, diag::line_directive_style_deprecated)
        .fixItReplace(Loc, "#sourceLocation");
  }
  bool WasInPoundLineEnvironment = InPoundLineEnvironment;
  if (WasInPoundLineEnvironment) {
    SourceMgr.closeVirtualFile(Loc);
    InPoundLineEnvironment = false;
  }

  
  unsigned StartLine = 0;
  Optional<StringRef> Filename;
  if (!isLine) {
    // #sourceLocation()
    // #sourceLocation(file: "foo", line: 42)
    if (parseToken(tok::l_paren, diag::sourceLocation_expected, "("))
      return makeParserError();

    // Handle the "reset" form.
    if (consumeIf(tok::r_paren)) {
      if (!WasInPoundLineEnvironment) {
        diagnose(Tok, diag::unexpected_line_directive);
        return makeParserError();
      }
      return makeParserSuccess();
    }

    {
      SyntaxParsingContext Args(SyntaxContext,
                                SyntaxKind::PoundSourceLocationArgs);

      if (parseSpecificIdentifier("file", diag::sourceLocation_expected,
                                  "file:") ||
          parseToken(tok::colon, diag::sourceLocation_expected, ":"))
        return makeParserError();

      if (Tok.isNot(tok::string_literal)) {
        diagnose(Tok, diag::expected_line_directive_name);
        return makeParserError();
      }

      Filename =
          getStringLiteralIfNotInterpolated(Loc, "'#sourceLocation'");
      if (!Filename.hasValue())
        return makeParserError();
      consumeToken(tok::string_literal);

      if (parseToken(tok::comma, diag::sourceLocation_expected, ",") ||
          parseSpecificIdentifier("line", diag::sourceLocation_expected,
                                  "line:") ||
          parseToken(tok::colon, diag::sourceLocation_expected, ":"))
        return makeParserError();

      if (Tok.isNot(tok::integer_literal)) {
        diagnose(Tok, diag::expected_line_directive_number);
        return makeParserError();
      }
      if (Tok.getText().getAsInteger(0, StartLine)) {
        diagnose(Tok, diag::expected_line_directive_number);
        return makeParserError();
      }
      if (StartLine == 0) {
        diagnose(Tok, diag::line_directive_line_zero);
        return makeParserError();
      }
      consumeToken(tok::integer_literal);
    }

    if (Tok.isNot(tok::r_paren)) {
      diagnose(Tok, diag::sourceLocation_expected, ")");
      return makeParserError();
    }
  } else {  // Legacy #line syntax.
  
    // #line\n returns to the main buffer.
    if (Tok.isAtStartOfLine()) {
      if (!WasInPoundLineEnvironment) {
        diagnose(Tok, diag::unexpected_line_directive);
        return makeParserError();
      }
      return makeParserSuccess();
    }

    // #line 42 "file.swift"\n
    if (Tok.isNot(tok::integer_literal)) {
      diagnose(Tok, diag::expected_line_directive_number);
      return makeParserError();
    }
    if (Tok.getText().getAsInteger(0, StartLine)) {
      diagnose(Tok, diag::expected_line_directive_number);
      return makeParserError();
    }
    if (StartLine == 0) {
      diagnose(Tok, diag::line_directive_line_zero);
      return makeParserError();
    }
    consumeToken(tok::integer_literal);

    if (Tok.isNot(tok::string_literal)) {
      diagnose(Tok, diag::expected_line_directive_name);
      return makeParserError();
    }
    
    Filename = getStringLiteralIfNotInterpolated(Loc, "'#line'");
    if (!Filename.hasValue())
      return makeParserError();
  }

  const char *LastTokTextEnd = Tok.getText().end();

  // Skip over trailing whitespace and a single \n to the start of the next
  // line.
  while (*LastTokTextEnd == ' ' || *LastTokTextEnd == '\t')
    ++LastTokTextEnd;
  SourceLoc nextLineStartLoc = Lexer::getSourceLoc(LastTokTextEnd);
  
  if (*LastTokTextEnd == '\n')
    nextLineStartLoc = nextLineStartLoc.getAdvancedLoc(1);
  else {
    diagnose(Tok.getLoc(), diag::extra_tokens_line_directive);
    return makeParserError();
  }
  
  int LineOffset = StartLine - SourceMgr.getLineNumber(nextLineStartLoc);
 
  // Create a new virtual file for the region started by the #line marker.
  bool isNewFile = SourceMgr.openVirtualFile(nextLineStartLoc,
                                             Filename.getValue(), LineOffset);
  assert(isNewFile);(void)isNewFile;

  // Lexing of next token must be deferred until after virtual file setup.
  consumeToken(isLine ? tok::string_literal : tok::r_paren);

  InPoundLineEnvironment = true;
  return makeParserSuccess();
}

/// Parse a typealias decl.
///
///   decl-typealias:
///     'typealias' identifier generic-params? '=' type
///         generic-where-clause?
ParsedSyntaxResult<ParsedDeclSyntax>
Parser::parseDeclTypeAliasSyntax(Parser::ParseDeclOptions Flags,
                                 Optional<ParsedAttributeListSyntax> attrs,
                                 Optional<ParsedModifierListSyntax> modifiers) {
  ParserPosition startPosition = getParserPosition();
  llvm::Optional<SyntaxParsingContext> TmpCtxt;
  TmpCtxt.emplace(SyntaxContext);
  TmpCtxt->setBackTracking();

  auto typealiasKeyword = consumeTokenSyntax(tok::kw_typealias);

<<<<<<< HEAD
  ParserStatus status;
=======
  Status |= parseIdentifierDeclName(
      *this, Id, IdLoc, "typealias",
      [](const Token &next) { return next.isAny(tok::colon, tok::equal); });
  if (Status.isError()) {
    TmpCtxt->setTransparent();
    return nullptr;
  }
    
  DebuggerContextChange DCC(*this, Id, DeclKind::TypeAlias);
>>>>>>> 7be975cf

  auto applyIntroducer = [&](ParsedTypealiasDeclSyntaxBuilder &builder) {
    if (attrs)
      builder.useAttributes(std::move(*attrs));
    if (modifiers)
      builder.useModifiers(std::move(*modifiers));
    builder.useTypealiasKeyword(std::move(typealiasKeyword));
  };

  // Parse the name.
  auto name =
      parseIdentifierDeclNameSyntax(*this, "typealias", [](const Token &next) {
        return next.isAny(tok::colon, tok::equal);
      });
  if (name.isNull()) {
    TmpCtxt->setTransparent();
    TmpCtxt.reset();
    ParsedTypealiasDeclSyntaxBuilder builder(*SyntaxContext);
    applyIntroducer(builder);
    return makeParsedError(builder.build());
  }

  // Parse optional generic parameters.
  Optional<ParsedGenericParameterClauseSyntax> genericParams;
  if (startsWithLess(Tok)) {
    auto result = parseGenericParameterClauseSyntax();
    status |= result.getStatus();
    if (!result.isNull())
      genericParams = result.get();
  }

  if (Flags.contains(PD_InProtocol) && !genericParams && !Tok.is(tok::equal)) {
<<<<<<< HEAD
    // If we're in a protocol and don't see an '=' this looks like leftover
    // Swift 2 code intending to be an associatedtype.
=======
>>>>>>> 7be975cf
    TmpCtxt.reset();
    backtrackToPosition(startPosition);
    return parseDeclAssociatedTypeSyntax(Flags, std::move(attrs),
                                         std::move(modifiers));
  }
<<<<<<< HEAD

=======
>>>>>>> 7be975cf
  TmpCtxt->setTransparent();
  TmpCtxt.reset();

  ParsedTypealiasDeclSyntaxBuilder builder(*SyntaxContext);
  applyIntroducer(builder);
  builder.useIdentifier(name.get());
  if (genericParams)
    builder.useGenericParameterClause(std::move(*genericParams));

  // Parse underlying type clause.
  if (Tok.isAny(tok::equal, tok::colon)) {
    ParsedTypeInitializerClauseSyntaxBuilder initBuilder(*SyntaxContext);

    // Parse '='.
    if (Tok.is(tok::colon)) {
      // It is a common mistake to write "typealias A : Int" instead of = Int.
      // Recognize this and produce a fixit.
      diagnose(Tok, diag::expected_equal_in_typealias)
          .fixItReplace(Tok.getLoc(), " = ");
      ignoreToken(tok::colon);
    } else {
      initBuilder.useEqual(consumeTokenSyntax());
    }

    // Parse the underlying type.
    auto underlyingType = parseTypeSyntax(diag::expected_type_in_typealias);
    status |= underlyingType.getStatus();
    if (!underlyingType.isNull()) {
      initBuilder.useValue(underlyingType.get());
    } else {
      initBuilder.useValue(
          ParsedSyntaxRecorder::makeUnknownType({}, *SyntaxContext));
    }
    builder.useInitializer(initBuilder.build());
  } else {
    diagnose(Tok, diag::expected_equal_in_typealias);
    status.setIsParseError();
  }

  // Parse optional where clause.
  if (Tok.is(tok::kw_where)) {
    bool FirstTypeInComplete = false;
    auto whereClause = parseGenericWhereClauseSyntax(FirstTypeInComplete);
    status |= whereClause.getStatus();
    builder.useGenericWhereClause(whereClause.get());
  }

  return makeParsedResult(builder.build(), status);
}

ParserResult<TypeDecl>
Parser::parseDeclTypeAlias(Parser::ParseDeclOptions Flags,
                           DeclAttributes &Attributes, SourceLoc leadingLoc) {
  auto modifiers = SyntaxContext->popIf<ParsedModifierListSyntax>();
  auto attrs = SyntaxContext->popIf<ParsedAttributeListSyntax>();

  auto parsed =
      parseDeclTypeAliasSyntax(Flags, std::move(attrs), std::move(modifiers));
  assert(!parsed.isNull());

  SyntaxContext->addSyntax(parsed.get());
  auto syntax = SyntaxContext->topNode<DeclSyntax>();
  TypeDecl *result =
      cast_or_null<TypeDecl>(Generator.generate(syntax, leadingLoc));
  return makeParserResult(parsed.getStatus(), result);
}

/// Parse an associatedtype decl.
///
///   decl-associatedtype:
///     'associatedtype' identifier type-inheritance-clause?
///         ('=' type)? where-clause?
ParsedSyntaxResult<ParsedDeclSyntax>
Parser::parseDeclAssociatedTypeSyntax(ParseDeclOptions flags,
                                      Optional<ParsedAttributeListSyntax> attrs,
                                      Optional<ParsedModifierListSyntax> modifiers) {
  ParsedAssociatedtypeDeclSyntaxBuilder builder(*SyntaxContext);
  ParserStatus status;

  if (attrs)
    builder.useAttributes(std::move(*attrs));
  if (modifiers)
    builder.useModifiers(std::move(*modifiers));

  // Parse 'associatedtype' keyword.
  // Look for 'typealias' here and diagnose a fixit because parseDeclTypeAlias
  // can ask us to fix up leftover Swift 2 code intending to be an
  // associatedtype.
  auto keywordLoc = Tok.getLoc();
  if (Tok.is(tok::kw_typealias)) {
    diagnose(Tok.getLoc(), diag::typealias_inside_protocol_without_type)
        .fixItReplace(Tok.getLoc(), "associatedtype");
    ignoreToken(tok::kw_typealias);
  } else {
    builder.useAssociatedtypeKeyword(
        consumeTokenSyntax(tok::kw_associatedtype));
  }

  // Parse the name.
  auto name = parseIdentifierDeclNameSyntax(
      *this, "associatedtype",
      [&](const Token &next) { return next.isAny(tok::colon, tok::equal); });
  if (name.isNull())
    return makeParsedResult(builder.build(), name.getStatus());
  assert(name.isSuccess());
  builder.useIdentifier(name.get());

  // Diagnose generic parameters.
  if (startsWithLess(Tok)) {
    auto loc = Tok.getLoc();
    ignoreToken();
    if (ignoreUntilGreaterInTypeList())
      ignoreToken();

    diagnose(loc, diag::associated_type_generic_parameter_list)
        .fixItRemove({loc, PreviousLoc});
  }

  // Parse optional inheritance clause.
  if (Tok.is(tok::colon)) {
    auto inheritance = parseTypeInheritanceClauseSyntax(
        /*allowClassRequirement=*/false, /*allowAnyObject=*/true);
    status |= inheritance.getStatus();
    if (!inheritance.isNull())
      builder.useInheritanceClause(inheritance.get());
  }

  // Parse optional default type.
  if (Tok.is(tok::equal)) {
    ParsedTypeInitializerClauseSyntaxBuilder initBuilder(*SyntaxContext);
    initBuilder.useEqual(consumeTokenSyntax(tok::equal));

    // Parse type.
    auto type = parseTypeSyntax(diag::expected_type_in_associatedtype);
    status |= type.getStatus();
    if (!type.isNull())
      initBuilder.useValue(type.get());
    else
      initBuilder.useValue(
          ParsedSyntaxRecorder::makeUnknownType({}, *SyntaxContext));

    builder.useInitializer(initBuilder.build());
  }

  // Parse optional 'where' clause.
  if (Tok.is(tok::kw_where)) {
    bool firstTypeInComplete = false;
    auto where = parseGenericWhereClauseSyntax(firstTypeInComplete);
    status |= where.getStatus();
    if (!where.isNull())
      builder.useGenericWhereClause(where.get());
  }

  // Diagnose if it's not in protocol decl.
  // TODO: Move this to ASTGen.
  if (!flags.contains(PD_InProtocol)) {
    diagnose(keywordLoc, diag::associatedtype_outside_protocol)
        .fixItReplace(keywordLoc, "typealias");
    status.setIsParseError();
  }

  return makeParsedResult(builder.build(), status);
}

ParserResult<TypeDecl>
Parser::parseDeclAssociatedType(Parser::ParseDeclOptions Flags,
                                DeclAttributes &Attributes,
                                SourceLoc leadingLoc) {
  auto modifiers = SyntaxContext->popIf<ParsedModifierListSyntax>();
  auto attrs = SyntaxContext->popIf<ParsedAttributeListSyntax>();

  auto parsed = parseDeclAssociatedTypeSyntax(Flags, std::move(attrs),
                                              std::move(modifiers));
  assert(!parsed.isNull());

  SyntaxContext->addSyntax(parsed.get());
  auto syntax = SyntaxContext->topNode<AssociatedtypeDeclSyntax>();
  auto result = Generator.generate(syntax, leadingLoc);
  return makeParserResult(parsed.getStatus(), result);
}

/// This function creates an accessor function (with no body) for a computed
/// property or subscript.
static AccessorDecl *createAccessorFunc(SourceLoc DeclLoc,
                                    ParameterList *param,
                                    GenericParamList *GenericParams,
                                    ParameterList *Indices,
                                    SourceLoc StaticLoc,
                                    Parser::ParseDeclOptions Flags,
                                    AccessorKind Kind,
                                    AbstractStorageDecl *storage,
                                    Parser *P, SourceLoc AccessorKeywordLoc) {
  // First task, set up the value argument list.  This is the "newValue" name
  // (for setters) followed by the index list (for subscripts).  For
  // non-subscript getters, this degenerates down to "()".
  //
  // We put the 'newValue' argument before the subscript index list as a
  // micro-optimization for Objective-C thunk generation.
  ParameterList *ValueArg;
  {
    SmallVector<ParamDecl*, 2> ValueArgElements;
    SourceLoc StartLoc, EndLoc;
    if (param) {
      assert(param->size() == 1 &&
             "Should only have a single parameter in the list");
      ValueArgElements.push_back(param->get(0));
      StartLoc = param->getStartLoc();
      EndLoc = param->getEndLoc();
    }

    if (Indices) {
      // Create parameter declarations corresponding to each of the
      // parameter declarations from the subscript declaration.
      for (ParamDecl *storageParam : *Indices) {
        // Clone the parameter.  Do not clone the parameter type;
        // this will be filled in by the type-checker.
        auto accessorParam =
          new (P->Context) ParamDecl(storageParam->getSpecifierLoc(),
                                     storageParam->getArgumentNameLoc(),
                                     storageParam->getArgumentName(),
                                     storageParam->getNameLoc(),
                                     storageParam->getName(),
                                     P->CurDeclContext);
        accessorParam->setVariadic(storageParam->isVariadic());
        accessorParam->setAutoClosure(storageParam->isAutoClosure());

        // The cloned parameter is implicit.
        accessorParam->setImplicit();

        // It has no default arguments; these will be always be taken
        // from the subscript declaration.
        accessorParam->setDefaultArgumentKind(DefaultArgumentKind::None);

        ValueArgElements.push_back(accessorParam);
      }

      if (StartLoc.isInvalid()) {
        StartLoc = Indices->getStartLoc();
        EndLoc = Indices->getEndLoc();
      }
    }

    ValueArg = ParameterList::create(P->Context, StartLoc, ValueArgElements,
                                     EndLoc);
  }

  // The typechecker will always fill this in.
  TypeLoc ReturnType;

  // Start the function.
  auto *D = AccessorDecl::create(P->Context,
                                 /*FIXME FuncLoc=*/DeclLoc,
                                 AccessorKeywordLoc,
                                 Kind, storage,
                                 StaticLoc, StaticSpellingKind::None,
                                 /*Throws=*/false, /*ThrowsLoc=*/SourceLoc(),
                                 (GenericParams
                                  ? GenericParams->clone(P->CurDeclContext)
                                  : nullptr),
                                 ValueArg, ReturnType,
                                 P->CurDeclContext);

  return D;
}

static ParamDecl *createSetterAccessorArgument(SourceLoc nameLoc,
                                               Identifier name,
                                               AccessorKind accessorKind,
                                               Parser &P) {
  // Add the parameter. If no name was specified, the name defaults to
  // 'value'.
  bool isNameImplicit = name.empty();
  if (isNameImplicit) {
    const char *implName =
      accessorKind == AccessorKind::DidSet ? "oldValue" : "newValue";
    name = P.Context.getIdentifier(implName);
  }

  auto result = new (P.Context)
      ParamDecl(SourceLoc(), SourceLoc(),
                Identifier(), nameLoc, name, P.CurDeclContext);

  if (isNameImplicit)
    result->setImplicit();

  return result;
}

/// Parse a "(value)" specifier for "set" or "willSet" if present.  Create a
/// parameter list to represent the spelled argument or return null if none is
/// present.
static ParameterList *parseOptionalAccessorArgument(SourceLoc SpecifierLoc,
                                                    Parser &P,
                                                    AccessorKind Kind) {
  // 'set' and 'willSet' have a (value) parameter, 'didSet' takes an (oldValue)
  // parameter and 'get' and always takes a () parameter.
  if (Kind != AccessorKind::Set && Kind != AccessorKind::WillSet &&
      Kind != AccessorKind::DidSet)
    return nullptr;

  SourceLoc StartLoc, NameLoc, EndLoc;
  Identifier Name;

  // If the SpecifierLoc is invalid, then the caller just wants us to synthesize
  // the default, not actually try to parse something.
  if (SpecifierLoc.isValid() && P.Tok.is(tok::l_paren)) {
    SyntaxParsingContext ParamCtx(P.SyntaxContext, SyntaxKind::AccessorParameter);
    StartLoc = P.consumeToken(tok::l_paren);
    if (P.Tok.isNot(tok::identifier)) {
      P.diagnose(P.Tok, diag::expected_accessor_parameter_name,
                 Kind == AccessorKind::Set ? 0 :
                 Kind == AccessorKind::WillSet ? 1 : 2);
      P.skipUntil(tok::r_paren, tok::l_brace);
      if (P.Tok.is(tok::r_paren))
        EndLoc = P.consumeToken();
      else
        EndLoc = StartLoc;
    } else {
      // We have a name.
      NameLoc = P.consumeIdentifier(&Name);

      auto DiagID =
         Kind == AccessorKind::Set ? diag::expected_rparen_set_name :
         Kind == AccessorKind::WillSet ? diag::expected_rparen_willSet_name :
          diag::expected_rparen_didSet_name;
      
      // Look for the closing ')'.
      P.parseMatchingToken(tok::r_paren, EndLoc, DiagID, StartLoc);
    }
  }

  if (Name.empty()) NameLoc = SpecifierLoc;
  auto param = createSetterAccessorArgument(NameLoc, Name, Kind, P);
  return ParameterList::create(P.Context, StartLoc, param, EndLoc);
}

static unsigned skipBracedBlock(Parser &P,
                                SyntaxParsingContext *&SyntaxContext) {
  SyntaxParsingContext CodeBlockContext(SyntaxContext, SyntaxKind::CodeBlock);
  P.consumeToken(tok::l_brace);

  // We don't care if a skipped function body contained any of these, so
  // just ignore them.
  bool HasPoundDirectives;
  bool HasOperatorDeclarations;
  bool HasNestedClassDeclarations;

  unsigned OpenBraces = skipUntilMatchingRBrace(P,
                                                HasPoundDirectives,
                                                HasOperatorDeclarations,
                                                HasNestedClassDeclarations,
                                                SyntaxContext);
  if (P.consumeIf(tok::r_brace))
    OpenBraces--;
  return OpenBraces;
}

/// Returns a descriptive name for the given accessor/addressor kind.
static StringRef getAccessorNameForDiagnostic(AccessorKind accessorKind,
                                              bool article) {
  switch (accessorKind) {
  case AccessorKind::Get:
    return article ? "a getter" : "getter";
  case AccessorKind::Set:
    return article ? "a setter" : "setter";
  case AccessorKind::Address:
    return article ? "an addressor" : "addressor";
  case AccessorKind::MutableAddress:
    return article ? "a mutable addressor" : "mutable addressor";
  case AccessorKind::Read:
    return article ? "a 'read' accessor" : "'read' accessor";
  case AccessorKind::Modify:
    return article ? "a 'modify' accessor" : "'modify' accessor";
  case AccessorKind::WillSet:
    return "'willSet'";
  case AccessorKind::DidSet:
    return "'didSet'";
  }
  llvm_unreachable("bad accessor kind");  
}

static StringRef getAccessorNameForDiagnostic(AccessorDecl *accessor,
                                              bool article) {
  return getAccessorNameForDiagnostic(accessor->getAccessorKind(),
                                      article);
}

static void diagnoseRedundantAccessors(Parser &P, SourceLoc loc,
                                       AccessorKind accessorKind,
                                       bool isSubscript,
                                       AccessorDecl *previous) {
  assert(accessorKind == previous->getAccessorKind());

  P.diagnose(loc, diag::duplicate_accessor,
             unsigned(isSubscript),
             getAccessorNameForDiagnostic(previous, /*article*/ true));
  P.diagnose(previous->getLoc(), diag::previous_accessor,
             getAccessorNameForDiagnostic(previous, /*article*/ false),
             /*already*/ true);
}

static bool isAllowedInLimitedSyntax(AccessorKind kind) {
  switch (kind) {
  case AccessorKind::Get:
  case AccessorKind::Set:
    return true;

  case AccessorKind::Address:
  case AccessorKind::MutableAddress:
  case AccessorKind::WillSet:
  case AccessorKind::DidSet:
  case AccessorKind::Read:
  case AccessorKind::Modify:
    return false;
  }
  llvm_unreachable("bad accessor kind");
}

struct Parser::ParsedAccessors {
  SourceLoc LBLoc, RBLoc;
  SmallVector<AccessorDecl*, 16> Accessors;

#define ACCESSOR(ID) AccessorDecl *ID = nullptr;
#include "swift/AST/AccessorKinds.def"

  void record(Parser &P, AbstractStorageDecl *storage, bool invalid);
  void classify(Parser &P, AbstractStorageDecl *storage, bool invalid);

  /// Add an accessor.  If there's an existing accessor of this kind,
  /// return it.  The new accessor is still remembered but will be
  /// ignored.
  AccessorDecl *add(AccessorDecl *accessor);

  /// Find the first accessor that's not an observing accessor.
  AccessorDecl *findFirstNonObserver() {
    for (auto accessor : Accessors) {
      if (!accessor->isObservingAccessor())
        return accessor;
    }
    return nullptr;
  }

  /// Find the first accessor that can be used to perform mutation.
  AccessorDecl *findFirstMutator() const {
    if (Set) return Set;
    if (Modify) return Modify;
    if (MutableAddress) return MutableAddress;
    return nullptr;
  }
};

static bool parseAccessorIntroducer(Parser &P,
                                    DeclAttributes &Attributes,
                                    AccessorKind &Kind,
                                    SourceLoc &Loc) {
  assert(Attributes.isEmpty());
  P.parseDeclAttributeList(Attributes);

  // Parse the contextual keywords for 'mutating' and 'nonmutating' before
  // get and set.
  {
    SyntaxParsingContext ModifierCtx(P.SyntaxContext, SyntaxKind::DeclModifier);

    if (P.Tok.isContextualKeyword("mutating")) {
      P.parseNewDeclAttribute(Attributes, /*AtLoc*/ {}, DAK_Mutating);
    } else if (P.Tok.isContextualKeyword("nonmutating")) {
      P.parseNewDeclAttribute(Attributes, /*AtLoc*/ {}, DAK_NonMutating);
    } else if (P.Tok.isContextualKeyword("__consuming")) {
      P.parseNewDeclAttribute(Attributes, /*AtLoc*/ {}, DAK_Consuming);
    } else {
      ModifierCtx.setTransparent();
    }
  }

  if (!P.Tok.is(tok::identifier) || P.Tok.isEscapedIdentifier()) {
    return true;
  }
#define SUPPRESS_ARTIFICIAL_ACCESSORS 1
#define ACCESSOR_KEYWORD(KEYWORD)
#define SINGLETON_ACCESSOR(ID, KEYWORD)                                        \
  else if (P.Tok.getRawText() == #KEYWORD) {                                   \
    Kind = AccessorKind::ID;                                                   \
  }
#include "swift/AST/AccessorKinds.def"
  else {
    return true;
  }
  P.Tok.setKind(tok::contextual_keyword);
  Loc = P.consumeToken();
  return false;
}

ParserStatus Parser::parseGetSet(ParseDeclOptions Flags,
                                 GenericParamList *GenericParams,
                                 ParameterList *Indices,
                                 ParsedAccessors &accessors,
                                 AbstractStorageDecl *storage,
                                 SourceLoc StaticLoc) {
  assert(Tok.is(tok::l_brace));

  // Properties in protocols use a very limited syntax.
  // SIL mode and module interfaces use the same syntax.
  // Otherwise, we have a normal var or subscript declaration and we need
  // parse the full complement of specifiers, along with their bodies.
  bool parsingLimitedSyntax = Flags.contains(PD_InProtocol) ||
                              SF.Kind == SourceFileKind::SIL;

  SyntaxParsingContext AccessorListCtx(SyntaxContext,
                                       SyntaxKind::AccessorBlock);

  // If the body is completely empty, preserve it. This is at best a getter with
  // an implicit fallthrough off the end.
  if (peekToken().is(tok::r_brace)) {
    accessors.LBLoc = consumeToken(tok::l_brace);
    // Give syntax node an empty accessor list.
    SourceLoc listLoc = accessors.LBLoc.getAdvancedLoc(1);
    SyntaxContext->addSyntax(
      ParsedSyntaxRecorder::makeBlankAccessorList(listLoc, *SyntaxContext));
    accessors.RBLoc = consumeToken(tok::r_brace);

    // In the limited syntax, fall out and let the caller handle it.
    if (parsingLimitedSyntax)
      return makeParserSuccess();

    diagnose(accessors.RBLoc, diag::computed_property_no_accessors,
             /*subscript*/ Indices != nullptr);
    return makeParserError();
  }

  auto parseImplicitGetter = [&]() {
    assert(Tok.is(tok::l_brace));
    accessors.LBLoc = Tok.getLoc();
    auto getter =
        createAccessorFunc(Tok.getLoc(), /*ValueNamePattern*/ nullptr,
                           GenericParams, Indices, StaticLoc, Flags,
                           AccessorKind::Get, storage, this,
                           /*AccessorKeywordLoc*/ SourceLoc());
    accessors.add(getter);
    parseAbstractFunctionBody(getter);
    accessors.RBLoc = getter->getEndLoc();
  };

  // Prepare backtracking for implicit getter.
  Optional<BacktrackingScope> backtrack;
  backtrack.emplace(*this);

  bool Invalid = false;
  bool accessorHasCodeCompletion = false;
  bool IsFirstAccessor = true;
  accessors.LBLoc = consumeToken(tok::l_brace);
  while (!Tok.isAny(tok::r_brace, tok::eof)) {
    Optional<SyntaxParsingContext> AccessorCtx;
    AccessorCtx.emplace(SyntaxContext, SyntaxKind::AccessorDecl);

    // Parse introducer if possible.
    DeclAttributes Attributes;
    AccessorKind Kind = AccessorKind::Get;
    SourceLoc Loc;
    bool NotAccessor = parseAccessorIntroducer(
        *this, Attributes, Kind, Loc);
    if (NotAccessor) {
      AccessorCtx->setTransparent();
      AccessorCtx.reset();

      if (Tok.is(tok::code_complete)) {
        if (CodeCompletion) {
          CodeCompletionExpr *CCE = nullptr;
          if (IsFirstAccessor && !parsingLimitedSyntax) {
            // If CC token is the first token after '{', it might be implicit
            // getter. Set up dummy accessor as the decl context to populate
            // 'self' decl.

            // FIXME: if there is already code inside the body, we should fall
            // through to parseImplicitGetter and handle the completion there so
            // that we can differentiate a single-expression body from the first
            // expression in a multi-statement body.
            auto getter = createAccessorFunc(
                accessors.LBLoc, /*ValueNamePattern*/ nullptr, GenericParams,
                Indices, StaticLoc, Flags, AccessorKind::Get,
                storage, this, /*AccessorKeywordLoc*/ SourceLoc());
            CCE = new (Context) CodeCompletionExpr(Tok.getLoc());
            getter->setBodyParsed(BraceStmt::create(Context, Tok.getLoc(),
                                                    ASTNode(CCE), Tok.getLoc(),
                                                    /*implicit*/ true));
            accessors.add(getter);
            CodeCompletion->setParsedDecl(getter);
          } else {
            CodeCompletion->setParsedDecl(storage);
          }
          CodeCompletion->completeAccessorBeginning(CCE);
        }
        consumeToken(tok::code_complete);
        accessorHasCodeCompletion = true;
        break;
      }

      // parsingLimitedSyntax mode cannot have a body.
      if (parsingLimitedSyntax) {
        diagnose(Tok, diag::expected_getset_in_protocol);
        Invalid = true;
        break;
      }

      // Cannot have an implicit getter after other accessor.
      if (!IsFirstAccessor) {
        diagnose(Tok, diag::expected_accessor_kw);
        skipUntil(tok::r_brace);
        // Don't signal an error since we recovered.
        break;
      }

      // This is an implicit getter. Cancel accessor contexts, backtrack to '{'
      // position.
      backtrack.reset();
      AccessorListCtx.setTransparent();
      parseImplicitGetter();
      return makeParserSuccess();
    }
    IsFirstAccessor = false;

    // For now, immediately reject illegal accessors in protocols just to
    // avoid having to deal with them everywhere.
    if (parsingLimitedSyntax && !isAllowedInLimitedSyntax(Kind)) {
      diagnose(Loc, diag::expected_getset_in_protocol);
      continue;
    }

    // 'set' and 'willSet' can have an optional name.  This isn't valid in a
    // protocol, but we parse and then reject it for better QoI.
    //
    //     set-name    ::= '(' identifier ')'
    if (parsingLimitedSyntax && Tok.is(tok::l_paren)) {
      diagnose(Loc, diag::protocol_setter_name);
    }
    auto *ValueNamePattern = parseOptionalAccessorArgument(Loc, *this, Kind);

    // Set up a function declaration.
    auto accessor = createAccessorFunc(Loc, ValueNamePattern, GenericParams,
                                       Indices, StaticLoc, Flags,
                                       Kind, storage, this, Loc);
    accessor->getAttrs() = Attributes;

    // Collect this accessor and detect conflicts.
    if (auto existingAccessor = accessors.add(accessor)) {
      diagnoseRedundantAccessors(*this, Loc, Kind,
                                 /*subscript*/Indices != nullptr,
                                 existingAccessor);
    }

    // There's no body in the limited syntax.
    if (parsingLimitedSyntax)
      continue;

    // It's okay not to have a body if there's an external asm name.
    if (!Tok.is(tok::l_brace)) {
      // Accessors don't need bodies in module interfaces
      if (SF.Kind == SourceFileKind::Interface)
        continue;
      // _silgen_name'd accessors don't need bodies.
      if (!Attributes.hasAttribute<SILGenNameAttr>()) {
        diagnose(Tok, diag::expected_lbrace_accessor,
                 getAccessorNameForDiagnostic(accessor, /*article*/ false));
        Invalid = true;
        break;
      }
      continue;
    }

    parseAbstractFunctionBody(accessor);
  }
  backtrack->cancelBacktrack();
  backtrack.reset();
  // Collect all explicit accessors to a list.
  AccessorListCtx.collectNodesInPlace(SyntaxKind::AccessorList);
  // Parse the final '}'.
  if (Invalid)
    skipUntil(tok::r_brace);

  parseMatchingToken(tok::r_brace, accessors.RBLoc,
                     diag::expected_rbrace_in_getset, accessors.LBLoc);
  if (accessorHasCodeCompletion)
    return makeParserCodeCompletionStatus();
  return Invalid ? makeParserError() : makeParserSuccess();
}

/// Parse the brace-enclosed getter and setter for a variable.
ParserResult<VarDecl>
Parser::parseDeclVarGetSet(Pattern *pattern, ParseDeclOptions Flags,
                           SourceLoc StaticLoc,
                           StaticSpellingKind StaticSpelling,
                           SourceLoc VarLoc, bool hasInitializer,
                           const DeclAttributes &Attributes,
                           SmallVectorImpl<Decl *> &Decls) {
  bool Invalid = false;
  
  // The grammar syntactically requires a simple identifier for the variable
  // name. Complain if that isn't what we got. But for recovery purposes,
  // make an effort to look through other things anyway.
  VarDecl *PrimaryVar = nullptr;
  bool primaryVarIsWellFormed = true;
  {
    Pattern *cur = pattern;
    TypedPattern *previousTyped = nullptr;
    while (true) {
      if (auto typed = dyn_cast<TypedPattern>(cur)) {
        if (previousTyped) primaryVarIsWellFormed = false;
        previousTyped = typed;
        cur = typed->getSubPattern();
      } else if (auto paren = dyn_cast<ParenPattern>(cur)) {
        primaryVarIsWellFormed = false;
        cur = paren->getSubPattern();
      } else if (auto var = dyn_cast<VarPattern>(cur)) {
        primaryVarIsWellFormed = false;
        cur = var->getSubPattern();
      } else {
        break;
      }
    }

    if (auto named = dyn_cast<NamedPattern>(cur)) {
      PrimaryVar = named->getDecl();
    }
  }

  if (!PrimaryVar || !primaryVarIsWellFormed) {
    diagnose(pattern->getLoc(), diag::getset_nontrivial_pattern);
    Invalid = true;
  }

  // Create a fake VarDecl and PBD so that we don't have to weaken the
  // formation rule that an AccessorDecl always has a VarDecl.
  VarDecl *storage = PrimaryVar;
  if (!storage) {
    storage = new (Context) VarDecl(StaticLoc.isValid(),
                                    VarDecl::Introducer::Var,
                                    /*is capture list*/ false,
                                    VarLoc, Identifier(),
                                    CurDeclContext);
    storage->setImplicit(true);
    storage->setInvalid(true);

    Pattern *pattern =
      TypedPattern::createImplicit(Context, new (Context) NamedPattern(storage),
                                   ErrorType::get(Context));
    PatternBindingEntry entry(pattern, /*EqualLoc*/ SourceLoc(),
                              /*Init*/ nullptr, /*InitContext*/ nullptr);
    auto binding = PatternBindingDecl::create(Context, StaticLoc,
                                              StaticSpelling,
                                              VarLoc, entry, CurDeclContext);
    binding->setInvalid(true);
    storage->setParentPatternBinding(binding);

    Decls.push_back(binding);
    Decls.push_back(storage);
  }

  // Parse getter and setter.
  ParsedAccessors accessors;
  auto AccessorStatus = parseGetSet(Flags, /*GenericParams=*/nullptr,
                                    /*Indices=*/nullptr, accessors,
                                    storage, StaticLoc);
  if (AccessorStatus.hasCodeCompletion())
    return makeParserCodeCompletionStatus();
  if (AccessorStatus.isError())
    Invalid = true;

  // If we have an invalid case, bail out now.
  if (!PrimaryVar)
    return nullptr;

  TypeLoc TyLoc;
  if (auto *TP = dyn_cast<TypedPattern>(pattern)) {
    TyLoc = TP->getTypeLoc();
  }

  if (!TyLoc.hasLocation()) {
    if (accessors.Get || accessors.Set || accessors.Address ||
        accessors.MutableAddress) {
      SourceLoc locAfterPattern = pattern->getLoc().getAdvancedLoc(
        pattern->getBoundName().getLength());
      diagnose(pattern->getLoc(), diag::computed_property_missing_type)
        .fixItInsert(locAfterPattern, ": <# Type #>");
      Invalid = true;
    }
  }

  // Reject accessors on 'let's after parsing them (for better recovery).
  if (PrimaryVar->isLet() && !Attributes.hasAttribute<HasStorageAttr>()) {
    Diag<> DiagID;
    if (accessors.WillSet || accessors.DidSet)
      DiagID = diag::let_cannot_be_observing_property;
    else if (accessors.Address || accessors.MutableAddress)
      DiagID = diag::let_cannot_be_addressed_property;
    else
      DiagID = diag::let_cannot_be_computed_property;

    diagnose(accessors.LBLoc, DiagID).fixItReplace(VarLoc, "var");
    Invalid = true;
  }

  accessors.record(*this, PrimaryVar, Invalid);

  return makeParserResult(PrimaryVar);
}

/// Add the given accessor to the collection of parsed accessors.  If
/// it's the first accessor of its kind, remember it for that purpose
/// and return null; otherwise, return the existing accessor.
AccessorDecl *Parser::ParsedAccessors::add(AccessorDecl *accessor) {
  Accessors.push_back(accessor);

  switch (accessor->getAccessorKind()) {
#define ACCESSOR(ID)                      \
  case AccessorKind::ID:                  \
    if (ID) {                             \
      return ID;                          \
    } else {                              \
      ID = accessor;                      \
      return nullptr;                     \
    }
#include "swift/AST/AccessorKinds.def"
  }
  llvm_unreachable("bad accessor kind");
}

/// Record a bunch of parsed accessors into the given abstract storage decl.
void Parser::ParsedAccessors::record(Parser &P, AbstractStorageDecl *storage,
                                     bool invalid) {
  classify(P, storage, invalid);
  storage->setAccessors(LBLoc, Accessors, RBLoc);
}

static void flagInvalidAccessor(AccessorDecl *func) {
  if (func) {
    func->setInvalid();
  }
}

static void diagnoseConflictingAccessors(Parser &P, AccessorDecl *first,
                                         AccessorDecl *&second) {
  if (!second) return;
  P.diagnose(second->getLoc(), diag::conflicting_accessor,
             isa<SubscriptDecl>(first->getStorage()),
             getAccessorNameForDiagnostic(second, /*article*/ true),
             getAccessorNameForDiagnostic(first, /*article*/ true));
  P.diagnose(first->getLoc(), diag::previous_accessor,
             getAccessorNameForDiagnostic(first, /*article*/ false),
             /*already*/ false);
  flagInvalidAccessor(second);
}

template <class... DiagArgs>
static void diagnoseAndIgnoreObservers(Parser &P,
                                       Parser::ParsedAccessors &accessors,
                                       Diag<unsigned, DiagArgs...> diagnostic,
                        typename std::enable_if<true, DiagArgs>::type... args) {
  if (auto &accessor = accessors.WillSet) {
    P.diagnose(accessor->getLoc(), diagnostic, /*willSet*/ 0, args...);
    flagInvalidAccessor(accessor);
  }
  if (auto &accessor = accessors.DidSet) {
    P.diagnose(accessor->getLoc(), diagnostic, /*didSet*/ 1, args...);
    flagInvalidAccessor(accessor);
  }
}

void Parser::ParsedAccessors::classify(Parser &P, AbstractStorageDecl *storage,
                                       bool invalid) {
  // If there was a problem parsing accessors, mark all parsed accessors
  // as invalid to avoid tripping up later invariants.
  // We also want to avoid diagnose missing accessors if something
  // was invalid.
  if (invalid) {
    for (auto accessor : Accessors) {
      flagInvalidAccessor(accessor);
    }
  }

  // The observing accessors have very specific restrictions.
  // Prefer to ignore them.
  if (WillSet || DidSet) {
    // For now, we don't support the observing accessors on subscripts.
    if (isa<SubscriptDecl>(storage)) {
      diagnoseAndIgnoreObservers(P, *this,
                                 diag::observing_accessor_in_subscript);

    // The observing accessors cannot be combined with other accessors.
    } else if (auto nonObserver = findFirstNonObserver()) {
      diagnoseAndIgnoreObservers(P, *this,
                   diag::observing_accessor_conflicts_with_accessor,
                   getAccessorNameForDiagnostic(nonObserver, /*article*/ true));
    }
  }

  // Okay, observers are out of the way.

  // 'get', 'read', and a non-mutable addressor are all exclusive.
  if (Get) {
    diagnoseConflictingAccessors(P, Get, Read);
    diagnoseConflictingAccessors(P, Get, Address);
  } else if (Read) {
    diagnoseConflictingAccessors(P, Read, Address);
  } else if (Address) {
    // Nothing can go wrong.

  // If there's a writing accessor of any sort, there must also be a
  // reading accessor.
  } else if (auto mutator = findFirstMutator()) {
    if (!invalid) {
      P.diagnose(mutator->getLoc(),
                 // Don't mention the more advanced accessors if the user
                 // only provided a setter without a getter.
                 (MutableAddress || Modify)
                   ? diag::missing_reading_accessor
                   : diag::missing_getter,
                 isa<SubscriptDecl>(storage),
                 getAccessorNameForDiagnostic(mutator, /*article*/ true));
    }

  // Subscripts always have to have some sort of accessor; they can't be
  // purely stored.
  } else if (isa<SubscriptDecl>(storage)) {
    if (!invalid) {
      P.diagnose(LBLoc, diag::subscript_without_get);
    }
  }

  // A mutable addressor is exclusive with 'set' and 'modify', but
  // 'set' and 'modify' can appear together.
  if (Set) {
    diagnoseConflictingAccessors(P, Set, MutableAddress);
  } else if (Modify) {
    diagnoseConflictingAccessors(P, Modify, MutableAddress);
  }
}


/// Parse a 'var' or 'let' declaration, doing no token skipping on error.
ParserResult<PatternBindingDecl>
Parser::parseDeclVar(ParseDeclOptions Flags,
                     DeclAttributes &Attributes,
                     SmallVectorImpl<Decl *> &Decls,
                     SourceLoc StaticLoc,
                     StaticSpellingKind StaticSpelling,
                     SourceLoc TryLoc,
                     bool HasLetOrVarKeyword) {
  assert(StaticLoc.isInvalid() || StaticSpelling != StaticSpellingKind::None);

  if (StaticLoc.isValid()) {
    if (!Flags.contains(PD_HasContainerType)) {
      diagnose(Tok, diag::static_var_decl_global_scope, StaticSpelling)
          .fixItRemove(StaticLoc);
      StaticLoc = SourceLoc();
      StaticSpelling = StaticSpellingKind::None;
    } else if (Flags.contains(PD_InStruct) || Flags.contains(PD_InEnum) ||
               Flags.contains(PD_InProtocol)) {
      if (StaticSpelling == StaticSpellingKind::KeywordClass)
        diagnose(Tok, diag::class_var_not_in_class, 
                 Flags.contains(PD_InProtocol))
            .fixItReplace(StaticLoc, "static");
    }
  }

  bool isLet = HasLetOrVarKeyword && Tok.is(tok::kw_let);
  assert(!HasLetOrVarKeyword || Tok.getKind() == tok::kw_let ||
         Tok.getKind() == tok::kw_var);

  SourceLoc VarLoc = HasLetOrVarKeyword ? consumeToken() : Tok.getLoc();

  // If this is a var in the top-level of script/repl source file, wrap the
  // PatternBindingDecl in a TopLevelCodeDecl, since it represents executable
  // code.  The VarDecl and any accessor decls (for computed properties) go in
  // CurDeclContext.
  //
  TopLevelCodeDecl *topLevelDecl = nullptr;
  if (allowTopLevelCode() && CurDeclContext->isModuleScopeContext()) {
    // The body of topLevelDecl will get set later.
    topLevelDecl = new (Context) TopLevelCodeDecl(CurDeclContext);
  }

  bool HasAccessors = false;  // Syntactically has accessor {}'s.
  ParserStatus Status;

  unsigned NumDeclsInResult = Decls.size();
  
  // In var/let decl with multiple patterns, accumulate them all in this list
  // so we can build our singular PatternBindingDecl at the end.
  SmallVector<PatternBindingEntry, 4> PBDEntries;
  auto BaseContext = CurDeclContext;

  // No matter what error path we take, make sure the
  // PatternBindingDecl/TopLevel code block are added.
  auto makeResult =
    [&](ParserStatus Status) -> ParserResult<PatternBindingDecl> {

    // If we didn't parse any patterns, don't create the pattern binding decl.
    if (PBDEntries.empty())
      return Status;
    
    // Now that we've parsed all of our patterns, initializers and accessors, we
    // can finally create our PatternBindingDecl to represent the
    // pattern/initializer pairs.
    auto *PBD = PatternBindingDecl::create(Context, StaticLoc, StaticSpelling,
                                           VarLoc, PBDEntries, BaseContext);

    // Wire up any initializer contexts we needed.
    for (unsigned i : indices(PBDEntries)) {
      if (auto initContext = PBD->getInitContext(i))
        cast<PatternBindingInitializer>(initContext)->setBinding(PBD, i);
    }

    // If we're setting up a TopLevelCodeDecl, configure it by setting up the
    // body that holds PBD and we're done.  The TopLevelCodeDecl is already set
    // up in Decls to be returned to caller.
    if (topLevelDecl) {
      PBD->setDeclContext(topLevelDecl);
      auto range = PBD->getSourceRange();
      topLevelDecl->setBody(BraceStmt::create(Context, range.Start,
                                              ASTNode(PBD), range.End, true));
      Decls.insert(Decls.begin()+NumDeclsInResult, topLevelDecl);
      return makeParserResult(Status, PBD);
    }

    // Otherwise return the PBD in "Decls" to the caller.  We add it at a
    // specific spot to get it in before any accessors, which SILGen seems to
    // want.
    Decls.insert(Decls.begin()+NumDeclsInResult, PBD);

    // Always return the result for PBD.
    return makeParserResult(Status, PBD);
  };
  SyntaxParsingContext PBListCtx(SyntaxContext, SyntaxKind::PatternBindingList);
  bool HasNext;
  do {
    SyntaxParsingContext PatternBindingCtx(SyntaxContext,
                                           SyntaxKind::PatternBinding);
    Pattern *pattern;
    {
      // In our recursive parse, remember that we're in a var/let pattern.
      llvm::SaveAndRestore<decltype(InVarOrLetPattern)>
      T(InVarOrLetPattern, isLet ? IVOLP_InLet : IVOLP_InVar);

      auto patternRes = parseTypedPattern();
      if (patternRes.hasCodeCompletion())
        return makeResult(makeParserCodeCompletionStatus());
      if (patternRes.isNull())
        return makeResult(makeParserError());

      pattern = patternRes.get();
    }
    
    bool hasOpaqueReturnTy = false;
    if (auto typedPattern = dyn_cast<TypedPattern>(pattern)) {
      hasOpaqueReturnTy =
                        isa<OpaqueReturnTypeRepr>(typedPattern->getTypeRepr());
    }
    auto sf = CurDeclContext->getParentSourceFile();
    
    // Configure all vars with attributes, 'static' and parent pattern.
    pattern->forEachVariable([&](VarDecl *VD) {
      VD->setStatic(StaticLoc.isValid());
      VD->getAttrs() = Attributes;
      setLocalDiscriminator(VD);
      Decls.push_back(VD);
      if (hasOpaqueReturnTy && sf && !InInactiveClauseEnvironment) {
        sf->addUnvalidatedDeclWithOpaqueResultType(VD);
      }
    });

    // Check whether we have already established an initializer context.
    PatternBindingInitializer *initContext =
      findAttributeInitContent(Attributes);

    // Remember this pattern/init pair for our ultimate PatternBindingDecl. The
    // Initializer will be added later when/if it is parsed.
    PBDEntries.push_back({pattern, /*EqualLoc*/ SourceLoc(), /*Init*/ nullptr,
                          initContext});

    Expr *PatternInit = nullptr;
    
    // Parse an initializer if present.
    if (Tok.is(tok::equal)) {
      SyntaxParsingContext InitCtx(SyntaxContext, SyntaxKind::InitializerClause);
      // If we're not in a local context, we'll need a context to parse initializers
      // into (should we have one).  This happens for properties and global
      // variables in libraries.

      // Record the variables that we're trying to initialize.  This allows us
      // to cleanly reject "var x = x" when "x" isn't bound to an enclosing
      // decl (even though names aren't injected into scope when the initializer
      // is parsed).
      SmallVector<VarDecl *, 4> Vars;
      Vars.append(DisabledVars.begin(), DisabledVars.end());
      pattern->collectVariables(Vars);
      
      llvm::SaveAndRestore<decltype(DisabledVars)>
      RestoreCurVars(DisabledVars, Vars);

      llvm::SaveAndRestore<decltype(DisabledVarReason)>
      RestoreReason(DisabledVarReason, diag::var_init_self_referential);
      
      // If we have no local context to parse the initial value into, create one
      // for the PBD we'll eventually create.  This allows us to have reasonable
      // DeclContexts for any closures that may live inside of initializers.
      if (!CurDeclContext->isLocalContext() && !topLevelDecl && !initContext)
        initContext = new (Context) PatternBindingInitializer(CurDeclContext);

      // If we're using a local context (either a TopLevelCodeDecl or a
      // PatternBindingContext) install it now so that CurDeclContext is set
      // right when parsing the initializer.
      Optional<ParseFunctionBody> initParser;
      Optional<ContextChange> topLevelParser;
      if (topLevelDecl)
        topLevelParser.emplace(*this, topLevelDecl,
                               &State->getTopLevelContext());
      if (initContext)
        initParser.emplace(*this, initContext);

      
      SourceLoc EqualLoc = consumeToken(tok::equal);
      PBDEntries.back().setEqualLoc(EqualLoc);

      ParserResult<Expr> init = parseExpr(diag::expected_init_value);
      PBDEntries.back().setOriginalInit(init.getPtrOrNull());

      // If this Pattern binding was not supposed to have an initializer, but it
      // did, diagnose this and remove it.
      if (Flags & PD_DisallowInit && init.isNonNull()) {
        diagnose(EqualLoc, diag::disallowed_init);
        init = nullptr;
      }
      
      // Otherwise, if this pattern binding *was* supposed (or allowed) to have
      // an initializer, but it was a parse error, replace it with ErrorExpr so
      // that downstream clients know that it was present (well, at least the =
      // was present).  This silences downstream diagnostics checking to make
      // sure that some PBD's that require initializers actually had them.
      if (!(Flags & PD_DisallowInit) && init.isNull())
        init = makeParserResult(init, new (Context) ErrorExpr(EqualLoc));
      
      
      // Remember this init for the PatternBindingDecl.
      PatternInit = init.getPtrOrNull();
      PBDEntries.back().setInit(PatternInit);

      // If we set up an initialization context for a property or module-level
      // global, record it.
      PBDEntries.back().setInitContext(initContext);

      if (init.hasCodeCompletion()) {
        Status |= init;
        // If we are doing second pass of code completion, we don't want to
        // suddenly cut off parsing and throw away the declaration.
        if (isCodeCompletionFirstPass())
          return makeResult(makeParserCodeCompletionStatus());
      }

      if (init.isNull())
        return makeResult(makeParserError());
    }
    
    // If we syntactically match the second decl-var production, with a
    // var-get-set clause, parse the var-get-set clause.
    if (Tok.is(tok::l_brace)) {
      HasAccessors = true;
      auto boundVar =
          parseDeclVarGetSet(pattern, Flags, StaticLoc, StaticSpelling, VarLoc,
                             PatternInit != nullptr, Attributes, Decls);
      if (boundVar.hasCodeCompletion())
        return makeResult(makeParserCodeCompletionStatus());
    }
    
    // Add all parsed vardecls to this scope.
    addPatternVariablesToScope(pattern);
    
    // Propagate back types for simple patterns, like "var A, B : T".
    if (auto *TP = dyn_cast<TypedPattern>(pattern)) {
      if (isa<NamedPattern>(TP->getSubPattern()) && PatternInit == nullptr) {
        for (unsigned i = PBDEntries.size() - 1; i != 0; --i) {
          Pattern *PrevPat = PBDEntries[i-1].getPattern();
          if (!isa<NamedPattern>(PrevPat) || PBDEntries[i-1].getInit())
            break;
          if (HasAccessors) {
            // FIXME -- offer a fixit to explicitly specify the type
            diagnose(PrevPat->getLoc(), diag::getset_cannot_be_implied);
            Status.setIsParseError();
          }

          TypedPattern *NewTP = new (Context) TypedPattern(PrevPat,
                                                           TP->getTypeRepr());
          NewTP->setPropagatedType();
          PBDEntries[i-1].setPattern(NewTP);
        }
      }
    }
     HasNext = consumeIf(tok::comma);
  } while (HasNext);

  if (HasAccessors && PBDEntries.size() > 1) {
    diagnose(VarLoc, diag::disallowed_var_multiple_getset);
    Status.setIsParseError();
  }

  if (TryLoc.isValid()) {
    auto inFlightDiag = diagnose(TryLoc, diag::try_on_var_let);

    if (PBDEntries.size() == 1 && PBDEntries.front().getInit() &&
        !isa<ErrorExpr>(PBDEntries.front().getInit())) {
      auto *init = PBDEntries.front().getInit();
      inFlightDiag.fixItRemoveChars(TryLoc, VarLoc);
      inFlightDiag.fixItInsert(init->getStartLoc(), "try ");

      // Note: We can't use TryLoc here because it's outside the PBD source
      // range.
      PBDEntries.front().setInit(new (Context) TryExpr(init->getStartLoc(),
                                                       init));
    }
  }

  return makeResult(Status);
}

void Parser::consumeAbstractFunctionBody(AbstractFunctionDecl *AFD,
                                         const DeclAttributes &Attrs) {
  auto BeginParserPosition = getParserPosition();
  SourceRange BodyRange;
  BodyRange.Start = Tok.getLoc();

  // Consume the '{', and find the matching '}'.
  unsigned OpenBraces = skipBracedBlock(*this, SyntaxContext);
  if (OpenBraces != 0 && Tok.isNot(tok::code_complete)) {
    assert(Tok.is(tok::eof));
    // We hit EOF, and not every brace has a pair.  Recover by searching
    // for the next decl except variable decls and cutting off before
    // that point.
    backtrackToPosition(BeginParserPosition);
    consumeToken(tok::l_brace);
    while (Tok.is(tok::kw_var) || Tok.is(tok::kw_let) ||
           (Tok.isNot(tok::eof) && !isStartOfDecl())) {
      consumeToken();
    }
  }

  BodyRange.End = PreviousLoc;

  if (SourceMgr.getCodeCompletionLoc().isInvalid() ||
      SourceMgr.rangeContainsCodeCompletionLoc(BodyRange)) {
    AFD->setBodyDelayed(BodyRange);
  } else {
    AFD->setBodySkipped(BodyRange);
  }
}

/// Parse a 'func' declaration, returning null on error.  The caller
/// handles this case and does recovery as appropriate.
///
/// \verbatim
///   decl-func:
///     attribute-list? ('static' | 'class')? 'mutating'? 'func' 
///               any-identifier generic-params? func-signature where-clause?
///               stmt-brace?
/// \endverbatim
///
/// \note The caller of this method must ensure that the next token is 'func'.
ParserResult<FuncDecl> Parser::parseDeclFunc(SourceLoc StaticLoc,
                                             StaticSpellingKind StaticSpelling,
                                             ParseDeclOptions Flags,
                                             DeclAttributes &Attributes,
                                             bool HasFuncKeyword) {
  assert(StaticLoc.isInvalid() || StaticSpelling != StaticSpellingKind::None);

  if (StaticLoc.isValid()) {
    if (!Flags.contains(PD_HasContainerType)) {
      // Reject static functions at global scope.
      diagnose(Tok, diag::static_func_decl_global_scope, StaticSpelling)
          .fixItRemove(StaticLoc);
      StaticLoc = SourceLoc();
      StaticSpelling = StaticSpellingKind::None;
    } else if (Flags.contains(PD_InStruct) || Flags.contains(PD_InEnum) ||
               Flags.contains(PD_InProtocol)) {
      if (StaticSpelling == StaticSpellingKind::KeywordClass) {
        diagnose(Tok, diag::class_func_not_in_class,
                 Flags.contains(PD_InProtocol))
            .fixItReplace(StaticLoc, "static");

        StaticSpelling = StaticSpellingKind::KeywordStatic;
      }
    }
  }

  SourceLoc FuncLoc =
      HasFuncKeyword ? consumeToken(tok::kw_func) : Tok.getLoc();

  // Parse function name.
  Identifier SimpleName;
  SourceLoc NameLoc;
  if (Tok.isAnyOperator() || Tok.isAny(tok::exclaim_postfix, tok::amp_prefix)) {
    // If the name is an operator token that ends in '<' and the following token
    // is an identifier, split the '<' off as a separate token. This allows
    // things like 'func ==<T>(x:T, y:T) {}' to parse as '==' with generic type
    // variable '<T>' as expected.
    auto NameStr = Tok.getText();
    if (NameStr.size() > 1 && NameStr.back() == '<' &&
        peekToken().is(tok::identifier)) {
      NameStr = NameStr.slice(0, NameStr.size() - 1);
    }
    SimpleName = Context.getIdentifier(NameStr);
    NameLoc = consumeStartingCharacterOfCurrentToken(tok::oper_binary_spaced,
                                                     NameStr.size());
    // Within a protocol, recover from a missing 'static'.
    if (Flags & PD_InProtocol) {
      switch (StaticSpelling) {
      case StaticSpellingKind::None: {
        diagnose(NameLoc, diag::operator_static_in_protocol, SimpleName.str())
            .fixItInsert(FuncLoc, "static ");
        StaticSpelling = StaticSpellingKind::KeywordStatic;
        break;
      }

      case StaticSpellingKind::KeywordStatic:
        // Okay, this is correct.
        break;

      case StaticSpellingKind::KeywordClass:
        llvm_unreachable("should have been fixed above");
      }
    }
  } else {
    // This non-operator path is quite accepting of what tokens might be a name,
    // because we're aggressive about recovering/providing good diagnostics for
    // beginners.
    auto NameStatus = parseIdentifierDeclName(
        *this, SimpleName, NameLoc, "function", [&](const Token &next) {
          return next.isAny(tok::l_paren, tok::arrow, tok::l_brace) ||
                 startsWithLess(next);
        });
    if (NameStatus.isError())
      return nullptr;
  }

  DebuggerContextChange DCC(*this, SimpleName, DeclKind::Func);
  
  // Parse the generic-params, if present.
  Optional<Scope> GenericsScope;
  GenericsScope.emplace(this, ScopeKind::Generics);
  GenericParamList *GenericParams;
  bool SignatureHasCodeCompletion = false;
  auto GenericParamResult = maybeParseGenericParams();
  GenericParams = GenericParamResult.getPtrOrNull();
  SignatureHasCodeCompletion |= GenericParamResult.hasCodeCompletion();
  if (SignatureHasCodeCompletion && !CodeCompletion)
    return makeParserCodeCompletionStatus();

  DefaultArgumentInfo DefaultArgs;
  TypeRepr *FuncRetTy = nullptr;
  DeclName FullName;
  ParameterList *BodyParams;
  SourceLoc throwsLoc;
  bool rethrows;
  ParserStatus SignatureStatus =
      parseFunctionSignature(SimpleName, FullName, BodyParams, DefaultArgs,
                             throwsLoc, rethrows, FuncRetTy);

  SignatureHasCodeCompletion |= SignatureStatus.hasCodeCompletion();
  if (SignatureStatus.hasCodeCompletion() && !CodeCompletion) {
    // Trigger delayed parsing, no need to continue.
    return SignatureStatus;
  }

  diagnoseWhereClauseInGenericParamList(GenericParams);

  // Create the decl for the func and add it to the parent scope.
  auto *FD = FuncDecl::create(Context, StaticLoc, StaticSpelling,
                              FuncLoc, FullName, NameLoc,
                              /*Throws=*/throwsLoc.isValid(), throwsLoc,
                              GenericParams,
                              BodyParams, FuncRetTy,
                              CurDeclContext);

  // Let the source file track the opaque return type mapping, if any.
  if (FuncRetTy && isa<OpaqueReturnTypeRepr>(FuncRetTy) &&
      !InInactiveClauseEnvironment) {
    if (auto sf = CurDeclContext->getParentSourceFile()) {
      sf->addUnvalidatedDeclWithOpaqueResultType(FD);
    }
  }
  
  // Parse a 'where' clause if present, adding it to our GenericParamList.
  if (Tok.is(tok::kw_where)) {
    ContextChange CC(*this, FD);

    auto whereStatus = parseFreestandingGenericWhereClause(GenericParams);
    SignatureHasCodeCompletion |= whereStatus.hasCodeCompletion();
    if (whereStatus.hasCodeCompletion() && !CodeCompletion) {
      // Trigger delayed parsing, no need to continue.
      return whereStatus;
    }
  }
  
  // Protocol method arguments may not have default values.
  if (Flags.contains(PD_InProtocol) && DefaultArgs.HasDefaultArgument) {
    diagnose(FuncLoc, diag::protocol_method_argument_init);
    return nullptr;
  }

  // Add the 'rethrows' attribute.
  if (rethrows) {
    Attributes.add(new (Context) RethrowsAttr(throwsLoc));
  }

  diagnoseOperatorFixityAttributes(*this, Attributes, FD);
  // Add the attributes here so if we need them while parsing the body
  // they are available.
  FD->getAttrs() = Attributes;

  // Pass the function signature to code completion.
  if (SignatureHasCodeCompletion)
    CodeCompletion->setParsedDecl(FD);

  DefaultArgs.setFunctionContext(FD, FD->getParameters());
  setLocalDiscriminator(FD);

  if (Flags.contains(PD_InProtocol)) {
    if (Tok.is(tok::l_brace)) {
      diagnose(Tok, diag::protocol_method_with_body);
      skipSingle();
    }
  } else {
    parseAbstractFunctionBody(FD);
  }

  // Exit the scope introduced for the generic parameters.
  GenericsScope.reset();

  addToScope(FD);
  return DCC.fixupParserResult(FD);
}

/// Parse function body into \p AFD.
void Parser::parseAbstractFunctionBody(AbstractFunctionDecl *AFD) {
  Scope S(this, ScopeKind::FunctionBody);

  // Enter the arguments for the function into a new function-body scope.  We
  // need this even if there is no function body to detect argument name
  // duplication.
  if (auto *P = AFD->getImplicitSelfDecl())
    addToScope(P);
  addParametersToScope(AFD->getParameters());

   // Establish the new context.
  ParseFunctionBody CC(*this, AFD);
  setLocalDiscriminatorToParamList(AFD->getParameters());

  if (!Tok.is(tok::l_brace)) {
    checkForInputIncomplete();
    return;
  }

  if (IsParsingInterfaceTokens) {
    // Record the curly braces but nothing inside.
    SF.recordInterfaceToken("{");
    SF.recordInterfaceToken("}");
  }
  llvm::SaveAndRestore<bool> T(IsParsingInterfaceTokens, false);

  if (isDelayedParsingEnabled()) {
    consumeAbstractFunctionBody(AFD, AFD->getAttrs());
    return;
  }

  if (Context.Stats)
    Context.Stats->getFrontendCounters().NumFunctionsParsed++;

  ParserResult<BraceStmt> Body = parseBraceItemList(diag::invalid_diagnostic);
  if (!Body.isNull()) {
    BraceStmt * BS = Body.get();
    AFD->setBodyParsed(BS);

    // If the body consists of a single expression, turn it into a return
    // statement.
    //
    // But don't do this transformation during code completion, as the source
    // may be incomplete and the type mismatch in return statement will just
    // confuse the type checker.
    if (!Body.hasCodeCompletion() && BS->getNumElements() == 1) {
      auto Element = BS->getElement(0);
      if (auto *stmt = Element.dyn_cast<Stmt *>()) {
        if (isa<FuncDecl>(AFD)) {
          if (auto *returnStmt = dyn_cast<ReturnStmt>(stmt)) {
            if (!returnStmt->hasResult()) {
              auto returnExpr = TupleExpr::createEmpty(Context,
                                                       SourceLoc(),
                                                       SourceLoc(),
                                                       /*implicit*/true);
              returnStmt->setResult(returnExpr);
              AFD->setHasSingleExpressionBody();
              AFD->setSingleExpressionBody(returnExpr);
            }
          }
        }
      } else if (auto *E = Element.dyn_cast<Expr *>()) {
        if (auto SE = dyn_cast<SequenceExpr>(E->getSemanticsProvidingExpr())) {
          if (SE->getNumElements() > 1 && isa<AssignExpr>(SE->getElement(1))) {
            // This is an assignment.  We don't want to implicitly return 
            // it.
            return;
          }
        }
        if (auto F = dyn_cast<FuncDecl>(AFD)) {
          auto RS = new (Context) ReturnStmt(SourceLoc(), E);
          BS->setElement(0, RS); 
          AFD->setHasSingleExpressionBody();
          AFD->setSingleExpressionBody(E);
        } else if (auto *F = dyn_cast<ConstructorDecl>(AFD)) {
          if (F->isFailable() && isa<NilLiteralExpr>(E)) {
            // If it's a nil literal, just insert return.  This is the only 
            // legal thing to return.
            auto RS = new (Context) ReturnStmt(E->getStartLoc(), E);
            BS->setElement(0, RS); 
            AFD->setHasSingleExpressionBody();
            AFD->setSingleExpressionBody(E);
          }
        }
      }
    }
  }
}

BraceStmt *Parser::parseAbstractFunctionBodyDelayed(AbstractFunctionDecl *AFD) {
  assert(AFD->getBodyKind() == AbstractFunctionDecl::BodyKind::Unparsed &&
         "function body should be delayed");

  auto bodyRange = AFD->getBodySourceRange();
  auto BeginParserPosition = getParserPosition({bodyRange.Start,bodyRange.End});
  auto EndLexerState = L->getStateForEndOfTokenLoc(AFD->getEndLoc());

  // ParserPositionRAII needs a primed parser to restore to.
  if (Tok.is(tok::NUM_TOKENS))
    consumeTokenWithoutFeedingReceiver();

  // Ensure that we restore the parser state at exit.
  ParserPositionRAII PPR(*this);

  // Create a lexer that cannot go past the end state.
  Lexer LocalLex(*L, BeginParserPosition.LS, EndLexerState);

  // Temporarily swap out the parser's current lexer with our new one.
  llvm::SaveAndRestore<Lexer *> T(L, &LocalLex);

  // Rewind to '{' of the function body.
  restoreParserPosition(BeginParserPosition);

  // Re-enter the lexical scope.
  Scope TopLevelScope(this, ScopeKind::TopLevel);
  Scope S(this, ScopeKind::FunctionBody);
  ParseFunctionBody CC(*this, AFD);
  setLocalDiscriminatorToParamList(AFD->getParameters());

  return parseBraceItemList(diag::func_decl_without_brace).getPtrOrNull();
}

/// Parse a 'enum' declaration, returning true (and doing no token
/// skipping) on error.
///
/// \verbatim
///   decl-enum:
///      'enum' attribute-list identifier generic-params? inheritance?
///          where-clause? '{' decl-enum-body '}'
///   decl-enum-body:
///      decl*
/// \endverbatim
ParserResult<EnumDecl> Parser::parseDeclEnum(ParseDeclOptions Flags,
                                             DeclAttributes &Attributes) {
  SourceLoc EnumLoc = consumeToken(tok::kw_enum);

  Identifier EnumName;
  SourceLoc EnumNameLoc;
  ParserStatus Status;

  Status |= parseIdentifierDeclName(
      *this, EnumName, EnumNameLoc, "enum", [&](const Token &next) {
        return next.isAny(tok::colon, tok::l_brace) || startsWithLess(next);
      });
  if (Status.isError())
    return nullptr;

  DebuggerContextChange DCC(*this, EnumName, DeclKind::Enum);
  
  // Parse the generic-params, if present.
  GenericParamList *GenericParams = nullptr;
  {
    Scope S(this, ScopeKind::Generics);
    auto Result = maybeParseGenericParams();
    GenericParams = Result.getPtrOrNull();
    if (Result.hasCodeCompletion())
      return makeParserCodeCompletionStatus();
  }

  EnumDecl *ED = new (Context) EnumDecl(EnumLoc, EnumName, EnumNameLoc,
                                        { }, GenericParams, CurDeclContext);
  setLocalDiscriminator(ED);
  ED->getAttrs() = Attributes;

  ContextChange CC(*this, ED);

  // Parse optional inheritance clause within the context of the enum.
  if (Tok.is(tok::colon)) {
    MutableArrayRef<TypeLoc> Inherited;
    Status |= parseInheritance(Inherited,
                               /*allowClassRequirement=*/false,
                               /*allowAnyObject=*/false);
    ED->setInherited(Inherited);
  }

  diagnoseWhereClauseInGenericParamList(GenericParams);
  
  // Parse a 'where' clause if present, adding it to our GenericParamList.
  if (Tok.is(tok::kw_where)) {
    auto whereStatus = parseFreestandingGenericWhereClause(GenericParams);
    Status |= whereStatus;
    if (whereStatus.hasCodeCompletion() && !CodeCompletion) {
      // Trigger delayed parsing, no need to continue.
      return whereStatus;
    }
  }

  SyntaxParsingContext BlockContext(SyntaxContext, SyntaxKind::MemberDeclBlock);
  SourceLoc LBLoc, RBLoc;
  SourceLoc PosBeforeLB = Tok.getLoc();
  if (parseToken(tok::l_brace, LBLoc, diag::expected_lbrace_enum)) {
    LBLoc = PreviousLoc;
    RBLoc = LBLoc;
    Status.setIsParseError();
  } else {
    Scope S(this, ScopeKind::EnumBody);

    if (parseMemberDeclList(LBLoc, RBLoc, PosBeforeLB,
                            diag::expected_rbrace_enum,
                            ED))
      Status.setIsParseError();
  }

  ED->setBraces({LBLoc, RBLoc});

  addToScope(ED);

  return DCC.fixupParserResult(Status, ED);
}

/// Parse a 'case' of an enum.
///
/// \verbatim
///   enum-case:
///      identifier type-tuple?
///   decl-enum-element:
///      'case' attribute-list enum-case (',' enum-case)*
/// \endverbatim
ParserResult<EnumCaseDecl>
Parser::parseDeclEnumCase(ParseDeclOptions Flags,
                          DeclAttributes &Attributes,
                          llvm::SmallVectorImpl<Decl *> &Decls) {
  ParserStatus Status;
  SourceLoc CaseLoc = consumeToken(tok::kw_case);

  // Parse comma-separated enum elements.
  SmallVector<EnumElementDecl*, 4> Elements;
  
  SourceLoc CommaLoc;
  for (;;) {
    SyntaxParsingContext ElementContext(SyntaxContext,
                                        SyntaxKind::EnumCaseElement);
    Identifier Name;
    SourceLoc NameLoc;

    // Consume an extraneous '.' so we can recover the case name.
    SourceLoc DotLoc;
    consumeIf(tok::period_prefix, DotLoc);

    // Handle the likely case someone typed 'case X, case Y'.
    if (Tok.is(tok::kw_case) && CommaLoc.isValid()) {
      diagnose(Tok, diag::expected_identifier_after_case_comma);
      Status.setIsParseError();
      return Status;
    }

    if (Tok.is(tok::identifier)) {
      Status |= parseIdentifierDeclName(
          *this, Name, NameLoc, "enum 'case'", [](const Token &next) {
            return next.isAny(tok::l_paren, tok::kw_case, tok::colon,
                              tok::r_brace);
          });
      assert(Status.isSuccess());
      if (DotLoc.isValid())
        diagnose(DotLoc, diag::enum_case_dot_prefix)
          .fixItRemove(DotLoc);
    } else {
      NameLoc = CaseLoc;
      bool NameIsKeyword = Tok.isKeyword();
      SourceLoc TokLoc = Tok.getLoc();
      StringRef TokText = Tok.getText();

      // For recovery, see if the user typed something resembling a switch
      // "case" label.
      {
        BacktrackingScope backtrack(*this);
        llvm::SaveAndRestore<decltype(InVarOrLetPattern)>
        T(InVarOrLetPattern, Parser::IVOLP_InMatchingPattern);
        parseMatchingPattern(/*isExprBasic*/false);
        
        if (consumeIf(tok::colon)) {
          backtrack.cancelBacktrack();
          diagnose(CaseLoc, diag::case_outside_of_switch, "case");
          Status.setIsParseError();
          return Status;
        }
      }
      
      if (NameIsKeyword) {
        diagnose(TokLoc, diag::keyword_cant_be_identifier, TokText);
        diagnose(TokLoc, diag::backticks_to_escape)
          .fixItReplace(TokLoc, "`" + TokText.str() + "`");
        if (!Tok.isAtStartOfLine()) {
          Name = Context.getIdentifier(Tok.getText());
          NameLoc = consumeToken();
        }
      } else if (CommaLoc.isValid()) {
        diagnose(Tok, diag::expected_identifier_after_case_comma);
        Status.setIsParseError();
        return Status;
      } else {
        diagnose(CaseLoc, diag::expected_identifier_in_decl, "enum 'case'");
      }
    }

    // See if there's a following argument type.
    ParserResult<ParameterList> ArgParams;
    SmallVector<Identifier, 4> argumentNames;
    DefaultArgumentInfo DefaultArgs;
    if (Tok.isFollowingLParen()) {
      ArgParams = parseSingleParameterClause(ParameterContextKind::EnumElement,
                                             &argumentNames, &DefaultArgs);
      if (ArgParams.isNull() || ArgParams.hasCodeCompletion())
        return ParserStatus(ArgParams);
    }

    // See if there's a raw value expression.
    SourceLoc EqualsLoc;
    ParserResult<Expr> RawValueExpr;
    LiteralExpr *LiteralRawValueExpr = nullptr;
    if (Tok.is(tok::equal)) {
      SyntaxParsingContext InitContext(SyntaxContext,
                                       SyntaxKind::InitializerClause);

      EqualsLoc = consumeToken();
      {
        CodeCompletionCallbacks::InEnumElementRawValueRAII
            InEnumElementRawValue(CodeCompletion);
        if (!CurLocalContext) {
          // A local context is needed for parsing closures. We want to parse
          // them anyways for proper diagnosis.
          LocalContext tempContext{};
          CurLocalContext = &tempContext;
          RawValueExpr = parseExpr(diag::expected_expr_enum_case_raw_value);
          CurLocalContext = nullptr;
        } else {
          RawValueExpr = parseExpr(diag::expected_expr_enum_case_raw_value);
        }
      }
      if (RawValueExpr.hasCodeCompletion()) {
        Status.setHasCodeCompletion();
        return Status;
      }
      if (RawValueExpr.isNull()) {
        Status.setIsParseError();
        return Status;
      }
      // The raw value must be syntactically a simple literal.
      LiteralRawValueExpr = dyn_cast<LiteralExpr>(RawValueExpr.getPtrOrNull());
      if (!LiteralRawValueExpr
          || isa<InterpolatedStringLiteralExpr>(LiteralRawValueExpr)) {
        diagnose(RawValueExpr.getPtrOrNull()->getLoc(),
                 diag::nonliteral_enum_case_raw_value);
        LiteralRawValueExpr = nullptr;
      }
    }
    
    // For recovery, again make sure the user didn't try to spell a switch
    // case label:
    // 'case Identifier:' or
    // 'case Identifier where ...:'
    if (Tok.is(tok::colon) || Tok.is(tok::kw_where)) {
      diagnose(CaseLoc, diag::case_outside_of_switch, "case");
      skipUntilDeclRBrace();
      Status.setIsParseError();
      return Status;
    }
    
    
    // Create the element.
    DeclName FullName;
    if (ArgParams.isNull()) {
      FullName = Name;
    } else {
      FullName = DeclName(Context, Name, argumentNames);
    }
    auto *result = new (Context) EnumElementDecl(NameLoc, FullName,
                                                 ArgParams.getPtrOrNull(),
                                                 EqualsLoc,
                                                 LiteralRawValueExpr,
                                                 CurDeclContext);

    DefaultArgs.setFunctionContext(result, result->getParameterList());

    if (NameLoc == CaseLoc) {
      result->setImplicit(); // Parse error
    }

    result->getAttrs() = Attributes;
    Elements.push_back(result);
    
    // Continue through the comma-separated list.
    if (!Tok.is(tok::comma))
      break;
    CommaLoc = consumeToken(tok::comma);
  }
  SyntaxContext->collectNodesInPlace(SyntaxKind::EnumCaseElementList);
  
  if (!(Flags & PD_AllowEnumElement)) {
    diagnose(CaseLoc, diag::disallowed_enum_element);
    // Don't add the EnumElementDecls unless the current context
    // is allowed to have EnumElementDecls.
    Status.setIsParseError();
    return Status;
  }

  // Create and insert the EnumCaseDecl containing all the elements.
  auto TheCase = EnumCaseDecl::create(CaseLoc, Elements, CurDeclContext);
  Decls.push_back(TheCase);
  
  // Insert the element decls.
  std::copy(Elements.begin(), Elements.end(), std::back_inserter(Decls));
  return makeParserResult(Status, TheCase);
}

/// Parse a 'struct' declaration, returning true (and doing no token
/// skipping) on error.
///
/// \verbatim
///   decl-struct:
///      'struct' attribute-list identifier generic-params? inheritance?
///          where-clause? '{' decl-struct-body '}
///   decl-struct-body:
///      decl*
/// \endverbatim
ParserResult<StructDecl> Parser::parseDeclStruct(ParseDeclOptions Flags,
                                                 DeclAttributes &Attributes) {
  SourceLoc StructLoc = consumeToken(tok::kw_struct);
  
  Identifier StructName;
  SourceLoc StructNameLoc;
  ParserStatus Status;

  Status |= parseIdentifierDeclName(
      *this, StructName, StructNameLoc, "struct", [&](const Token &next) {
        return next.isAny(tok::colon, tok::l_brace) || startsWithLess(next);
      });
  if (Status.isError())
    return nullptr;

  DebuggerContextChange DCC (*this, StructName, DeclKind::Struct);
  
  // Parse the generic-params, if present.
  GenericParamList *GenericParams = nullptr;
  {
    Scope S(this, ScopeKind::Generics);
    auto Result = maybeParseGenericParams();
    GenericParams = Result.getPtrOrNull();
    if (Result.hasCodeCompletion())
      return makeParserCodeCompletionStatus();
  }

  StructDecl *SD = new (Context) StructDecl(StructLoc, StructName,
                                            StructNameLoc,
                                            { },
                                            GenericParams,
                                            CurDeclContext);
  setLocalDiscriminator(SD);
  SD->getAttrs() = Attributes;

  ContextChange CC(*this, SD);

  // Parse optional inheritance clause within the context of the struct.
  if (Tok.is(tok::colon)) {
    MutableArrayRef<TypeLoc> Inherited;
    Status |= parseInheritance(Inherited,
                               /*allowClassRequirement=*/false,
                               /*allowAnyObject=*/false);
    SD->setInherited(Inherited);
  }

  diagnoseWhereClauseInGenericParamList(GenericParams);

  // Parse a 'where' clause if present, adding it to our GenericParamList.
  if (Tok.is(tok::kw_where)) {
    auto whereStatus = parseFreestandingGenericWhereClause(GenericParams);
    Status |= whereStatus;
    if (whereStatus.hasCodeCompletion() && !CodeCompletion) {
      // Trigger delayed parsing, no need to continue.
      return whereStatus;
    }
  }

  // Make the entities of the struct as a code block.
  SyntaxParsingContext BlockContext(SyntaxContext, SyntaxKind::MemberDeclBlock);
  SourceLoc LBLoc, RBLoc;
  SourceLoc PosBeforeLB = Tok.getLoc();
  if (parseToken(tok::l_brace, LBLoc, diag::expected_lbrace_struct)) {
    LBLoc = PreviousLoc;
    RBLoc = LBLoc;
    Status.setIsParseError();
  } else {
    // Parse the body.
    Scope S(this, ScopeKind::StructBody);

    if (parseMemberDeclList(LBLoc, RBLoc, PosBeforeLB,
                            diag::expected_rbrace_struct,
                            SD))
      Status.setIsParseError();
  }

  SD->setBraces({LBLoc, RBLoc});

  addToScope(SD);

  return DCC.fixupParserResult(Status, SD);
}

/// Parse a 'class' declaration, doing no token skipping on error.
///
/// \verbatim
///   decl-class:
///      'class' attribute-list identifier generic-params? inheritance?
///          where-clause? '{' decl-class-body '}
///   decl-class-body:
///      decl*
/// \endverbatim
ParserResult<ClassDecl> Parser::parseDeclClass(ParseDeclOptions Flags,
                                               DeclAttributes &Attributes) {
  SourceLoc ClassLoc = consumeToken(tok::kw_class);

  Identifier ClassName;
  SourceLoc ClassNameLoc;
  ParserStatus Status;

  Status |= parseIdentifierDeclName(
      *this, ClassName, ClassNameLoc, "class", [&](const Token &next) {
        return next.isAny(tok::colon, tok::l_brace) || startsWithLess(next);
      });
  if (Status.isError())
    return nullptr;

  DebuggerContextChange DCC (*this, ClassName, DeclKind::Class);
  
  // Parse the generic-params, if present.
  GenericParamList *GenericParams = nullptr;
  {
    Scope S(this, ScopeKind::Generics);
    auto Result = maybeParseGenericParams();
    GenericParams = Result.getPtrOrNull();
    if (Result.hasCodeCompletion())
      return makeParserCodeCompletionStatus();
  }

  // Create the class.
  ClassDecl *CD = new (Context) ClassDecl(ClassLoc, ClassName, ClassNameLoc,
                                          { }, GenericParams, CurDeclContext);
  setLocalDiscriminator(CD);
  CD->getAttrs() = Attributes;

  // Parsed classes never have missing vtable entries.
  CD->setHasMissingVTableEntries(false);

  ContextChange CC(*this, CD);

  // Parse optional inheritance clause within the context of the class.
  if (Tok.is(tok::colon)) {
    MutableArrayRef<TypeLoc> Inherited;
    Status |= parseInheritance(Inherited,
                               /*allowClassRequirement=*/false,
                               /*allowAnyObject=*/false);
    CD->setInherited(Inherited);
  
  // Parse python style inheritance clause and replace parentheses with a colon
  } else if (Tok.is(tok::l_paren)) {
    bool isParenStyleInheritance = false;
    {
      BacktrackingScope backtrack(*this);
      consumeToken(tok::l_paren);
      isParenStyleInheritance = canParseType() &&
        Tok.isAny(tok::r_paren, tok::kw_where, tok::l_brace, tok::eof);
    }
    if(isParenStyleInheritance) {
      SourceLoc LParenLoc = consumeToken(tok::l_paren);
      auto TypeResult = parseType();
      if (TypeResult.isNull()) {
        Status.setIsParseError();
        return Status;
      }
      SourceLoc RParenLoc;
      consumeIf(tok::r_paren, RParenLoc);
      diagnose(LParenLoc, diag::expected_colon_class)
        .fixItReplace(LParenLoc, ": ")
        .fixItRemove(RParenLoc);
    }
  } 

  diagnoseWhereClauseInGenericParamList(GenericParams);

  // Parse a 'where' clause if present, adding it to our GenericParamList.
  if (Tok.is(tok::kw_where)) {
    auto whereStatus = parseFreestandingGenericWhereClause(GenericParams);
    Status |= whereStatus;
    if (whereStatus.hasCodeCompletion() && !CodeCompletion) {
      // Trigger delayed parsing, no need to continue.
      return whereStatus;
    }
  }

  SyntaxParsingContext BlockContext(SyntaxContext, SyntaxKind::MemberDeclBlock);
  SourceLoc LBLoc, RBLoc;
  auto PosBeforeLB = Tok.getLoc();
  if (parseToken(tok::l_brace, LBLoc, diag::expected_lbrace_class)) {
    LBLoc = PreviousLoc;
    RBLoc = LBLoc;
    Status.setIsParseError();
  } else {
    // Parse the body.
    Scope S(this, ScopeKind::ClassBody);

    if (parseMemberDeclList(LBLoc, RBLoc, PosBeforeLB,
                            diag::expected_rbrace_class,
                            CD))
      Status.setIsParseError();
  }

  CD->setBraces({LBLoc, RBLoc});

  addToScope(CD);

  return DCC.fixupParserResult(Status, CD);
}

/// Parse a 'protocol' declaration, doing no token skipping on error.
///
/// \verbatim
///   decl-protocol:
///      protocol-head '{' protocol-member* '}'
///
///   protocol-head:
///     'protocol' attribute-list identifier inheritance? 
///
///   protocol-member:
///      decl-func
///      decl-var-simple
///      decl-typealias
/// \endverbatim
ParserResult<ProtocolDecl> Parser::
parseDeclProtocol(ParseDeclOptions Flags, DeclAttributes &Attributes) {
  SourceLoc ProtocolLoc = consumeToken(tok::kw_protocol);
  
  SourceLoc NameLoc;
  Identifier ProtocolName;
  ParserStatus Status;

  Status |= parseIdentifierDeclName(
      *this, ProtocolName, NameLoc, "protocol",
      [&](const Token &next) { return next.isAny(tok::colon, tok::l_brace); });
  if (Status.isError())
    return nullptr;

  // Protocols don't support generic parameters, but people often want them and
  // we want to have good error recovery if they try them out.  Parse them and
  // produce a specific diagnostic if present.
  if (startsWithLess(Tok)) {
    diagnose(Tok, diag::generic_arguments_protocol);
    Scope S(this, ScopeKind::Generics);
    maybeParseGenericParams();
  }

  DebuggerContextChange DCC (*this);
  
  // Parse optional inheritance clause.
  MutableArrayRef<TypeLoc> InheritedProtocols;
  SourceLoc colonLoc;
  if (Tok.is(tok::colon)) {
    colonLoc = Tok.getLoc();
    Status |= parseInheritance(InheritedProtocols,
                               /*allowClassRequirement=*/true,
                               /*allowAnyObject=*/true);
  }

  TrailingWhereClause *TrailingWhere = nullptr;
  // Parse a 'where' clause if present.
  if (Tok.is(tok::kw_where)) {
    auto whereStatus = parseProtocolOrAssociatedTypeWhereClause(
        TrailingWhere, /*isProtocol=*/true);
    if (whereStatus.shouldStopParsing())
      return whereStatus;
  }

  ProtocolDecl *Proto = new (Context)
      ProtocolDecl(CurDeclContext, ProtocolLoc, NameLoc, ProtocolName,
                   InheritedProtocols, TrailingWhere);
  // No need to setLocalDiscriminator: protocols can't appear in local contexts.

  Proto->getAttrs() = Attributes;

  ContextChange CC(*this, Proto);
  Scope ProtocolBodyScope(this, ScopeKind::ProtocolBody);

  // Parse the body.
  {
    SyntaxParsingContext BlockContext(SyntaxContext, SyntaxKind::MemberDeclBlock);
    SourceLoc LBraceLoc;
    SourceLoc RBraceLoc;
    SourceLoc PosBeforeLB = Tok.getLoc();
    if (parseToken(tok::l_brace, LBraceLoc, diag::expected_lbrace_protocol)) {
      LBraceLoc = PreviousLoc;
      RBraceLoc = LBraceLoc;
      Status.setIsParseError();
    } else {
      // Parse the members.
      if (parseMemberDeclList(LBraceLoc, RBraceLoc, PosBeforeLB,
                              diag::expected_rbrace_protocol,
                              Proto))
        Status.setIsParseError();
    }

    // Install the protocol elements.
    Proto->setBraces({LBraceLoc, RBraceLoc});
  }
  
  return DCC.fixupParserResult(Status, Proto);
}

/// Parse a 'subscript' declaration.
///
/// \verbatim
///   decl-subscript:
///     subscript-head get-set
///   subscript-head
///     attribute-list? 'subscript' parameter-clause '->' type
/// \endverbatim
ParserResult<SubscriptDecl>
Parser::parseDeclSubscript(SourceLoc StaticLoc,
                           StaticSpellingKind StaticSpelling,
                           ParseDeclOptions Flags,
                           DeclAttributes &Attributes,
                           SmallVectorImpl<Decl *> &Decls) {
  assert(StaticLoc.isInvalid() || StaticSpelling != StaticSpellingKind::None);
  
  if (StaticLoc.isValid()) {
    if (Flags.contains(PD_InStruct) || Flags.contains(PD_InEnum) ||
               Flags.contains(PD_InProtocol)) {
      if (StaticSpelling == StaticSpellingKind::KeywordClass) {
        diagnose(Tok, diag::class_subscript_not_in_class,
                 Flags.contains(PD_InProtocol))
        .fixItReplace(StaticLoc, "static");
        
        StaticSpelling = StaticSpellingKind::KeywordStatic;
      }
    }
  }
  
  ParserStatus Status;
  SourceLoc SubscriptLoc = consumeToken(tok::kw_subscript);

  // Diagnose 'subscript' with name.
  if (Tok.is(tok::identifier) &&
      (peekToken().is(tok::l_paren) || startsWithLess(peekToken()))) {
    diagnose(Tok, diag::subscript_has_name)
      .fixItRemove(Tok.getLoc());
    consumeToken(tok::identifier);
  }

  // Parse the generic-params, if present.
  Optional<Scope> GenericsScope;
  GenericsScope.emplace(this, ScopeKind::Generics);
  GenericParamList *GenericParams;
  bool SignatureHasCodeCompletion = false;

  auto Result = maybeParseGenericParams();
  GenericParams = Result.getPtrOrNull();
  SignatureHasCodeCompletion |= Result.hasCodeCompletion();

  if (SignatureHasCodeCompletion && !CodeCompletion)
    return makeParserCodeCompletionStatus();

  // Parse the parameter list.
  DefaultArgumentInfo DefaultArgs;
  SmallVector<Identifier, 4> argumentNames;
  ParserResult<ParameterList> Indices
    = parseSingleParameterClause(ParameterContextKind::Subscript,
                                 &argumentNames, &DefaultArgs);
  Status |= Indices;

  SignatureHasCodeCompletion |= Indices.hasCodeCompletion();
  if (SignatureHasCodeCompletion && !CodeCompletion)
    return makeParserCodeCompletionStatus();
  
  SourceLoc ArrowLoc;
  ParserResult<TypeRepr> ElementTy;
  {
    SyntaxParsingContext ReturnCtxt(SyntaxContext, SyntaxKind::ReturnClause);

    // '->'
    if (!consumeIf(tok::arrow, ArrowLoc)) {
      if (!Indices.isParseError())
        diagnose(Tok, diag::expected_arrow_subscript);
      Status.setIsParseError();
    }

    if (!ArrowLoc.isValid() &&
        (Indices.isNull() || Indices.get()->size() == 0)) {
      // This doesn't look much like a subscript, so let regular recovery take
      // care of it.
      return Status;
    }

    // type
    ElementTy = parseDeclResultType(diag::expected_type_subscript);
    Status |= ElementTy;
    SignatureHasCodeCompletion |= ElementTy.hasCodeCompletion();
    if (SignatureHasCodeCompletion && !CodeCompletion) {
      return makeParserCodeCompletionStatus();
    }
    if (ElementTy.isNull()) {
      // Always set an element type.
      ElementTy = makeParserResult(ElementTy, new (Context) ErrorTypeRepr());
    }
  }

  diagnoseWhereClauseInGenericParamList(GenericParams);

  // Build an AST for the subscript declaration.
  DeclName name = DeclName(Context, DeclBaseName::createSubscript(),
                           argumentNames);
  auto *Subscript = new (Context) SubscriptDecl(name,
                                                StaticLoc, StaticSpelling,
                                                SubscriptLoc, Indices.get(),
                                                ArrowLoc, ElementTy.get(),
                                                CurDeclContext,
                                                GenericParams);
  Subscript->getAttrs() = Attributes;
  
  // Let the source file track the opaque return type mapping, if any.
  if (ElementTy.get() && isa<OpaqueReturnTypeRepr>(ElementTy.get()) &&
      !InInactiveClauseEnvironment) {
    if (auto sf = CurDeclContext->getParentSourceFile()) {
      sf->addUnvalidatedDeclWithOpaqueResultType(Subscript);
    }
  }

  DefaultArgs.setFunctionContext(Subscript, Subscript->getIndices());

  // Parse a 'where' clause if present, adding it to our GenericParamList.
  if (Tok.is(tok::kw_where)) {
    ContextChange CC(*this, Subscript);

    auto whereStatus = parseFreestandingGenericWhereClause(GenericParams);
    SignatureHasCodeCompletion |= whereStatus.hasCodeCompletion();
    if (whereStatus.hasCodeCompletion() && !CodeCompletion) {
      // Trigger delayed parsing, no need to continue.
      return whereStatus;
    }
  }

  // Pass the function signature to code completion.
  if (SignatureHasCodeCompletion && CodeCompletion) {
    CodeCompletion->setParsedDecl(Subscript);
  }

  Decls.push_back(Subscript);

  // '{'
  // Parse getter and setter.
  ParsedAccessors accessors;
  if (Tok.isNot(tok::l_brace)) {
    // Subscript declarations must always have at least a getter, so they need
    // to be followed by a {.
    if (!Status.isError()) {
      if (Flags.contains(PD_InProtocol)) {
        diagnose(Tok, diag::expected_lbrace_subscript_protocol)
            .fixItInsertAfter(ElementTy.get()->getEndLoc(), " { get <#set#> }");
      } else {
        diagnose(Tok, diag::expected_lbrace_subscript);
      }
      Status.setIsParseError();
    }
  } else {
    Status |= parseGetSet(Flags, GenericParams, Indices.get(),
                          accessors, Subscript, StaticLoc);
  }

  // Now that it's been parsed, set the end location.
  Subscript->setEndLoc(PreviousLoc);

  bool Invalid = false;
  // Reject 'subscript' functions outside of type decls
  if (!(Flags & PD_HasContainerType)) {
    diagnose(SubscriptLoc, diag::subscript_decl_wrong_scope);
    Invalid = true;
  }

  accessors.record(*this, Subscript, (Invalid || !Status.isSuccess()));

  // No need to setLocalDiscriminator because subscripts cannot
  // validly appear outside of type decls.
  return makeParserResult(Status, Subscript);
}

ParserResult<ConstructorDecl>
Parser::parseDeclInit(ParseDeclOptions Flags, DeclAttributes &Attributes) {
  assert(Tok.is(tok::kw_init));
  SourceLoc ConstructorLoc = consumeToken();
  bool Failable = false, IUO = false;
  SourceLoc FailabilityLoc;

  const bool ConstructorsNotAllowed = !(Flags & PD_HasContainerType);

  // Reject constructors outside of types.
  if (ConstructorsNotAllowed) {
    diagnose(Tok, diag::initializer_decl_wrong_scope);
  }

  // Parse the '!' or '?' for a failable initializer.
  if (Tok.isAny(tok::exclaim_postfix, tok::sil_exclamation) ||
      (Tok.isAnyOperator() && Tok.getText() == "!")) {
    Failable = true;
    IUO = true;
    FailabilityLoc = consumeToken();
  } else if (Tok.isAny(tok::question_postfix, tok::question_infix)) {
    Failable = true;
    FailabilityLoc = consumeToken();
  }

  // Reject named 'init'. e.g. 'init withString(string: str)'.
  if (Tok.is(tok::identifier) &&
      (peekToken().is(tok::l_paren) || startsWithLess(peekToken()))) {
    diagnose(Tok, diag::initializer_has_name)
      .fixItRemove(Tok.getLoc());
    consumeToken(tok::identifier);
  }

  // Parse the generic-params, if present.
  Scope S(this, ScopeKind::Generics);
  auto GPResult = maybeParseGenericParams();
  GenericParamList *GenericParams = GPResult.getPtrOrNull();
  if (GPResult.hasCodeCompletion())
    return makeParserCodeCompletionStatus();

  // Parse the parameters.
  DefaultArgumentInfo DefaultArgs;
  llvm::SmallVector<Identifier, 4> namePieces;
  bool SignatureHasCodeCompletion = false;
  ParserResult<ParameterList> Params
    = parseSingleParameterClause(ParameterContextKind::Initializer,
                                 &namePieces, &DefaultArgs);

  SignatureHasCodeCompletion |= Params.hasCodeCompletion();
  if (Params.hasCodeCompletion() && !CodeCompletion) {
    // Trigger delayed parsing, no need to continue.
    return makeParserCodeCompletionStatus();
  }

  // Protocol initializer arguments may not have default values.
  if (Flags.contains(PD_InProtocol) && DefaultArgs.HasDefaultArgument) {
    diagnose(ConstructorLoc, diag::protocol_init_argument_init);
    return nullptr;
  }

  // Parse 'throws' or 'rethrows'.
  SourceLoc throwsLoc;
  if (consumeIf(tok::kw_throws, throwsLoc)) {
    // okay
  } else if (consumeIf(tok::kw_rethrows, throwsLoc)) {
    Attributes.add(new (Context) RethrowsAttr(throwsLoc));
  }

  diagnoseWhereClauseInGenericParamList(GenericParams);

  DeclName FullName(Context, DeclBaseName::createConstructor(), namePieces);
  auto *CD = new (Context) ConstructorDecl(FullName, ConstructorLoc,
                                           Failable, FailabilityLoc,
                                           throwsLoc.isValid(), throwsLoc,
                                           Params.get(), GenericParams,
                                           CurDeclContext);
  CD->setImplicitlyUnwrappedOptional(IUO);
  CD->getAttrs() = Attributes;

  // Parse a 'where' clause if present, adding it to our GenericParamList.
  if (Tok.is(tok::kw_where)) {
    ContextChange(*this, CD);

    auto whereStatus = parseFreestandingGenericWhereClause(GenericParams);
    SignatureHasCodeCompletion |= whereStatus.hasCodeCompletion();
    if (whereStatus.hasCodeCompletion() && !CodeCompletion) {
      // Trigger delayed parsing, no need to continue.
      return whereStatus;
    }
  }

  // No need to setLocalDiscriminator.

  DefaultArgs.setFunctionContext(CD, CD->getParameters());

  // Pass the function signature to code completion.
  if (SignatureHasCodeCompletion)
    CodeCompletion->setParsedDecl(CD);

  if (ConstructorsNotAllowed || Params.isParseError()) {
    // Tell the type checker not to touch this constructor.
    CD->setInvalid();
  }

  if (Flags.contains(PD_InProtocol)) {
    if (Tok.is(tok::l_brace)) {
      diagnose(Tok, diag::protocol_init_with_body);
      skipSingle();
    }
  } else {
    parseAbstractFunctionBody(CD);
  }

  return makeParserResult(CD);
}

ParserResult<DestructorDecl> Parser::
parseDeclDeinit(ParseDeclOptions Flags, DeclAttributes &Attributes) {
  SourceLoc DestructorLoc = consumeToken(tok::kw_deinit);

  // Parse extraneous parentheses and remove them with a fixit.
  auto skipParameterListIfPresent = [this] {
    SourceLoc LParenLoc;
    if (!consumeIf(tok::l_paren, LParenLoc))
      return;
    SourceLoc RParenLoc;
    skipUntil(tok::r_paren);

    if (Tok.is(tok::r_paren)) {
      SourceLoc RParenLoc = consumeToken();
      diagnose(LParenLoc, diag::destructor_params)
        .fixItRemove(SourceRange(LParenLoc, RParenLoc));
    } else {
      diagnose(Tok, diag::opened_destructor_expected_rparen);
      diagnose(LParenLoc, diag::opening_paren);
    }
  };

  // '{'
  if (!Tok.is(tok::l_brace)) {
    switch (SF.Kind) {
    case SourceFileKind::Interface:
    case SourceFileKind::SIL:
      // It's okay to have no body for SIL code or module interfaces.
      break;
    case SourceFileKind::Library:
    case SourceFileKind::Main:
    case SourceFileKind::REPL:
      if (Tok.is(tok::identifier)) {
        diagnose(Tok, diag::destructor_has_name).fixItRemove(Tok.getLoc());
        consumeToken();
      }
      skipParameterListIfPresent();
      if (Tok.is(tok::l_brace))
        break;

      diagnose(Tok, diag::expected_lbrace_destructor);
      return nullptr;
    }
  }

  auto *DD = new (Context) DestructorDecl(DestructorLoc, CurDeclContext);
  parseAbstractFunctionBody(DD);

  DD->getAttrs() = Attributes;

  // Reject 'destructor' functions outside of classes
  if (!(Flags & PD_AllowDestructor)) {
    diagnose(DestructorLoc, diag::destructor_decl_outside_class);

    // Tell the type checker not to touch this destructor.
    DD->setInvalid();
  }

  return makeParserResult(DD);
}

ParserResult<OperatorDecl> 
Parser::parseDeclOperator(ParseDeclOptions Flags, DeclAttributes &Attributes) {
  SourceLoc OperatorLoc = consumeToken(tok::kw_operator);
  bool AllowTopLevel = Flags.contains(PD_AllowTopLevel);

  if (!Tok.isAnyOperator() && !Tok.is(tok::exclaim_postfix)) {
    // A common error is to try to define an operator with something in the
    // unicode plane considered to be an operator, or to try to define an
    // operator like "not".  Diagnose this specifically.
    if (Tok.is(tok::identifier))
      diagnose(Tok, diag::identifier_when_expecting_operator,
               Context.getIdentifier(Tok.getText()));
    else
      diagnose(Tok, diag::expected_operator_name_after_operator);

    // To improve recovery, check to see if we have a { right after this token.
    // If so, swallow until the end } to avoid tripping over the body of the
    // malformed operator decl.
    if (peekToken().is(tok::l_brace)) {
      consumeToken();
      skipSingle();
    }

    return nullptr;
  }

  DebuggerContextChange DCC (*this);

  Identifier Name = Context.getIdentifier(Tok.getText());
  SourceLoc NameLoc = consumeToken();

  if (Attributes.hasAttribute<PostfixAttr>()) {
    if (!Name.empty() && (Name.get()[0] == '?' || Name.get()[0] == '!'))
      diagnose(NameLoc, diag::expected_operator_name_after_operator);      
  }

  auto Result = parseDeclOperatorImpl(OperatorLoc, Name, NameLoc, Attributes);

  if (!DCC.movedToTopLevel() && !AllowTopLevel) {
    diagnose(OperatorLoc, diag::operator_decl_inner_scope);
    return nullptr;
  }

  return DCC.fixupParserResult(Result);
}

ParserResult<OperatorDecl>
Parser::parseDeclOperatorImpl(SourceLoc OperatorLoc, Identifier Name,
                              SourceLoc NameLoc, DeclAttributes &Attributes) {
  bool isPrefix = Attributes.hasAttribute<PrefixAttr>();
  bool isInfix = Attributes.hasAttribute<InfixAttr>();
  bool isPostfix = Attributes.hasAttribute<PostfixAttr>();

  // Parse (or diagnose) a specified precedence group and/or
  // designated protocol. These both look like identifiers, so we
  // parse them both as identifiers here and sort it out in type
  // checking.
  SourceLoc colonLoc;
  SmallVector<Identifier, 4> identifiers;
  SmallVector<SourceLoc, 4> identifierLocs;
  if (Tok.is(tok::colon)) {
    SyntaxParsingContext GroupCtxt(SyntaxContext,
                                   SyntaxKind::OperatorPrecedenceAndTypes);
    colonLoc = consumeToken();
    if (Tok.is(tok::code_complete)) {
      if (CodeCompletion && !isPrefix && !isPostfix) {
        CodeCompletion->completeInPrecedenceGroup(
          SyntaxKind::PrecedenceGroupRelation);
      }
      consumeToken();

      return makeParserCodeCompletionResult<OperatorDecl>();
    }

    if (Context.LangOpts.EnableOperatorDesignatedTypes) {
      if (Tok.is(tok::identifier)) {
        SyntaxParsingContext GroupCtxt(SyntaxContext,
                                       SyntaxKind::IdentifierList);

        Identifier name;
        identifierLocs.push_back(consumeIdentifier(&name));
        identifiers.push_back(name);

        while (Tok.is(tok::comma)) {
          auto comma = consumeToken();

          if (Tok.is(tok::identifier)) {
            Identifier name;
            identifierLocs.push_back(consumeIdentifier(&name));
            identifiers.push_back(name);
          } else {
            if (Tok.isNot(tok::eof)) {
              auto otherTokLoc = consumeToken();
              diagnose(otherTokLoc, diag::operator_decl_expected_type);
            } else {
              diagnose(comma, diag::operator_decl_trailing_comma);
            }
          }
        }
      }
    } else if (Tok.is(tok::identifier)) {
      SyntaxParsingContext GroupCtxt(SyntaxContext,
                                     SyntaxKind::IdentifierList);

      identifiers.push_back(Context.getIdentifier(Tok.getText()));
      identifierLocs.push_back(consumeToken(tok::identifier));

      if (isPrefix || isPostfix) {
        diagnose(colonLoc, diag::precedencegroup_not_infix)
            .fixItRemove({colonLoc, identifierLocs.back()});
      }
      // Nothing to complete here, simply consume the token.
      if (Tok.is(tok::code_complete))
        consumeToken();
    }
  }

  // Diagnose deprecated operator body syntax `operator + { ... }`.
  SourceLoc lBraceLoc;
  if (consumeIf(tok::l_brace, lBraceLoc)) {
    if (isInfix && !Tok.is(tok::r_brace)) {
      diagnose(lBraceLoc, diag::deprecated_operator_body_use_group);
    } else {
      auto Diag = diagnose(lBraceLoc, diag::deprecated_operator_body);
      if (Tok.is(tok::r_brace)) {
        SourceLoc lastGoodLoc =
            !identifierLocs.empty() ? identifierLocs.back() : SourceLoc();
        if (lastGoodLoc.isInvalid())
          lastGoodLoc = NameLoc;
        SourceLoc lastGoodLocEnd = Lexer::getLocForEndOfToken(SourceMgr,
                                                              lastGoodLoc);
        SourceLoc rBraceEnd = Lexer::getLocForEndOfToken(SourceMgr, Tok.getLoc());
        Diag.fixItRemoveChars(lastGoodLocEnd, rBraceEnd);
      }
    }

    skipUntilDeclRBrace();
    (void) consumeIf(tok::r_brace);
  }

  OperatorDecl *res;
  if (Attributes.hasAttribute<PrefixAttr>())
    res = new (Context)
        PrefixOperatorDecl(CurDeclContext, OperatorLoc, Name, NameLoc,
                           Context.AllocateCopy(identifiers),
                           Context.AllocateCopy(identifierLocs));
  else if (Attributes.hasAttribute<PostfixAttr>())
    res = new (Context)
        PostfixOperatorDecl(CurDeclContext, OperatorLoc, Name, NameLoc,
                            Context.AllocateCopy(identifiers),
                            Context.AllocateCopy(identifierLocs));
  else
    res = new (Context)
        InfixOperatorDecl(CurDeclContext, OperatorLoc, Name, NameLoc, colonLoc,
                          Context.AllocateCopy(identifiers),
                          Context.AllocateCopy(identifierLocs));

  diagnoseOperatorFixityAttributes(*this, Attributes, res);

  res->getAttrs() = Attributes;
  return makeParserResult(res);
}

ParserResult<PrecedenceGroupDecl>
Parser::parseDeclPrecedenceGroup(ParseDeclOptions flags,
                                 DeclAttributes &attributes) {
  SourceLoc precedenceGroupLoc = consumeToken(tok::kw_precedencegroup);
  DebuggerContextChange DCC (*this);

  if (!CodeCompletion && !DCC.movedToTopLevel() && !(flags & PD_AllowTopLevel))
  {
    diagnose(precedenceGroupLoc, diag::decl_inner_scope);
    return nullptr;
  }

  Identifier name;
  SourceLoc nameLoc;
  if (parseIdentifier(name, nameLoc, diag::expected_precedencegroup_name)) {
    // If the identifier is missing or a keyword or something, try to
    // skip the entire body.
    if (consumeIf(tok::l_brace)) {
      skipUntilDeclRBrace();
      (void) consumeIf(tok::r_brace);
    } else if (Tok.isNot(tok::eof) && peekToken().is(tok::l_brace)) {
      consumeToken();
      skipBracedBlock(*this, SyntaxContext);
    }
    return nullptr;
  }

  SourceLoc lbraceLoc, rbraceLoc;
  SourceLoc associativityKeywordLoc, associativityValueLoc;
  SourceLoc assignmentKeywordLoc, assignmentValueLoc;
  SourceLoc higherThanKeywordLoc, lowerThanKeywordLoc;
  SmallVector<PrecedenceGroupDecl::Relation, 4> higherThan, lowerThan;
  Associativity associativity = Associativity::None;
  bool assignment = false;
  bool invalid = false;
  bool hasCodeCompletion = false;

  // Helper functions.
  auto create = [&] {
    auto result = PrecedenceGroupDecl::create(CurDeclContext,
                                              precedenceGroupLoc,
                                              nameLoc, name, lbraceLoc,
                                              associativityKeywordLoc,
                                              associativityValueLoc,
                                              associativity,
                                              assignmentKeywordLoc,
                                              assignmentValueLoc,
                                              assignment,
                                              higherThanKeywordLoc, higherThan,
                                              lowerThanKeywordLoc, lowerThan,
                                              rbraceLoc);
    result->getAttrs() = attributes;
    return result;
  };
  auto createInvalid = [&](bool hasCodeCompletion) {
    // Use the last consumed token location as the rbrace to satisfy
    // the AST invariant about a decl's source range including all of
    // its components.
    if (!rbraceLoc.isValid()) rbraceLoc = PreviousLoc;

    auto result = create();
    result->setInvalid();
    if (hasCodeCompletion)
      return makeParserCodeCompletionResult(result);
    return makeParserErrorResult(result);
  };

  // Expect the body to start here.
  if (!consumeIf(tok::l_brace, lbraceLoc)) {
    diagnose(Tok, diag::expected_precedencegroup_lbrace);
    return createInvalid(/*hasCodeCompletion*/false);
  }
  // Empty body.
  if (Tok.is(tok::r_brace)) {
    // Create empty attribute list.
    SyntaxParsingContext(SyntaxContext,
                         SyntaxKind::PrecedenceGroupAttributeList);
    rbraceLoc = consumeToken(tok::r_brace);
    return makeParserResult(create());
  }

  auto abortBody = [&](bool hasCodeCompletion = false) {
    skipUntilDeclRBrace();
    (void) consumeIf(tok::r_brace, rbraceLoc);
    return createInvalid(hasCodeCompletion);
  };

  auto parseAttributePrefix = [&](SourceLoc &attrKeywordLoc) {
    auto attrName = Tok.getText(); 
    if (attrKeywordLoc.isValid()) {
      diagnose(Tok, diag::precedencegroup_attribute_redeclared, attrName);
      // We want to continue parsing after this.
      invalid = true;
    }
    attrKeywordLoc = consumeToken(tok::identifier);
    if (!consumeIf(tok::colon)) {
      diagnose(Tok, diag::expected_precedencegroup_attribute_colon, attrName);
      // Try to recover by allowing the colon to be missing.
    }
  };

  auto checkCodeCompletion = [&](SyntaxKind SK) -> bool {
    if (Tok.is(tok::code_complete)) {
      if (CodeCompletion)
        CodeCompletion->completeInPrecedenceGroup(SK);
      consumeToken();
      return true;
    }
    return false;
  };

  // Skips the CC token if it comes without spacing.
  auto skipUnspacedCodeCompleteToken = [&]() -> bool {
    if (Tok.is(tok::code_complete) && getEndOfPreviousLoc() == Tok.getLoc()) {
       consumeToken();
      return true;
    }
    return false;
  };

  // Parse the attributes in the body.
  while (Tok.isNot(tok::r_brace)) {
    if (checkCodeCompletion(SyntaxKind::PrecedenceGroupAttributeList)) {
      hasCodeCompletion = true;
      continue;
    } else if (Tok.isNot(tok::identifier)) {
      diagnose(Tok, diag::expected_precedencegroup_attribute);
      return abortBody();
    }
    auto attrName = Tok.getText();

    if (attrName == "associativity") {
      SyntaxParsingContext AttrCtxt(SyntaxContext,
                                    SyntaxKind::PrecedenceGroupAssociativity);
      // "associativity" is considered as a contextual keyword.
      TokReceiver->registerTokenKindChange(Tok.getLoc(),
                                           tok::contextual_keyword);
      parseAttributePrefix(associativityKeywordLoc);

      if (checkCodeCompletion(SyntaxKind::PrecedenceGroupAssociativity))
        return abortBody(/*hasCodeCompletion*/true);

      if (Tok.isNot(tok::identifier)) {
        diagnose(Tok, diag::expected_precedencegroup_associativity);
        return abortBody();
      }

      auto parsedAssociativity
        = llvm::StringSwitch<Optional<Associativity>>(Tok.getText())
          .Case("none", Associativity::None)
          .Case("left", Associativity::Left)
          .Case("right", Associativity::Right)
          .Default(None);

      if (!parsedAssociativity) {
        diagnose(Tok, diag::expected_precedencegroup_associativity);
        parsedAssociativity = Associativity::None;
        invalid = true;
      } else {
        // "left", "right" or "none" are considered contextual keywords.
        TokReceiver->registerTokenKindChange(Tok.getLoc(),
                                             tok::contextual_keyword);
      }
      associativity = *parsedAssociativity;
      associativityValueLoc = consumeToken();

      if (skipUnspacedCodeCompleteToken())
        return abortBody(/*hasCodeCompletion*/true);
      continue;
    }
    
    if (attrName == "assignment") {
      SyntaxParsingContext AttrCtxt(SyntaxContext,
                                    SyntaxKind::PrecedenceGroupAssignment);
      parseAttributePrefix(assignmentKeywordLoc);

      // "assignment" is considered as a contextual keyword.
      TokReceiver->registerTokenKindChange(assignmentKeywordLoc,
                                           tok::contextual_keyword);
      if (checkCodeCompletion(SyntaxKind::PrecedenceGroupAssignment))
        return abortBody(/*hasCodeCompletion*/true);

      if (consumeIf(tok::kw_true, assignmentValueLoc)) {
        assignment = true;
      } else if (consumeIf(tok::kw_false, assignmentValueLoc)) {
        assignment = false;
      } else {
        diagnose(Tok, diag::expected_precedencegroup_assignment);
        return abortBody();
      }
      if (skipUnspacedCodeCompleteToken())
        return abortBody(/*hasCodeCompletion*/true);
      continue;
    }

    bool isLowerThan = false;
    if (attrName == "higherThan" ||
        (isLowerThan = (attrName == "lowerThan"))) {
      SyntaxParsingContext AttrCtxt(SyntaxContext,
                                    SyntaxKind::PrecedenceGroupRelation);
      // "lowerThan" and "higherThan" are contextual keywords.
      TokReceiver->registerTokenKindChange(Tok.getLoc(),
                                           tok::contextual_keyword);
      parseAttributePrefix(isLowerThan ? lowerThanKeywordLoc
                                       : higherThanKeywordLoc);
      auto &relations = (isLowerThan ? lowerThan : higherThan);

      do {
        SyntaxParsingContext NameCtxt(SyntaxContext,
                                      SyntaxKind::PrecedenceGroupNameElement);
        if (checkCodeCompletion(SyntaxKind::PrecedenceGroupRelation)) {
          return abortBody(/*hasCodeCompletion*/true);
        }

        if (Tok.isNot(tok::identifier)) {
          diagnose(Tok, diag::expected_precedencegroup_relation, attrName);
          return abortBody();
        }
        Identifier name;
        SourceLoc nameLoc = consumeIdentifier(&name);
        relations.push_back({nameLoc, name, nullptr});

        if (skipUnspacedCodeCompleteToken())
          return abortBody(/*hasCodeCompletion*/true);
        if (!consumeIf(tok::comma))
          break;
      } while (true);
      SyntaxContext->collectNodesInPlace(SyntaxKind::PrecedenceGroupNameList);
      continue;
    }

    diagnose(Tok, diag::unknown_precedencegroup_attribute, attrName);
    return abortBody();
  }
  SyntaxContext->collectNodesInPlace(SyntaxKind::PrecedenceGroupAttributeList);
  rbraceLoc = consumeToken(tok::r_brace);

  auto result = create();
  if (invalid) result->setInvalid();
  if (hasCodeCompletion)
    return makeParserCodeCompletionResult(result);
  return makeParserResult(result);
}<|MERGE_RESOLUTION|>--- conflicted
+++ resolved
@@ -2565,11 +2565,7 @@
                          ParseDeclOptions Flags,
                          bool IsTopLevel) {
   SyntaxParsingContext Discarding(SyntaxContext);
-<<<<<<< HEAD
   Discarding.setDiscard();
-=======
-  Discarding.disable();
->>>>>>> 7be975cf
   SourceLoc CurrentLoc = Tok.getLoc();
 
   SourceLoc EndLoc = PreviousLoc;
@@ -3988,19 +3984,7 @@
 
   auto typealiasKeyword = consumeTokenSyntax(tok::kw_typealias);
 
-<<<<<<< HEAD
   ParserStatus status;
-=======
-  Status |= parseIdentifierDeclName(
-      *this, Id, IdLoc, "typealias",
-      [](const Token &next) { return next.isAny(tok::colon, tok::equal); });
-  if (Status.isError()) {
-    TmpCtxt->setTransparent();
-    return nullptr;
-  }
-    
-  DebuggerContextChange DCC(*this, Id, DeclKind::TypeAlias);
->>>>>>> 7be975cf
 
   auto applyIntroducer = [&](ParsedTypealiasDeclSyntaxBuilder &builder) {
     if (attrs)
@@ -4033,20 +4017,14 @@
   }
 
   if (Flags.contains(PD_InProtocol) && !genericParams && !Tok.is(tok::equal)) {
-<<<<<<< HEAD
     // If we're in a protocol and don't see an '=' this looks like leftover
     // Swift 2 code intending to be an associatedtype.
-=======
->>>>>>> 7be975cf
     TmpCtxt.reset();
     backtrackToPosition(startPosition);
     return parseDeclAssociatedTypeSyntax(Flags, std::move(attrs),
                                          std::move(modifiers));
   }
-<<<<<<< HEAD
-
-=======
->>>>>>> 7be975cf
+
   TmpCtxt->setTransparent();
   TmpCtxt.reset();
 
