--- conflicted
+++ resolved
@@ -708,29 +708,6 @@
   }
 
   // Otherwise, synthesize a new struct.
-<<<<<<< HEAD
-  auto *diffableProto = C.getProtocol(KnownProtocolKind::Differentiable);
-  auto diffableType =
-      TypeLoc::withoutLoc(diffableProto->getDeclaredInterfaceType());
-  auto *addArithProto = C.getProtocol(KnownProtocolKind::AdditiveArithmetic);
-  auto addArithType =
-      TypeLoc::withoutLoc(addArithProto->getDeclaredInterfaceType());
-  // SWIFT_ENABLE_TENSORFLOW
-  auto *pointMulProto =
-      C.getProtocol(KnownProtocolKind::PointwiseMultiplicative);
-  auto pointMulType =
-      TypeLoc::withoutLoc(pointMulProto->getDeclaredInterfaceType());
-  auto *mathProto = C.getProtocol(KnownProtocolKind::ElementaryFunctions);
-  auto mathType = TypeLoc::withoutLoc(mathProto->getDeclaredInterfaceType());
-  auto *vectorProto = C.getProtocol(KnownProtocolKind::VectorProtocol);
-  auto vectorType =
-      TypeLoc::withoutLoc(vectorProto->getDeclaredInterfaceType());
-  auto *kpIterableProto = C.getProtocol(KnownProtocolKind::KeyPathIterable);
-  auto kpIterableType =
-      TypeLoc::withoutLoc(kpIterableProto->getDeclaredInterfaceType());
-  // SWIFT_ENABLE_TENSORFLOW END
-=======
->>>>>>> 8fc25981
 
   // Compute `tvDesiredProtos`, the set of protocols that the new `TangentVector` struct must
   // inherit, by collecting all the `TangentVector` conformance requirements imposed by the
@@ -757,19 +734,21 @@
       tvDesiredProtos.insert(tvRequiredProto);
     }
   }
-  SmallVector<TypeLoc, 4> tvDesiredProtoTypeLocs;
-  for (auto *p : tvDesiredProtos)
-    tvDesiredProtoTypeLocs.push_back(TypeLoc::withoutLoc(p));
 
   // Cache original members and their associated types for later use.
   SmallVector<VarDecl *, 8> diffProperties;
   getStoredPropertiesForDifferentiation(nominal, parentDC, diffProperties);
 
-<<<<<<< HEAD
   // SWIFT_ENABLE_TENSORFLOW
   // Add ad-hoc implicit conformances for `TangentVector`.
   // TODO(TF-632): Remove this implicit conformance logic when synthesized
   // member types can be extended.
+
+  auto *pointMulProto =
+      C.getProtocol(KnownProtocolKind::PointwiseMultiplicative);
+  auto *mathProto = C.getProtocol(KnownProtocolKind::ElementaryFunctions);
+  auto *vectorProto = C.getProtocol(KnownProtocolKind::VectorProtocol);
+  auto *kpIterableProto = C.getProtocol(KnownProtocolKind::KeyPathIterable);
 
   // `TangentVector` struct can derive `PointwiseMultiplicative` if the
   // `TangentVector` types of all stored properties conform to
@@ -819,24 +798,26 @@
   // If all members conform to `PointwiseMultiplicative`, make the
   // `TangentVector` struct conform to `PointwiseMultiplicative`.
   if (canDerivePointwiseMultiplicative)
-    inherited.push_back(pointMulType);
+    tvDesiredProtos.insert(pointMulProto->getDeclaredInterfaceType()->castTo<ProtocolType>());
   // If all members conform to `ElementaryFunctions`, make the `TangentVector`
   // struct conform to `ElementaryFunctions`.
   if (canDeriveElementaryFunctions)
-    inherited.push_back(mathType);
+    tvDesiredProtos.insert(mathProto->getDeclaredInterfaceType()->castTo<ProtocolType>());
   // If all members also conform to `VectorProtocol` with the same `Scalar`
   // type, make the `TangentVector` struct conform to `VectorProtocol`.
   if (canDeriveVectorProtocol)
-    inherited.push_back(vectorType);
+    tvDesiredProtos.insert(vectorProto->getDeclaredInterfaceType()->castTo<ProtocolType>());
   // If parent type conforms to `KeyPathIterable`, make the `TangentVector`
   // struct conform to `KeyPathIterable`.
   if (shouldDeriveKeyPathIterable)
-    inherited.push_back(kpIterableType);
+    tvDesiredProtos.insert(kpIterableProto->getDeclaredInterfaceType()->castTo<ProtocolType>());
+
+  SmallVector<TypeLoc, 4> tvDesiredProtoTypeLocs;
+  for (auto *p : tvDesiredProtos)
+    tvDesiredProtoTypeLocs.push_back(TypeLoc::withoutLoc(p));
   // SWIFT_ENABLE_TENSORFLOW END
 
-=======
   auto synthesizedLoc = derived.ConformanceDecl->getEndLoc();
->>>>>>> 8fc25981
   auto *structDecl =
       new (C) StructDecl(synthesizedLoc, C.Id_TangentVector, synthesizedLoc,
                          /*Inherited*/ C.AllocateCopy(tvDesiredProtoTypeLocs),
