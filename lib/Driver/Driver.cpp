--- conflicted
+++ resolved
@@ -264,13 +264,9 @@
       return std::make_unique<toolchains::Cygwin>(*this, target);
     return std::make_unique<toolchains::Windows>(*this, target);
   case llvm::Triple::Haiku:
-<<<<<<< HEAD
     return std::make_unique<toolchains::GenericUnix>(*this, target);
-=======
-    return llvm::make_unique<toolchains::GenericUnix>(*this, target);
   case llvm::Triple::WASI:
-    return llvm::make_unique<toolchains::GenericUnix>(*this, target);
->>>>>>> 73098687
+    return std::make_unique<toolchains::GenericUnix>(*this, target);
   default:
     Diags.diagnose(SourceLoc(), diag::error_unknown_target,
                    ArgList.getLastArg(options::OPT_target)->getValue());
