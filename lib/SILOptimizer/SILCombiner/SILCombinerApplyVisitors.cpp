//===--- SILCombinerApplyVisitors.cpp -------------------------------------===//
//
// This source file is part of the Swift.org open source project
//
// Copyright (c) 2014 - 2017 Apple Inc. and the Swift project authors
// Licensed under Apache License v2.0 with Runtime Library Exception
//
// See https://swift.org/LICENSE.txt for license information
// See https://swift.org/CONTRIBUTORS.txt for the list of Swift project authors
//
//===----------------------------------------------------------------------===//

#define DEBUG_TYPE "sil-combine"
#include "SILCombiner.h"
#include "swift/AST/GenericSignature.h"
#include "swift/AST/Module.h"
#include "swift/AST/SubstitutionMap.h"
#include "swift/Basic/Range.h"
#include "swift/SIL/DebugUtils.h"
#include "swift/SIL/DynamicCasts.h"
#include "swift/SIL/InstructionUtils.h"
#include "swift/SIL/PatternMatch.h"
#include "swift/SIL/SILBuilder.h"
#include "swift/SIL/SILVisitor.h"
#include "swift/SILOptimizer/Analysis/ARCAnalysis.h"
#include "swift/SILOptimizer/Analysis/AliasAnalysis.h"
#include "swift/SILOptimizer/Analysis/ValueTracking.h"
#include "swift/SILOptimizer/Utils/CFGOptUtils.h"
#include "swift/SILOptimizer/Utils/Existential.h"
#include "swift/SILOptimizer/Utils/ValueLifetime.h"
#include "llvm/ADT/DenseMap.h"
#include "llvm/ADT/SmallPtrSet.h"
#include "llvm/ADT/SmallVector.h"
#include "llvm/ADT/Statistic.h"

using namespace swift;
using namespace swift::PatternMatch;

STATISTIC(NumOptimizedKeypaths, "Number of optimized keypath instructions");

/// Remove pointless reabstraction thunk closures.
///   partial_apply %reabstraction_thunk_typeAtoB(
///      partial_apply %reabstraction_thunk_typeBtoA %closure_typeB))
///   ->
///   %closure_typeB
static bool foldInverseReabstractionThunks(PartialApplyInst *PAI,
                                           SILCombiner *Combiner) {
  auto PAIArg = isPartialApplyOfReabstractionThunk(PAI);
  if (!PAIArg)
    return false;

  auto *PAI2 = dyn_cast<PartialApplyInst>(PAIArg);
  if (!PAI2)
    return false;

  if (!hasOneNonDebugUse(PAI2))
    return false;

  auto PAI2Arg = isPartialApplyOfReabstractionThunk(PAI2);
  if (!PAI2Arg)
    return false;

  // The types must match.
  if (PAI->getType() != PAI2->getArgument(0)->getType())
    return false;

  // Replace the partial_apply(partial_apply(X)) by X and remove the
  // partial_applies.

  Combiner->replaceInstUsesWith(*PAI, PAI2->getArgument(0));
  Combiner->eraseInstFromFunction(*PAI);
  assert(onlyHaveDebugUses(PAI2) && "Should not have any uses");
  Combiner->eraseInstFromFunction(*PAI2);

  return true;
}

SILInstruction *SILCombiner::visitPartialApplyInst(PartialApplyInst *PAI) {
  // partial_apply without any substitutions or arguments is just a
  // thin_to_thick_function.
  if (!PAI->hasSubstitutions() && (PAI->getNumArguments() == 0)) {
    if (!PAI->isOnStack())
      return Builder.createThinToThickFunction(PAI->getLoc(), PAI->getCallee(),
                                               PAI->getType());

    // Remove dealloc_stack of partial_apply [stack].
    // Iterating while delete use a copy.
    SmallVector<Operand *, 8> Uses(PAI->getUses());
    for (auto *Use : Uses)
      if (auto *dealloc = dyn_cast<DeallocStackInst>(Use->getUser()))
        eraseInstFromFunction(*dealloc);
    auto *thinToThick = Builder.createThinToThickFunction(
        PAI->getLoc(), PAI->getCallee(), PAI->getType());
    replaceInstUsesWith(*PAI, thinToThick);
    eraseInstFromFunction(*PAI);
    return nullptr;
  }


  // partial_apply %reabstraction_thunk_typeAtoB(
  //    partial_apply %reabstraction_thunk_typeBtoA %closure_typeB))
  // -> %closure_typeB
  if (foldInverseReabstractionThunks(PAI, this))
    return nullptr;

  tryOptimizeApplyOfPartialApply(PAI);

  // Try to delete dead closures.
  tryDeleteDeadClosure(
      PAI, InstModCallbacks(
               [this](SILInstruction *DeadInst) {
                 eraseInstFromFunction(*DeadInst);
               },
               [this](SILInstruction *NewInst) { Worklist.add(NewInst); }));
  return nullptr;
}

// Helper class performing the apply{partial_apply(x,y)}(z) -> apply(z,x,y)
// peephole.
class PartialApplyCombiner {
  // True if temporaries are not created yet.
  bool isFirstTime = true;

  // partial_apply which is being processed.
  PartialApplyInst *PAI;

  // Temporaries created as copies of alloc_stack arguments of
  // the partial_apply.
  SmallVector<SILValue, 8> Tmps;

  // Mapping from the original argument of partial_apply to
  // the temporary containing its copy.
  llvm::DenseMap<SILValue, SILValue> ArgToTmp;

  // Set of lifetime endpoints for this partial_apply.
  //
  // Used to find the last uses of partial_apply, which is need to insert
  // releases/destroys of temporaries as early as possible.
  ValueLifetimeAnalysis::Frontier PAFrontier;

  SILBuilder &Builder;

  SILCombiner *SilCombiner;

  bool processSingleApply(FullApplySite AI);
  bool allocateTemporaries();
  void deallocateTemporaries();
  void releaseTemporaries();

public:
  PartialApplyCombiner(PartialApplyInst *PAI, SILBuilder &Builder,
                       SILCombiner *SilCombiner)
      : isFirstTime(true), PAI(PAI), Builder(Builder),
        SilCombiner(SilCombiner) {}
  SILInstruction *combine();
};

/// Returns true on success.
bool PartialApplyCombiner::allocateTemporaries() {
  // A partial_apply [stack]'s argument are not owned by the partial_apply and
  // therefore their lifetime must outlive any uses.
  if (PAI->isOnStack()) {
    return true;
  }

  // Copy the original arguments of the partial_apply into newly created
  // temporaries and use these temporaries instead of the original arguments
  // afterwards.
  //
  // This is done to "extend" the life-time of original partial_apply arguments,
  // as they may be destroyed/deallocated before the last use by one of the
  // apply instructions.
  //
  // TODO: Copy arguments of the partial_apply into new temporaries only if the
  // lifetime of arguments ends before their uses by apply instructions.
  bool needsReleases = false;
  CanSILFunctionType PAITy =
    PAI->getCallee()->getType().getAs<SILFunctionType>();

  // Emit a destroy value for each captured closure argument.
  ArrayRef<SILParameterInfo> Params = PAITy->getParameters();
  auto Args = PAI->getArguments();
  Params = Params.drop_front(Params.size() - Args.size());

  llvm::SmallVector<std::pair<SILValue, uint16_t>, 8> ArgsToHandle;
  for (unsigned i : indices(Args)) {
    SILValue Arg = Args[i];
    SILParameterInfo Param = Params[i];
    if (Param.isIndirectMutating())
      continue;

    // Create a temporary and copy the argument into it, if:
    // - the argument stems from an alloc_stack
    // - the argument is consumed by the callee and is indirect
    //   (e.g. it is an @in argument)
    if (isa<AllocStackInst>(Arg)
        || (Param.isConsumed()
            && PAI->getSubstCalleeConv().isSILIndirect(Param))) {
      // If the argument has a dependent type, then we can not create a
      // temporary for it at the beginning of the function, so we must bail.
      //
      // TODO: This is because we are inserting alloc_stack at the beginning/end
      // of functions where the dependent type may not exist yet.
      if (Arg->getType().hasOpenedExistential())
        return false;

      // If the temporary is non-trivial, we need to release it later.
      if (!Arg->getType().isTrivial(*PAI->getFunction()))
        needsReleases = true;
      ArgsToHandle.push_back(std::make_pair(Arg, i));
    }
  }

  if (needsReleases) {
    // Compute the set of endpoints, which will be used to insert releases of
    // temporaries. This may fail if the frontier is located on a critical edge
    // which we may not split (no CFG changes in SILCombine).
    ValueLifetimeAnalysis VLA(PAI);
    if (!VLA.computeFrontier(PAFrontier, ValueLifetimeAnalysis::DontModifyCFG))
      return false;
  }

  for (auto ArgWithIdx : ArgsToHandle) {
    SILValue Arg = ArgWithIdx.first;
    Builder.setInsertionPoint(PAI->getFunction()->begin()->begin());
    // Create a new temporary at the beginning of a function.
    SILDebugVariable DbgVar(/*Constant*/ true, ArgWithIdx.second);
    auto *Tmp = Builder.createAllocStack(PAI->getLoc(), Arg->getType(), DbgVar);
    Builder.setInsertionPoint(PAI);
    // Copy argument into this temporary.
    Builder.createCopyAddr(PAI->getLoc(), Arg, Tmp,
                           IsTake_t::IsNotTake,
                           IsInitialization_t::IsInitialization);

    Tmps.push_back(Tmp);
    ArgToTmp.insert(std::make_pair(Arg, Tmp));
  }
  return true;
}

/// Emit dealloc_stack for all temporaries.
void PartialApplyCombiner::deallocateTemporaries() {
  // Insert dealloc_stack instructions at all function exit points.
  for (SILBasicBlock &BB : *PAI->getFunction()) {
    TermInst *Term = BB.getTerminator();
    if (!Term->isFunctionExiting())
      continue;

    for (auto Op : Tmps) {
      Builder.setInsertionPoint(Term);
      Builder.createDeallocStack(PAI->getLoc(), Op);
    }
  }
}

/// Emit code to release/destroy temporaries.
void PartialApplyCombiner::releaseTemporaries() {
  // Insert releases and destroy_addrs as early as possible,
  // because we don't want to keep objects alive longer than
  // its really needed.
  for (auto Op : Tmps) {
    auto TmpType = Op->getType().getObjectType();
    if (TmpType.isTrivial(*PAI->getFunction()))
      continue;
    for (auto *EndPoint : PAFrontier) {
      Builder.setInsertionPoint(EndPoint);
      if (!TmpType.isAddressOnly(*PAI->getFunction())) {
        auto *Load = Builder.createLoad(PAI->getLoc(), Op,
                                        LoadOwnershipQualifier::Unqualified);
        Builder.createReleaseValue(PAI->getLoc(), Load, Builder.getDefaultAtomicity());
      } else {
        Builder.createDestroyAddr(PAI->getLoc(), Op);
      }
    }
  }
}

/// Process an apply instruction which uses a partial_apply
/// as its callee.
/// Returns true on success.
bool PartialApplyCombiner::processSingleApply(FullApplySite AI) {
  Builder.setInsertionPoint(AI.getInstruction());
  Builder.setCurrentDebugScope(AI.getDebugScope());

  // Prepare the args.
  SmallVector<SILValue, 8> Args;
  // First the ApplyInst args.
  for (auto Op : AI.getArguments())
    Args.push_back(Op);

  SILInstruction *InsertionPoint = &*Builder.getInsertionPoint();
  // Next, the partial apply args.

  // Pre-process partial_apply arguments only once, lazily.
  if (isFirstTime) {
    isFirstTime = false;
    if (!allocateTemporaries())
      return false;
  }

  // Now, copy over the partial apply args.
  for (auto Op : PAI->getArguments()) {
    auto Arg = Op;
    // If there is new temporary for this argument, use it instead.
    if (ArgToTmp.count(Arg)) {
      Op = ArgToTmp.lookup(Arg);
    }
    Args.push_back(Op);
  }

  Builder.setInsertionPoint(InsertionPoint);
  Builder.setCurrentDebugScope(AI.getDebugScope());

  // The thunk that implements the partial apply calls the closure function
  // that expects all arguments to be consumed by the function. However, the
  // captured arguments are not arguments of *this* apply, so they are not
  // pre-incremented. When we combine the partial_apply and this apply into
  // a new apply we need to retain all of the closure non-address type
  // arguments.
  auto ParamInfo = PAI->getSubstCalleeType()->getParameters();
  auto PartialApplyArgs = PAI->getArguments();
  // Set of arguments that need to be released after each invocation.
  SmallVector<SILValue, 8> ToBeReleasedArgs;
  for (unsigned i = 0, e = PartialApplyArgs.size(); i < e; ++i) {
    SILValue Arg = PartialApplyArgs[i];
    if (!Arg->getType().isAddress()) {
      // Retain the argument as the callee may consume it.
      Arg = Builder.emitCopyValueOperation(PAI->getLoc(), Arg);
      // For non consumed parameters (e.g. guaranteed), we also need to
      // insert releases after each apply instruction that we create.
      if (!ParamInfo[ParamInfo.size() - PartialApplyArgs.size() + i].
            isConsumed())
        ToBeReleasedArgs.push_back(Arg);
    }
  }

  auto Callee = PAI->getCallee();
  SubstitutionMap Subs = PAI->getSubstitutionMap();

  // The partial_apply might be substituting in an open existential type.
  Builder.addOpenedArchetypeOperands(PAI);

  FullApplySite NAI;
  if (auto *TAI = dyn_cast<TryApplyInst>(AI))
    NAI = Builder.createTryApply(AI.getLoc(), Callee, Subs, Args,
                                 TAI->getNormalBB(), TAI->getErrorBB());
  else
    NAI = Builder.createApply(AI.getLoc(), Callee, Subs, Args,
                              cast<ApplyInst>(AI)->isNonThrowing());

  // We also need to release the partial_apply instruction itself because it
  // is consumed by the apply_instruction.
  if (auto *TAI = dyn_cast<TryApplyInst>(AI)) {
    Builder.setInsertionPoint(TAI->getNormalBB()->begin());
    for (auto Arg : ToBeReleasedArgs) {
      Builder.emitDestroyValueOperation(PAI->getLoc(), Arg);
    }
    if (!PAI->hasCalleeGuaranteedContext())
      Builder.createStrongRelease(AI.getLoc(), PAI,
                                  Builder.getDefaultAtomicity());
    Builder.setInsertionPoint(TAI->getErrorBB()->begin());
    // Release the non-consumed parameters.
    for (auto Arg : ToBeReleasedArgs) {
      Builder.emitDestroyValueOperation(PAI->getLoc(), Arg);
    }
    if (!PAI->hasCalleeGuaranteedContext())
      Builder.emitDestroyValueOperation(PAI->getLoc(), PAI);
    Builder.setInsertionPoint(AI.getInstruction());
  } else {
    // Release the non-consumed parameters.
    for (auto Arg : ToBeReleasedArgs) {
      Builder.emitDestroyValueOperation(PAI->getLoc(), Arg);
    }
    if (!PAI->hasCalleeGuaranteedContext())
      Builder.emitDestroyValueOperation(PAI->getLoc(), PAI);
  }

  if (auto apply = dyn_cast<ApplyInst>(AI))
    SilCombiner->replaceInstUsesWith(*apply,
                                     cast<ApplyInst>(NAI.getInstruction()));
  SilCombiner->eraseInstFromFunction(*AI.getInstruction());
  return true;
}

/// Perform the apply{partial_apply(x,y)}(z) -> apply(z,x,y) peephole
/// by iterating over all uses of the partial_apply and searching
/// for the pattern to transform.
SILInstruction *PartialApplyCombiner::combine() {
  // We need to model @unowned_inner_pointer better before we can do the
  // peephole here.
  for (auto R : PAI->getSubstCalleeType()->getResults())
    if (R.getConvention() == ResultConvention::UnownedInnerPointer)
      return nullptr;

  // Iterate over all uses of the partial_apply
  // and look for applies that use it as a callee.

  // Worklist of operands.
  SmallVector<Operand *, 8> Uses(PAI->getUses());

  // Uses may grow in this loop.
  for (size_t UseIndex = 0; UseIndex < Uses.size(); ++UseIndex) {
    auto *Use = Uses[UseIndex];
    auto *User = Use->getUser();

    // Recurse through conversions.
    if (auto *CFI = dyn_cast<ConvertEscapeToNoEscapeInst>(User)) {
      // TODO: Handle argument conversion. All the code in this file needs to be
      // cleaned up and generalized. The argument conversion handling in
      // optimizeApplyOfConvertFunctionInst should apply to any combine
      // involving an apply, not just a specific pattern.
      //
      // For now, just handle conversion to @noescape, which is irrelevant for
      // direct application of the closure.
      auto ConvertCalleeTy = CFI->getType().castTo<SILFunctionType>();
      auto EscapingCalleeTy =
          ConvertCalleeTy->getWithExtInfo(
            ConvertCalleeTy->getExtInfo().withNoEscape(false));
      assert(Use->get()->getType().castTo<SILFunctionType>() ==
             EscapingCalleeTy);
      (void)EscapingCalleeTy;
      Uses.append(CFI->getUses().begin(), CFI->getUses().end());
      continue;
    }
    // Look through mark_dependence users of partial_apply [stack].
    if (auto *MD = dyn_cast<MarkDependenceInst>(User)) {
      if (MD->getValue() == Use->get() &&
          MD->getValue()->getType().is<SILFunctionType>() &&
          MD->getValue()->getType().castTo<SILFunctionType>()->isNoEscape()) {
        Uses.append(MD->getUses().begin(), MD->getUses().end());
      }
      continue;
    }
    // If this use of a partial_apply is not
    // an apply which uses it as a callee, bail.
    auto AI = FullApplySite::isa(User);
    if (!AI)
      continue;

    if (AI.getCallee() != Use->get())
      continue;

    // We cannot handle generic apply yet. Bail.
    if (AI.hasSubstitutions())
      continue;

    if (!processSingleApply(AI))
      return nullptr;
  }

  // release/destroy and deallocate introduced temporaries.
  if (!Tmps.empty()) {
    releaseTemporaries();
    deallocateTemporaries();
  }

  return nullptr;
}

/// Iterate over all uses of a given partial_apply and check
/// if any of those uses are apply instructions. Try to
/// combine those applies with this partial_apply.
SILInstruction *
SILCombiner::tryOptimizeApplyOfPartialApply(PartialApplyInst *PAI) {

  PartialApplyCombiner PACombiner(PAI, Builder, this);
  return PACombiner.combine();
}

SILInstruction *
SILCombiner::optimizeApplyOfConvertFunctionInst(FullApplySite AI,
                                                ConvertFunctionInst *CFI) {
  // We only handle simplification of static function references. If we don't
  // have one, bail.
  SILValue funcOper = CFI->getOperand();
  if (auto *TTI = dyn_cast<ThinToThickFunctionInst>(funcOper))
    funcOper = TTI->getOperand();

  auto *FRI = dyn_cast<FunctionRefInst>(funcOper);
  if (!FRI)
    return nullptr;

  // Grab our relevant callee types...
  CanSILFunctionType SubstCalleeTy = AI.getSubstCalleeType();
  auto ConvertCalleeTy = funcOper->getType().castTo<SILFunctionType>();

  // ... and make sure they have no unsubstituted generics. If they do, bail.
  if (SubstCalleeTy->hasArchetype() || ConvertCalleeTy->hasArchetype())
    return nullptr;

  // Indirect results are not currently handled.
  if (AI.hasIndirectSILResults())
    return nullptr;

  // Bail if the result type of the converted callee is different from the callee's
  // result type of the apply instruction.
  if (SubstCalleeTy->getAllResultsSubstType(AI.getModule())
        != ConvertCalleeTy->getAllResultsSubstType(AI.getModule())) {
    return nullptr;
  }

  // Ok, we can now perform our transformation. Grab AI's operands and the
  // relevant types from the ConvertFunction function type and AI.
  Builder.setCurrentDebugScope(AI.getDebugScope());
  OperandValueArrayRef Ops = AI.getArgumentsWithoutIndirectResults();
  SILFunctionConventions substConventions(SubstCalleeTy, FRI->getModule());
  SILFunctionConventions convertConventions(ConvertCalleeTy, FRI->getModule());
  auto oldOpTypes = substConventions.getParameterSILTypes();
  auto newOpTypes = convertConventions.getParameterSILTypes();

  assert(Ops.size() == SubstCalleeTy->getNumParameters()
         && "Ops and op types must have same size.");
  assert(Ops.size() == ConvertCalleeTy->getNumParameters()
         && "Ops and op types must have same size.");

  llvm::SmallVector<SILValue, 8> Args;
  auto newOpI = newOpTypes.begin();
  auto oldOpI = oldOpTypes.begin();
  for (unsigned i = 0, e = Ops.size(); i != e; ++i, ++newOpI, ++oldOpI) {
    SILValue Op = Ops[i];
    SILType OldOpType = *oldOpI;
    SILType NewOpType = *newOpI;

    // Convert function takes refs to refs, address to addresses, and leaves
    // other types alone.
    if (OldOpType.isAddress()) {
      assert(NewOpType.isAddress() && "Addresses should map to addresses.");
      auto UAC = Builder.createUncheckedAddrCast(AI.getLoc(), Op, NewOpType);
      Args.push_back(UAC);
    } else if (OldOpType.getASTType() != NewOpType.getASTType()) {
      auto URC = Builder.createUncheckedBitCast(AI.getLoc(), Op, NewOpType);
      Args.push_back(URC);
    } else {
      Args.push_back(Op);
    }
  }

  // Create the new apply inst.
  if (auto *TAI = dyn_cast<TryApplyInst>(AI)) {
    return Builder.createTryApply(AI.getLoc(), FRI, SubstitutionMap(), Args,
                                  TAI->getNormalBB(), TAI->getErrorBB());
  }

  // Match the throwing bit of the underlying function_ref. We assume that if
  // we got this far it is legal to perform the transformation (since
  // otherwise, we would be creating malformed SIL).
  bool setNonThrowing = FRI->getFunctionType()->hasErrorResult();
  SILInstruction *NAI = Builder.createApply(AI.getLoc(), FRI, SubstitutionMap(),
                                            Args, setNonThrowing);
  assert(FullApplySite::isa(NAI).getSubstCalleeType()
                               ->getAllResultsSubstType(AI.getModule())
           == AI.getSubstCalleeType()
               ->getAllResultsSubstType(AI.getModule()) &&
         "Function types should be the same");
  return NAI;
}

/// Ends the begin_access "scope" if a begin_access was inserted for optimizing
/// a keypath pattern.
static void insertEndAccess(BeginAccessInst *&beginAccess, bool isModify,
                            SILBuilder &builder) {
  if (beginAccess) {
    builder.createEndAccess(beginAccess->getLoc(), beginAccess,
                            /*aborted*/ false);
    if (isModify)
      beginAccess->setAccessKind(SILAccessKind::Modify);
    beginAccess = nullptr;
  }
}

/// Creates the projection pattern for a keypath instruction.
///
/// Currently only the StoredProperty pattern is handled.
/// TODO: handle other patterns, like getters/setters, optional chaining, etc.
///
/// Returns false if \p keyPath is not a keypath instruction or if there is any
/// other reason why the optimization cannot be done.
static SILValue createKeypathProjections(SILValue keyPath, SILValue root,
                                         SILLocation loc,
                                         BeginAccessInst *&beginAccess,
                                         SILBuilder &builder) {
  if (auto *upCast = dyn_cast<UpcastInst>(keyPath))
    keyPath = upCast->getOperand();

  // Is it a keypath instruction at all?
  auto *kpInst = dyn_cast<KeyPathInst>(keyPath);
  if (!kpInst || !kpInst->hasPattern())
    return SILValue();

  auto components = kpInst->getPattern()->getComponents();

  // Check if the keypath only contains patterns which we support.
  for (const KeyPathPatternComponent &comp : components) {
    if (comp.getKind() != KeyPathPatternComponent::Kind::StoredProperty)
      return SILValue();
  }

  SILValue addr = root;
  for (const KeyPathPatternComponent &comp : components) {
    assert(comp.getKind() == KeyPathPatternComponent::Kind::StoredProperty);
    VarDecl *storedProperty = comp.getStoredPropertyDecl();
    SILValue elementAddr;
    if (addr->getType().getStructOrBoundGenericStruct()) {
      addr = builder.createStructElementAddr(loc, addr, storedProperty);
    } else if (addr->getType().getClassOrBoundGenericClass()) {
      SingleValueInstruction *Ref = builder.createLoad(loc, addr,
                                         LoadOwnershipQualifier::Unqualified);
      insertEndAccess(beginAccess, /*isModify*/ false, builder);

      // Handle the case where the storedProperty is in a super class.
      while (Ref->getType().getClassOrBoundGenericClass() !=
             storedProperty->getDeclContext()) {
        SILType superCl = Ref->getType().getSuperclass();
        if (!superCl) {
          // This should never happen, because the property should be in the
          // decl or in a superclass of it. Just handle this to be on the safe
          // side.
          return SILValue();
        }
        Ref = builder.createUpcast(loc, Ref, superCl);
      }

      addr = builder.createRefElementAddr(loc, Ref, storedProperty);

      // Class members need access enforcement.
      if (builder.getModule().getOptions().EnforceExclusivityDynamic) {
        beginAccess = builder.createBeginAccess(loc, addr, SILAccessKind::Read,
                                                SILAccessEnforcement::Dynamic,
                                                /*noNestedConflict*/ false,
                                                /*fromBuiltin*/ false);
        addr = beginAccess;
      }
    } else {
      // This should never happen, as a stored-property pattern can only be
      // applied to classes and structs. But to be safe - and future prove -
      // let's handle this case and bail.
      insertEndAccess(beginAccess, /*isModify*/ false, builder);
      return SILValue();
    }
  }
  return addr;
}

/// Try to optimize a keypath application with an apply instruction.
///
/// Replaces (simplified SIL):
///   %kp = keypath ...
///   apply %keypath_runtime_function(%addr, %kp, %root_object)
/// with:
///   %addr = struct_element_addr/ref_element_addr %root_object
///   ...
///   load/store %addr
bool SILCombiner::tryOptimizeKeypath(ApplyInst *AI) {
  SILFunction *callee = AI->getReferencedFunctionOrNull();
  if (!callee)
    return false;

  if (AI->getNumArguments() != 3)
    return false;

  SILValue keyPath, rootAddr, valueAddr;
  bool isModify = false;
  if (callee->getName() == "swift_setAtWritableKeyPath" ||
      callee->getName() == "swift_setAtReferenceWritableKeyPath") {
    keyPath = AI->getArgument(1);
    rootAddr = AI->getArgument(0);
    valueAddr = AI->getArgument(2);
    isModify = true;
  } else if (callee->getName() == "swift_getAtKeyPath") {
    keyPath = AI->getArgument(2);
    rootAddr = AI->getArgument(1);
    valueAddr = AI->getArgument(0);
  } else {
    return false;
  }

  BeginAccessInst *beginAccess = nullptr;
  SILValue projectedAddr = createKeypathProjections(keyPath, rootAddr,
                                                    AI->getLoc(), beginAccess,
                                                    Builder);
  if (!projectedAddr)
    return false;

  if (isModify) {
    Builder.createCopyAddr(AI->getLoc(), valueAddr, projectedAddr,
                           IsTake, IsNotInitialization);
  } else {
    Builder.createCopyAddr(AI->getLoc(), projectedAddr, valueAddr,
                           IsNotTake, IsInitialization);
  }
  insertEndAccess(beginAccess, isModify, Builder);
  eraseInstFromFunction(*AI);
  ++NumOptimizedKeypaths;
  return true;
}

/// Try to optimize a keypath application with an apply instruction.
///
/// Replaces (simplified SIL):
///   %kp = keypath ...
///   %inout_addr = begin_apply %keypath_runtime_function(%kp, %root_object)
///   // use %inout_addr
///   end_apply
/// with:
///   %addr = struct_element_addr/ref_element_addr %root_object
///   // use %inout_addr
bool SILCombiner::tryOptimizeInoutKeypath(BeginApplyInst *AI) {
  SILFunction *callee = AI->getReferencedFunctionOrNull();
  if (!callee)
    return false;

  if (AI->getNumArguments() != 2)
    return false;

  SILValue keyPath = AI->getArgument(1);
  SILValue rootAddr = AI->getArgument(0);
  bool isModify = false;
  if (callee->getName() == "swift_modifyAtWritableKeyPath" ||
      callee->getName() == "swift_modifyAtReferenceWritableKeyPath") {
    isModify = true;
  } else if (callee->getName() != "swift_readAtKeyPath") {
    return false;
  }

  SILInstructionResultArray yields = AI->getYieldedValues();
  if (yields.size() != 1)
    return false;

  SILValue valueAddr = yields[0];
  Operand *AIUse = AI->getTokenResult()->getSingleUse();
  if (!AIUse)
    return false;
  EndApplyInst *endApply = dyn_cast<EndApplyInst>(AIUse->getUser());
  if (!endApply)
    return false;

  BeginAccessInst *beginAccess = nullptr;
  SILValue projectedAddr = createKeypathProjections(keyPath, rootAddr,
                                                    AI->getLoc(), beginAccess,
                                                    Builder);
  if (!projectedAddr)
    return false;

  // Replace the projected address.
  valueAddr->replaceAllUsesWith(projectedAddr);

  Builder.setInsertionPoint(endApply);
  insertEndAccess(beginAccess, isModify, Builder);
  eraseInstFromFunction(*endApply);
  eraseInstFromFunction(*AI);
  ++NumOptimizedKeypaths;
  return true;
}

bool
SILCombiner::recursivelyCollectARCUsers(UserListTy &Uses, ValueBase *Value) {
  // FIXME: We could probably optimize this case too
  if (auto *AI = dyn_cast<ApplyInst>(Value))
    if (AI->hasIndirectResults())
      return false;

  for (auto *Use : Value->getUses()) {
    SILInstruction *Inst = Use->getUser();
    if (isa<RefCountingInst>(Inst) ||
        isa<DebugValueInst>(Inst)) {
      Uses.push_back(Inst);
      continue;
    }
    if (isa<TupleExtractInst>(Inst) ||
        isa<StructExtractInst>(Inst) ||
        isa<PointerToAddressInst>(Inst)) {
      Uses.push_back(Inst);
      if (recursivelyCollectARCUsers(Uses, cast<SingleValueInstruction>(Inst)))
        continue;
    }
    return false;
  }
  return true;
}

bool SILCombiner::eraseApply(FullApplySite FAS, const UserListTy &Users) {

  // Compute the places where we have to insert release-instructions for the
  // owned arguments. This must not be done before the result of the
  // apply is destroyed. Therefore we compute the lifetime of the apply-result.

  // TODO: this is not required anymore when we have ownership SIL. But with
  // the current SIL it can happen that the retain of a parameter is moved
  // _after_ the apply.
  // When we have ownership SIL we can just destroy the parameters at the apply
  // location.

  ValueLifetimeAnalysis VLA(FAS.getInstruction(), Users);
  ValueLifetimeAnalysis::Frontier Frontier;
  if (Users.empty()) {
    // If the call does not have any ARC-uses or if there is no return value at
    // all, we insert the argument release instructions right before the call.
    Frontier.push_back(FAS.getInstruction());
  } else {
    if (!VLA.computeFrontier(Frontier, ValueLifetimeAnalysis::DontModifyCFG))
      return false;
    // As we are extending the lifetimes of owned parameters, we have to make
    // sure that no dealloc_ref instructions are within this extended liferange.
    // It could be that the dealloc_ref is deallocating a parameter and then
    // we would have a release after the dealloc.
    if (VLA.containsDeallocRef(Frontier))
      return false;
  }

  // Release and destroy any owned or in-arguments.
  auto FuncType = FAS.getOrigCalleeType();
  assert(FuncType->getParameters().size() == FAS.getNumArguments() &&
         "mismatching number of arguments");
  for (SILInstruction *FrontierInst : Frontier) {
    Builder.setInsertionPoint(FrontierInst);
    for (int i = 0, e = FAS.getNumArguments(); i < e; ++i) {
      SILParameterInfo PI = FuncType->getParameters()[i];
      auto Arg = FAS.getArgument(i);
      switch (PI.getConvention()) {
        case ParameterConvention::Indirect_In:
        case ParameterConvention::Indirect_In_Constant:
          Builder.createDestroyAddr(FAS.getLoc(), Arg);
          break;
        case ParameterConvention::Direct_Owned:
          Builder.createReleaseValue(FAS.getLoc(), Arg, Builder.getDefaultAtomicity());
          break;
        case ParameterConvention::Indirect_In_Guaranteed:
        case ParameterConvention::Indirect_Inout:
        case ParameterConvention::Indirect_InoutAliasable:
        case ParameterConvention::Direct_Unowned:
        case ParameterConvention::Direct_Guaranteed:
          break;
      }
    }
  }

  // Erase all of the reference counting instructions (in reverse order to have
  // no dangling uses).
  for (auto rit = Users.rbegin(), re = Users.rend(); rit != re; ++rit)
    eraseInstFromFunction(**rit);

  // And the Apply itself.
  eraseInstFromFunction(*FAS.getInstruction());

  return true;
}

SILInstruction *
SILCombiner::optimizeConcatenationOfStringLiterals(ApplyInst *AI) {
  // String literals concatenation optimizer.
  return tryToConcatenateStrings(AI, Builder);
}

/// This routine replaces the old witness method inst with a new one.
void SILCombiner::replaceWitnessMethodInst(
    WitnessMethodInst *WMI, SILBuilderContext &BuilderCtx, CanType ConcreteType,
    const ProtocolConformanceRef ConformanceRef) {
  SILBuilderWithScope WMIBuilder(WMI, BuilderCtx);
  auto *NewWMI = WMIBuilder.createWitnessMethod(
      WMI->getLoc(), ConcreteType, ConformanceRef, WMI->getMember(),
      WMI->getType());
  WMI->replaceAllUsesWith(NewWMI);
  if (WMI->use_empty())
    eraseInstFromFunction(*WMI);
}

// This function determines concrete type of an opened existential argument
// using ProtocolConformanceAnalysis. The concrete type of the argument can be a
// class, struct, or an enum.
//
// If some ConcreteOpenedExistentialInfo is returned, then new cast instructions
// have already been added to Builder's tracking list. If the caller can't make
// real progress then it must reset the Builder.
Optional<ConcreteOpenedExistentialInfo>
SILCombiner::buildConcreteOpenedExistentialInfoFromSoleConformingType(
    Operand &ArgOperand) {
  SILInstruction *AI = ArgOperand.getUser();
  SILModule &M = AI->getModule();
  SILFunction *F = AI->getFunction();

  // SoleConformingType is only applicable in whole-module compilation.
  if (!M.isWholeModule())
    return None;

  // Determine the protocol.
  ProtocolDecl *PD = nullptr;
  WitnessMethodInst *WMI = nullptr;
  FullApplySite FAS = FullApplySite::isa(AI);
  if (FAS && (WMI = dyn_cast<WitnessMethodInst>(FAS.getCallee())) &&
      (FAS.getSelfArgumentOperand().get()  == ArgOperand.get())) {
    // If the witness method mutates self, we cannot replace self.
    //
    // FIXME: Remove this out-dated check for mutating self. canReplaceCopiedArg
    // is supposed to handle this case.
    if (FAS.getOrigCalleeType()->getSelfParameter().isIndirectMutating())
      return None;
    PD = WMI->getLookupProtocol();
  } else {
    auto ArgType = ArgOperand.get()->getType();
    auto SwiftArgType = ArgType.getASTType();
    /// If the argtype is an opened existential conforming to a protocol type
    /// and that the protocol type has a sole conformance, then we can propagate
    /// concrete type for it as well.
    ArchetypeType *archetypeTy;
    if (SwiftArgType->isOpenedExistential() &&
        (archetypeTy = dyn_cast<ArchetypeType>(SwiftArgType)) &&
        (archetypeTy->getConformsTo().size() == 1)) {
      PD = archetypeTy->getConformsTo()[0];
    } else if (ArgType.isExistentialType() && !ArgType.isAnyObject() &&
<<<<<<< HEAD
               !SwiftArgType->isAny() && SwiftArgType->getAnyNominal()) {
      PD = dyn_cast<ProtocolDecl>(SwiftArgType->getAnyNominal());
=======
               !SwiftArgType->isAny()) {
      PD = dyn_cast_or_null<ProtocolDecl>(SwiftArgType->getAnyNominal());
>>>>>>> 96a38f68
    }
  }

  if (!PD)
    return None;

  // Determine the sole conforming type.
  CanType ConcreteType;
  if (!PCA->getSoleConformingType(PD, CHA, ConcreteType))
    return None;

  // Determine OpenedArchetypeDef and SubstituionMap.
  ConcreteOpenedExistentialInfo COAI(ArgOperand, ConcreteType, PD);
  if (!COAI.CEI)
    return None;

  const OpenedArchetypeInfo &OAI = COAI.OAI;
  ConcreteExistentialInfo &SoleCEI = *COAI.CEI;
  assert(SoleCEI.isValid());

  if (SoleCEI.ConcreteValue)
    return COAI;

  // Create SIL type for the concrete type.
  SILType concreteSILType = F->getLoweredType(ConcreteType);

  // Prepare the code by adding UncheckedCast instructions that cast opened
  // existentials to concrete types. Set the ConcreteValue of CEI.
  if (auto *OER = dyn_cast<OpenExistentialRefInst>(OAI.OpenedArchetypeValue)) {
    SoleCEI.ConcreteValue =
        Builder.createUncheckedRefCast(OER->getLoc(), OER, concreteSILType);
    return COAI;
  }
  if (auto *OEA = dyn_cast<OpenExistentialAddrInst>(OAI.OpenedArchetypeValue)) {
    // Bail if ConcreteSILType is not the same SILType as the type stored in the
    // existential after maximal reabstraction.
    auto abstractionPattern = Lowering::AbstractionPattern::getOpaque();
    auto abstractTy = F->getLoweredType(abstractionPattern, ConcreteType);
    if (abstractTy != concreteSILType)
       return None;

    SoleCEI.ConcreteValue =
      Builder.createUncheckedAddrCast(
        OEA->getLoc(), OEA, concreteSILType.getAddressType());
    return COAI;
  }
  // Bail if OpenArchetypeInfo recognizes any additional opened archetype
  // producers. This shouldn't be hit currently because metatypes don't
  // conform to protocols.
  return None;
}

// This function builds a ConcreteExistentialInfo by first following the data
// flow chain from the ArgOperand. Otherwise, we check if the operand is of
// protocol type that conforms to a single concrete type.
Optional<ConcreteOpenedExistentialInfo>
SILCombiner::buildConcreteOpenedExistentialInfo(Operand &ArgOperand) {
  // Build a ConcreteOpenedExistentialInfo following the data flow chain of the
  // ArgOperand through the open_existential backward to an init_existential.
  ConcreteOpenedExistentialInfo COEI(ArgOperand);
  if (COEI.CEI)
    return COEI;

  // Use SoleConformingType information.
  return buildConcreteOpenedExistentialInfoFromSoleConformingType(ArgOperand);
}

// Build ConcreteExistentialInfo for every existential argument of an Apply
// instruction including Self.
void SILCombiner::buildConcreteOpenedExistentialInfos(
    FullApplySite Apply,
    llvm::SmallDenseMap<unsigned, ConcreteOpenedExistentialInfo> &COEIs,
    SILBuilderContext &BuilderCtx,
    SILOpenedArchetypesTracker &OpenedArchetypesTracker) {
  for (unsigned ArgIdx = 0; ArgIdx < Apply.getNumArguments(); ArgIdx++) {
    auto ArgASTType = Apply.getArgument(ArgIdx)->getType().getASTType();
    if (!ArgASTType->hasArchetype())
      continue;

    auto OptionalCOEI =
        buildConcreteOpenedExistentialInfo(Apply.getArgumentOperands()[ArgIdx]);
    if (!OptionalCOEI.hasValue())
      continue;
    auto COEI = OptionalCOEI.getValue();
    assert(COEI.isValid());
    COEIs.try_emplace(ArgIdx, COEI);

    ConcreteExistentialInfo &CEI = *COEI.CEI;
    if (CEI.ConcreteType->isOpenedExistential()) {
      // Temporarily record this opened existential def in this local
      // BuilderContext before rewriting any uses of the ConcreteType.
      OpenedArchetypesTracker.addOpenedArchetypeDef(
          cast<ArchetypeType>(CEI.ConcreteType), CEI.ConcreteTypeDef);
    }
  }
}

/// Given an Apply and an argument value produced by InitExistentialAddrInst,
/// return true if the argument can be replaced by a copy of its value.
///
/// FIXME: remove this helper when we can assume SIL opaque values.
static bool canReplaceCopiedArg(FullApplySite Apply, SILValue Arg,
                                DominanceAnalysis *DA, unsigned ArgIdx) {
  auto *IEA = dyn_cast<InitExistentialAddrInst>(Arg);
  // Only init_existential_addr may be copied.
  if (!IEA)
    return false;

  auto *DT = DA->get(Apply.getFunction());
  auto *AI = Apply.getInstruction();
  SILValue existentialAddr = IEA->getOperand();

  // If we peeked through an InitEnumDataAddr or some such, then don't assume we
  // can reuse the copied value. It's likely destroyed by
  // UncheckedTakeEnumDataInst before the copy.
  auto *ASI = dyn_cast<AllocStackInst>(existentialAddr);
  if (!ASI)
    return false;

  // Return true only if the given value is guaranteed to be initialized across
  // the given call site.
  //
  // It's possible for an address to be initialized/deinitialized/reinitialized.
  // Rather than keeping track of liveness, we very conservatively check that
  // all deinitialization occures after the call.
  auto isDestroy = [](Operand *use) {
    switch (use->getUser()->getKind()) {
    default:
      return false;
    case SILInstructionKind::DestroyAddrInst:
    case SILInstructionKind::DeinitExistentialAddrInst:
      return true;
    case SILInstructionKind::CopyAddrInst: {
      auto *copy = cast<CopyAddrInst>(use->getUser());
      return copy->getSrc() == use->get() && copy->isTakeOfSrc();
    }
    }
  };
  for (auto use : existentialAddr->getUses()) {
    SILInstruction *user = use->getUser();
    if (isDestroy(use)) {
      if (!DT->properlyDominates(AI, user))
        return false;
    } else {
      // The caller has to guarantee that there are no other instructions which
      // use the address. This is done in findInitExistential called from
      // the constructor of ConcreteExistentialInfo.
      assert(isa<CopyAddrInst>(user) || isa<InitExistentialAddrInst>(user) ||
             isa<OpenExistentialAddrInst>(user) ||
             isa<DeallocStackInst>(user) ||
             isa<ApplyInst>(user) || isa<TryApplyInst>(user) ||
             user->isDebugInstruction() && "Unexpected instruction");
    }
  }
  return true;
}

// Check the legal conditions under which a Arg parameter (specified as ArgIdx)
// can be replaced with a concrete type. Concrete type info is passed as CEI
// argument.
bool SILCombiner::canReplaceArg(FullApplySite Apply,
                                const OpenedArchetypeInfo &OAI,
                                const ConcreteExistentialInfo &CEI,
                                unsigned ArgIdx) {

  // Don't specialize apply instructions that return the callee's Arg type,
  // because this optimization does not know how to substitute types in the
  // users of this apply. In the function type substitution below, all
  // references to OpenedArchetype will be substituted. So walk to type to
  // find all possible references, such as returning Optional<Arg>.
  if (Apply.getType().getASTType().findIf(
          [&OAI](Type t) -> bool { return t->isEqual(OAI.OpenedArchetype); })) {
    return false;
  }
  // Bail out if any other arguments or indirect result that refer to the
  // OpenedArchetype. The following optimization substitutes all occurrences
  // of OpenedArchetype in the function signature, but will only rewrite the
  // Arg operand.
  //
  // Note that the language does not allow Self to occur in contravariant
  // position. However, SIL does allow this and it can happen as a result of
  // upstream transformations. Since this is bail-out logic, it must handle
  // all verifiable SIL.

  // This bailout check is also needed for non-Self arguments [including Self].
  unsigned NumApplyArgs = Apply.getNumArguments();
  for (unsigned Idx = 0; Idx < NumApplyArgs; Idx++) {
    if (Idx == ArgIdx)
      continue;
    if (Apply.getArgument(Idx)->getType().getASTType().findIf(
            [&OAI](Type t) -> bool {
              return t->isEqual(OAI.OpenedArchetype);
            })) {
      return false;
    }
  }
  // If the convention is mutating, then the existential must have been
  // initialized by copying the concrete value (regardless of whether
  // CEI.isConcreteValueCopied is true). Replacing the existential address with
  // the concrete address would result in mutation of the wrong object.
  auto origConv = Apply.getOrigCalleeConv();
  if (origConv.getParamInfoForSILArg(ArgIdx).isIndirectMutating())
    return false;

  // If either the initialized existential or opened existential was copied,
  // then check that the original value can be passed as the new argument.
  if (CEI.isConcreteValueCopied
      && (!CEI.ConcreteValue
          || !canReplaceCopiedArg(Apply, CEI.ConcreteValue, DA, ArgIdx))) {
    return false;
  }
  // It is safe to replace Arg.
  return true;
}

/// Track temporary copies required for argument substitution when rewritting an
/// apply's argument types from an opened existential types to concrete types.
///
/// This is relevant for non-mutating arguments that are consumed by the call
/// (@in or @owned convention).
struct ConcreteArgumentCopy {
  SILValue origArg;
  CopyAddrInst *tempArgCopy;

  ConcreteArgumentCopy(SILValue origArg, CopyAddrInst *tempArgCopy)
      : origArg(origArg), tempArgCopy(tempArgCopy) {
    assert(origArg->getType().isAddress());
  }

  static Optional<ConcreteArgumentCopy>
  generate(const ConcreteExistentialInfo &CEI, ApplySite apply, unsigned argIdx,
           SILBuilderContext &BuilderCtx) {
    SILParameterInfo paramInfo =
        apply.getOrigCalleeConv().getParamInfoForSILArg(argIdx);
    // Mutation should have been checked before we get this far.
    assert(!paramInfo.isIndirectMutating()
           && "A mutated opened existential value can't be replaced");

    if (!paramInfo.isConsumed())
      return None;

    SILValue origArg = apply.getArgument(argIdx);
    // FIXME_opaque: With SIL opaque values, a formally indirect argument may be
    // passed as a SIL object. In this case, generate a copy_value for the new
    // argument and a destroy_value for the old argument, as should also be done
    // for owned references.
    assert(origArg->getType().isAddress() == paramInfo.isFormalIndirect());

    // If argument convention is direct, then the existential reference was
    // originally consumed by the call. After substitution, the concrete
    // reference will be consumed by the call. This maintains the correct
    // reference count.
    //
    // FIXME_ownership: to maintain ownership SSA, generate a copy_value from
    // the concrete reference for the new argument (record this copy as a
    // union with tempArgCopy above). After emitting the apply, emit a
    // destroy_value of the existential, which is no longer consumed by the
    // call.
    if (!paramInfo.isFormalIndirect())
      return None;

    SILBuilderWithScope B(apply.getInstruction(), BuilderCtx);
    auto loc = apply.getLoc();
    auto *ASI = B.createAllocStack(loc, CEI.ConcreteValue->getType());
    auto *CAI = B.createCopyAddr(loc, CEI.ConcreteValue, ASI, IsNotTake,
                                 IsInitialization_t::IsInitialization);
    return ConcreteArgumentCopy(origArg, CAI);
  }
};

/// Rewrite the given method apply instruction in terms of the provided conrete
/// type information.
///
/// If the rewrite is successful, the original apply will be removed and the new
/// apply is returned. Otherwise, the original apply will not be removed and
/// nullptr is returned.
///
/// Creates a new apply instruction that uses the concrete type instead of the
/// existential type. Type substitution will be performed from all occurrences
/// of CEI.OpenedArchetype to the replacement type CEI.ConcreteType within the
/// applied function type. The single self argument of the apply will be
/// rewritten. This helps the devirtualizer to replace witness_method by
/// class_method instructions and then devirtualize.
///
/// Note that the substituted type, CEI.OpenedArchetype, is the same type as the
/// self argument for nonstatic methods, but for static methods self is the
/// metatype instead. For witness methods, CEI.OpenedArchetype is usually the
/// same as WMI->getLookupType() but differs in the unusual situation in which
/// the witness method is looked up using a different opened archetype.
///
/// FIXME: Protocol methods (witness or default) that return Self will be given
/// a new return type. This implementation fails to update the type signature of
/// SSA uses in those cases. Currently we bail out on methods that return Self.
SILInstruction *SILCombiner::createApplyWithConcreteType(
    FullApplySite Apply,
    const llvm::SmallDenseMap<unsigned, ConcreteOpenedExistentialInfo> &COAIs,
    SILBuilderContext &BuilderCtx) {

  // Ensure that the callee is polymorphic.
  assert(Apply.getOrigCalleeType()->isPolymorphic());

  // Create the new set of arguments to apply including their substitutions.
  SubstitutionMap NewCallSubs = Apply.getSubstitutionMap();
  SmallVector<SILValue, 8> NewArgs;
  bool UpdatedArgs = false;
  unsigned ArgIdx = 0;
  // Push the indirect result arguments.
  for (unsigned EndIdx = Apply.getSubstCalleeConv().getSILArgIndexOfFirstParam();
       ArgIdx < EndIdx; ++ArgIdx) {
      NewArgs.push_back(Apply.getArgument(ArgIdx));
  }
  // Transform the parameter arguments.
  SmallVector<ConcreteArgumentCopy, 4> concreteArgCopies;
  for (unsigned EndIdx = Apply.getNumArguments(); ArgIdx < EndIdx; ++ArgIdx) {
    auto ArgIt = COAIs.find(ArgIdx);
    if (ArgIt == COAIs.end()) {
      // Use the old argument if it does not have a valid concrete existential.
      NewArgs.push_back(Apply.getArgument(ArgIdx));
      continue;
    }
    const OpenedArchetypeInfo &OAI = ArgIt->second.OAI;
    const ConcreteExistentialInfo &CEI = *ArgIt->second.CEI;
    assert(CEI.isValid());

    // Check for Arg's concrete type propagation legality.
    if (!canReplaceArg(Apply, OAI, CEI, ArgIdx)) {
      NewArgs.push_back(Apply.getArgument(ArgIdx));
      continue;
    }
    UpdatedArgs = true;
    // Ensure that we have a concrete value to propagate.
    assert(CEI.ConcreteValue);
    auto argSub =
        ConcreteArgumentCopy::generate(CEI, Apply, ArgIdx, BuilderCtx);
    if (argSub) {
      concreteArgCopies.push_back(*argSub);
      NewArgs.push_back(argSub->tempArgCopy->getDest());
    } else
      NewArgs.push_back(CEI.ConcreteValue);

    // Form a new set of substitutions where the argument is
    // replaced with a concrete type.
    NewCallSubs = NewCallSubs.subst(
        [&](SubstitutableType *type) -> Type {
          if (type == OAI.OpenedArchetype)
            return CEI.ConcreteType;
          return type;
        },
        [&](CanType origTy, Type substTy,
            ProtocolDecl *proto) -> ProtocolConformanceRef {
          if (origTy->isEqual(OAI.OpenedArchetype)) {
            assert(substTy->isEqual(CEI.ConcreteType));
            // Do a conformance lookup on this witness requirement using the
            // existential's conformances. The witness requirement may be a
            // base type of the existential's requirements.
            return CEI.lookupExistentialConformance(proto);
          }
          return ProtocolConformanceRef(proto);
        });
  }

  if (!UpdatedArgs) {
    // Remove any new instructions created while attempting to optimize this
    // apply. Since the apply was never rewritten, if they aren't removed here,
    // they will be removed later as dead when visited by SILCombine, causing
    // SILCombine to loop infinitely, creating and destroying the casts.
    recursivelyDeleteTriviallyDeadInstructions(*Builder.getTrackingList());
    Builder.getTrackingList()->clear();
    return nullptr;
  }
  // Now create the new apply instruction.
  SILBuilderWithScope ApplyBuilder(Apply.getInstruction(), BuilderCtx);
  FullApplySite NewApply;
  if (auto *TAI = dyn_cast<TryApplyInst>(Apply))
    NewApply = ApplyBuilder.createTryApply(
        Apply.getLoc(), Apply.getCallee(), NewCallSubs, NewArgs,
        TAI->getNormalBB(), TAI->getErrorBB());
  else
    NewApply = ApplyBuilder.createApply(
        Apply.getLoc(), Apply.getCallee(), NewCallSubs, NewArgs,
        cast<ApplyInst>(Apply)->isNonThrowing());

  if (auto NewAI = dyn_cast<ApplyInst>(NewApply))
    replaceInstUsesWith(*cast<ApplyInst>(Apply.getInstruction()), NewAI);

  auto nextI = std::next(NewApply.getInstruction()->getIterator());
  eraseInstFromFunction(*Apply.getInstruction(), nextI);

  // cleanup immediately after the call on all paths reachable from the call.
  SmallVector<SILInstruction *, 2> cleanupPositions;
  if (nextI != NewApply.getParent()->end())
    cleanupPositions.push_back(&*nextI);
  else {
    for (auto &succ : NewApply.getParent()->getSuccessors())
      cleanupPositions.push_back(&*succ.getBB()->begin());
  }
  for (SILInstruction *cleanupPos : cleanupPositions) {
    // For any argument that was copied from the original value, destroy the old
    // argument (was must have been previously consumed by the call) and
    // deallocate the temporary copy.
    SILBuilder cleanupBuilder(cleanupPos, NewApply.getDebugScope(), BuilderCtx);
    auto cleanupLoc = RegularLocation::getAutoGeneratedLocation();
    for (ConcreteArgumentCopy &argCopy : concreteArgCopies) {
      cleanupBuilder.createDestroyAddr(cleanupLoc, argCopy.origArg);
      cleanupBuilder.createDeallocStack(cleanupLoc,
                                        argCopy.tempArgCopy->getDest());
    }
  }
  return NewApply.getInstruction();
}

/// Rewrite a witness method's lookup type from an archetype to a concrete type.
/// Example:
///   %existential = alloc_stack $Protocol
///   %value = init_existential_addr %existential : $Concrete
///   copy_addr ... to %value
///   %witness = witness_method $@opened
///   apply %witness<T : Protocol>(%existential)
///
/// ==> apply %witness<Concrete : Protocol>(%existential)
SILInstruction *
SILCombiner::propagateConcreteTypeOfInitExistential(FullApplySite Apply,
                                                    WitnessMethodInst *WMI) {
  // Check if it is legal to perform the propagation.
  if (WMI->getConformance().isConcrete())
    return nullptr;

  // If the lookup type is not an opened existential type,
  // it cannot be made more concrete.
  if (!WMI->getLookupType()->isOpenedExistential())
    return nullptr;

  // Try to derive the concrete type and the related conformance of self and
  // other existential arguments by searching either for a preceding
  // init_existential or looking up sole conforming type.
  //
  // buildConcreteOpenedExistentialInfo takes a SILBuilderContext because it may
  // insert an uncheched cast to the concrete type, and it tracks the defintion
  // of any opened archetype needed to use the concrete type.
  SILBuilderContext BuilderCtx(Builder.getModule(), Builder.getTrackingList());
  SILOpenedArchetypesTracker OpenedArchetypesTracker(&Builder.getFunction());
  BuilderCtx.setOpenedArchetypesTracker(&OpenedArchetypesTracker);
  llvm::SmallDenseMap<unsigned, ConcreteOpenedExistentialInfo> COEIs;
  buildConcreteOpenedExistentialInfos(Apply, COEIs, BuilderCtx,
                                      OpenedArchetypesTracker);

  // Bail, if no argument has a concrete existential to propagate.
  if (COEIs.empty())
    return nullptr;

  auto SelfCOEIIt =
      COEIs.find(Apply.getCalleeArgIndex(Apply.getSelfArgumentOperand()));

  // If no SelfCOEI is found, then just update the Apply with new COEIs for
  // other arguments.
  if (SelfCOEIIt == COEIs.end())
    return createApplyWithConcreteType(Apply, COEIs, BuilderCtx);

  auto &SelfCOEI = SelfCOEIIt->second;
  assert(SelfCOEI.isValid());

  const ConcreteExistentialInfo &SelfCEI = *SelfCOEI.CEI;
  assert(SelfCEI.isValid());

  // Get the conformance of the init_existential type, which is passed as the
  // self argument, on the witness' protocol.
  ProtocolConformanceRef SelfConformance =
      SelfCEI.lookupExistentialConformance(WMI->getLookupProtocol());

  // Propagate the concrete type into a callee-operand, which is a
  // witness_method instruction. It's ok to rewrite the witness method in terms
  // of a concrete type without rewriting the apply itself. In fact, doing so
  // may allow the Devirtualizer pass to finish the job.
  //
  // If we create a new instruction that’s the same as the old one we’ll
  // cause an infinite loop:
  // NewWMI will be added to the Builder’s tracker list.
  // SILCombine, in turn, uses the tracker list to populate the worklist
  // As such, if we don’t remove the witness method later on in the pass, we
  // are stuck:
  // We will re-create the same instruction and re-populate the worklist
  // with it.
  if (SelfCEI.ConcreteType != WMI->getLookupType() ||
      SelfConformance != WMI->getConformance()) {
    replaceWitnessMethodInst(WMI, BuilderCtx, SelfCEI.ConcreteType,
                             SelfConformance);
  }

  /// Create the new apply instruction using concrete types for arguments.
  return createApplyWithConcreteType(Apply, COEIs, BuilderCtx);
}

/// Rewrite a protocol extension lookup type from an archetype to a concrete
/// type.
/// Example:
///   %ref = alloc_ref $C
///   %existential = init_existential_ref %ref : $C : $C, $P
///   %opened = open_existential_ref %existential : $P to $@opened
///   %f = function_ref @defaultMethod
///   apply %f<@opened P>(%opened)
///
/// ==> apply %f<C : P>(%ref)
SILInstruction *
SILCombiner::propagateConcreteTypeOfInitExistential(FullApplySite Apply) {
  // This optimization requires a generic argument.
  if (!Apply.hasSubstitutions())
    return nullptr;

  // Try to derive the concrete type and the related conformance of self and
  // other existential arguments by searching either for a preceding
  // init_existential or looking up sole conforming type.
  llvm::SmallDenseMap<unsigned, ConcreteOpenedExistentialInfo> COEIs;
  SILBuilderContext BuilderCtx(Builder.getModule(), Builder.getTrackingList());
  SILOpenedArchetypesTracker OpenedArchetypesTracker(&Builder.getFunction());
  BuilderCtx.setOpenedArchetypesTracker(&OpenedArchetypesTracker);
  buildConcreteOpenedExistentialInfos(Apply, COEIs, BuilderCtx,
                                      OpenedArchetypesTracker);

  // Bail, if no argument has a concrete existential to propagate.
  if (COEIs.empty())
    return nullptr;

  // At least one COEI is present, so cast instructions may already have been
  // inserted. We must either rewrite the apply or delete the casts and reset
  // the Builder's tracking list.
  return createApplyWithConcreteType(Apply, COEIs, BuilderCtx);
}

/// Check that all users of the apply are retain/release ignoring one
/// user.
static bool
hasOnlyRetainReleaseUsers(ApplyInst *AI, SILInstruction *IgnoreUser,
                          SmallVectorImpl<SILInstruction *> &Users) {
  for (auto *Use : getNonDebugUses(AI)) {
    if (Use->getUser() == IgnoreUser)
      continue;

    if (!isa<RetainValueInst>(Use->getUser()) &&
        !isa<ReleaseValueInst>(Use->getUser()) &&
        !isa<StrongRetainInst>(Use->getUser()) &&
        !isa<StrongReleaseInst>(Use->getUser()))
      return false;

    Users.push_back(Use->getUser());
  }
  return true;
};

/// We only know how to simulate reference call effects for unary
/// function calls that take their argument @owned or @guaranteed and return an
/// @owned value.
static bool knowHowToEmitReferenceCountInsts(ApplyInst *Call) {
  if (Call->getNumArguments() != 1)
    return false;

  // FIXME: We could handle dynamic_function_ref instructions here because the
  // code only looks at the function type.
  FunctionRefInst *FRI = dyn_cast<FunctionRefInst>(Call->getCallee());
  if (!FRI)
    return false;
  SILFunction *F = FRI->getReferencedFunctionOrNull();
  auto FnTy = F->getLoweredFunctionType();

  // Look at the result type.
  if (FnTy->getNumResults() != 1)
    return false;
  auto ResultInfo = FnTy->getResults()[0];
  if (ResultInfo.getConvention() != ResultConvention::Owned)
    return false;

  // Look at the parameter.
  auto Params = FnTy->getParameters();
  (void) Params;
  assert(Params.size() == 1 && "Expect one parameter");
  auto ParamConv = FnTy->getParameters()[0].getConvention();

  return ParamConv == ParameterConvention::Direct_Owned ||
         ParamConv == ParameterConvention::Direct_Guaranteed;
}

/// Add reference counting operations equal to the effect of the call.
static void emitMatchingRCAdjustmentsForCall(ApplyInst *Call, SILValue OnX) {
  FunctionRefInst *FRI = cast<FunctionRefInst>(Call->getCallee());
  SILFunction *F = FRI->getReferencedFunctionOrNull();
  auto FnTy = F->getLoweredFunctionType();
  assert(FnTy->getNumResults() == 1);
  auto ResultInfo = FnTy->getResults()[0];
  (void) ResultInfo;

  assert(ResultInfo.getConvention() == ResultConvention::Owned &&
         "Expect a @owned return");
  assert(Call->getNumArguments() == 1 && "Expect a unary call");

  // Emit a retain for the @owned return.
  SILBuilderWithScope Builder(Call);
  Builder.createRetainValue(Call->getLoc(), OnX, Builder.getDefaultAtomicity());

  // Emit a release for the @owned parameter, or none for a @guaranteed
  // parameter.
  auto Params = FnTy->getParameters();
  (void) Params;
  assert(Params.size() == 1 && "Expect one parameter");
  auto ParamInfo = FnTy->getParameters()[0].getConvention();
  assert(ParamInfo == ParameterConvention::Direct_Owned ||
         ParamInfo == ParameterConvention::Direct_Guaranteed);

  if (ParamInfo == ParameterConvention::Direct_Owned)
    Builder.createReleaseValue(Call->getLoc(), OnX, Builder.getDefaultAtomicity());
}

/// Replace an application of a cast composition f_inverse(f(x)) by x.
bool SILCombiner::optimizeIdentityCastComposition(ApplyInst *FInverse,
                                              StringRef FInverseName,
                                              StringRef FName) {
  // Needs to have a known semantics.
  if (!FInverse->hasSemantics(FInverseName))
    return false;

  // We need to know how to replace the call by reference counting instructions.
  if (!knowHowToEmitReferenceCountInsts(FInverse))
    return false;

  // Need to have a matching 'f'.
  auto *F = dyn_cast<ApplyInst>(FInverse->getArgument(0));
  if (!F)
    return false;
  if (!F->hasSemantics(FName))
    return false;
  if (!knowHowToEmitReferenceCountInsts(F))
    return false;

  // The types must match.
  if (F->getArgument(0)->getType() != FInverse->getType())
    return false;

  // Retains, releases of the result of F.
  SmallVector<SILInstruction *, 16> RetainReleases;
  if (!hasOnlyRetainReleaseUsers(F, FInverse, RetainReleases))
    return false;

  // Okay, now we know we can remove the calls.
  auto X = F->getArgument(0);

  // Redirect f's result's retains/releases to affect x.
  for (auto *User : RetainReleases) {
    // X might not be strong_retain/release'able. Replace it by a
    // retain/release_value on X instead.
    if (isa<StrongRetainInst>(User)) {
      SILBuilderWithScope Builder(User);
      Builder.createRetainValue(User->getLoc(), X,
                                cast<StrongRetainInst>(User)->getAtomicity());
      eraseInstFromFunction(*User);
      continue;
    }
    if (isa<StrongReleaseInst>(User)) {
      SILBuilderWithScope Builder(User);
      Builder.createReleaseValue(User->getLoc(), X,
                                 cast<StrongReleaseInst>(User)->getAtomicity());
      eraseInstFromFunction(*User);
      continue;
    }
    User->setOperand(0, X);
  }

  // Simulate the reference count effects of the calls before removing
  // them.
  emitMatchingRCAdjustmentsForCall(F, X);
  emitMatchingRCAdjustmentsForCall(FInverse, X);

  // Replace users of f_inverse by x.
  replaceInstUsesWith(*FInverse, X);

  // Remove the calls.
  eraseInstFromFunction(*FInverse);
  eraseInstFromFunction(*F);

  return true;
}

// Return a new apply with the specified callee. This creates a new apply rather
// than simply rewriting the callee operand because the apply's SubstCalleeType,
// derived from the callee and substitution list, may change.
FullApplySite SILCombiner::rewriteApplyCallee(FullApplySite apply,
                                              SILValue callee) {
  SmallVector<SILValue, 4> arguments;
  for (SILValue arg : apply.getArguments())
    arguments.push_back(arg);

  Builder.addOpenedArchetypeOperands(apply.getInstruction());
  if (auto *TAI = dyn_cast<TryApplyInst>(apply)) {
    return Builder.createTryApply(TAI->getLoc(), callee,
                                  TAI->getSubstitutionMap(), arguments,
                                  TAI->getNormalBB(), TAI->getErrorBB());
  } else {
    auto *AI = cast<ApplyInst>(apply);
    auto fTy = callee->getType().getAs<SILFunctionType>();
    // The optimizer can generate a thin_to_thick_function from a throwing thin
    // to a non-throwing thick function (in case it can prove that the function
    // is not throwing).
    // Therefore we have to check if the new callee (= the argument of the
    // thin_to_thick_function) is a throwing function and set the not-throwing
    // flag in this case.
    return Builder.createApply(apply.getLoc(), callee,
                               apply.getSubstitutionMap(), arguments,
                               AI->isNonThrowing() || fTy->hasErrorResult());
  }
}

SILInstruction *SILCombiner::visitApplyInst(ApplyInst *AI) {
  Builder.setCurrentDebugScope(AI->getDebugScope());
  // apply{partial_apply(x,y)}(z) -> apply(z,x,y) is triggered
  // from visitPartialApplyInst(), so bail here.
  if (isa<PartialApplyInst>(AI->getCallee()))
    return nullptr;

  if (auto *CFI = dyn_cast<ConvertFunctionInst>(AI->getCallee()))
    return optimizeApplyOfConvertFunctionInst(AI, CFI);

  if (tryOptimizeKeypath(AI))
    return nullptr;

  // Optimize readonly functions with no meaningful users.
  SILFunction *SF = AI->getReferencedFunctionOrNull();
  if (SF && SF->getEffectsKind() < EffectsKind::ReleaseNone) {
    UserListTy Users;
    if (recursivelyCollectARCUsers(Users, AI)) {
      if (eraseApply(AI, Users))
        return nullptr;
    }
    // We found a user that we can't handle.
  }

  if (SF) {
    if (SF->getEffectsKind() < EffectsKind::ReleaseNone) {
      // Try to optimize string concatenation.
      if (auto I = optimizeConcatenationOfStringLiterals(AI)) {
        return I;
      }
    }
    if (SF->hasSemanticsAttr("array.uninitialized")) {
      UserListTy Users;
      // If the uninitialized array is only written into then it can be removed.
      if (recursivelyCollectARCUsers(Users, AI)) {
        if (eraseApply(AI, Users))
          return nullptr;
      }
    }
  }


  // (apply (thin_to_thick_function f)) to (apply f)
  if (auto *TTTFI = dyn_cast<ThinToThickFunctionInst>(AI->getCallee())) {
    // We currently don't remove any possible retain associated with the thick
    // function when rewriting the callsite. This should be ok because the
    // ABI normally expects a guaranteed callee.
    if (!AI->getOrigCalleeType()->isCalleeConsumed())
      return rewriteApplyCallee(AI, TTTFI->getOperand()).getInstruction();
  }

  // (apply (witness_method)) -> propagate information about
  // a concrete type from init_existential_addr or init_existential_ref.
  if (auto *WMI = dyn_cast<WitnessMethodInst>(AI->getCallee())) {
    if (propagateConcreteTypeOfInitExistential(AI, WMI)) {
      return nullptr;
    }
  }

  // (apply (function_ref method_from_protocol_extension)) ->
  // propagate information about a concrete type from init_existential_addr or
  // init_existential_ref.
  if (isa<FunctionRefInst>(AI->getCallee())) {
    if (propagateConcreteTypeOfInitExistential(AI)) {
      return nullptr;
    }
  }

  // Optimize f_inverse(f(x)) -> x.
  if (optimizeIdentityCastComposition(AI, "convertFromObjectiveC",
                                      "convertToObjectiveC"))
    return nullptr;
  if (optimizeIdentityCastComposition(AI, "convertToObjectiveC",
                                      "convertFromObjectiveC"))
    return nullptr;

  return nullptr;
}

SILInstruction *SILCombiner::visitBeginApplyInst(BeginApplyInst *BAI) {
  if (tryOptimizeInoutKeypath(BAI))
    return nullptr;
  return nullptr;
}

bool SILCombiner::
isTryApplyResultNotUsed(UserListTy &AcceptedUses, TryApplyInst *TAI) {
  SILBasicBlock *NormalBB = TAI->getNormalBB();
  SILBasicBlock *ErrorBB = TAI->getErrorBB();

  // The results of a try_apply are not only the normal and error return values,
  // but also the decision whether it throws or not. Therefore we have to check
  // if both, the normal and the error block, are empty and lead to a common
  // destination block.

  // Check if the normal and error blocks have a common single successor.
  auto *NormalBr = dyn_cast<BranchInst>(NormalBB->getTerminator());
  if (!NormalBr)
    return false;
  auto *ErrorBr = dyn_cast<BranchInst>(ErrorBB->getTerminator());
  if (!ErrorBr || ErrorBr->getDestBB() != NormalBr->getDestBB())
    return false;

  assert(NormalBr->getNumArgs() == ErrorBr->getNumArgs() &&
         "mismatching number of arguments for the same destination block");

  // Check if both blocks pass the same arguments to the common destination.
  for (unsigned Idx = 0, End = NormalBr->getNumArgs(); Idx < End; Idx++) {
    if (NormalBr->getArg(Idx) != ErrorBr->getArg(Idx))
      return false;
  }

  // Check if the normal and error results only have ARC operations as uses.
  if (!recursivelyCollectARCUsers(AcceptedUses, NormalBB->getArgument(0)))
    return false;
  if (!recursivelyCollectARCUsers(AcceptedUses, ErrorBB->getArgument(0)))
    return false;

  SmallPtrSet<SILInstruction *, 8> UsesSet;
  for (auto *I : AcceptedUses)
    UsesSet.insert(I);

  // Check if the normal and error blocks are empty, except the ARC uses.
  for (auto &I : *NormalBB) {
    if (!UsesSet.count(&I) && !isa<TermInst>(&I))
      return false;
  }
  for (auto &I : *ErrorBB) {
    if (!UsesSet.count(&I) && !isa<TermInst>(&I))
      return false;
  }
  return true;
}

SILInstruction *SILCombiner::visitTryApplyInst(TryApplyInst *AI) {
  // apply{partial_apply(x,y)}(z) -> apply(z,x,y) is triggered
  // from visitPartialApplyInst(), so bail here.
  if (isa<PartialApplyInst>(AI->getCallee()))
    return nullptr;

  if (auto *CFI = dyn_cast<ConvertFunctionInst>(AI->getCallee())) {
    return optimizeApplyOfConvertFunctionInst(AI, CFI);
  }

  // Optimize readonly functions with no meaningful users.
  SILFunction *Fn = AI->getReferencedFunctionOrNull();
  if (Fn && Fn->getEffectsKind() < EffectsKind::ReleaseNone) {
    UserListTy Users;
    if (isTryApplyResultNotUsed(Users, AI)) {
      SILBasicBlock *BB = AI->getParent();
      SILBasicBlock *NormalBB = AI->getNormalBB();
      SILBasicBlock *ErrorBB = AI->getErrorBB();
      SILLocation Loc = AI->getLoc();
      const SILDebugScope *DS = AI->getDebugScope();
      if (eraseApply(AI, Users)) {
        // Replace the try_apply with a cond_br false, which will be removed by
        // SimplifyCFG. We don't want to modify the CFG in SILCombine.
        Builder.setInsertionPoint(BB);
        Builder.setCurrentDebugScope(DS);
        auto *TrueLit = Builder.createIntegerLiteral(Loc,
                  SILType::getBuiltinIntegerType(1, Builder.getASTContext()), 0);
        Builder.createCondBranch(Loc, TrueLit, NormalBB, ErrorBB);

        NormalBB->eraseArgument(0);
        ErrorBB->eraseArgument(0);
        return nullptr;
      }
    }
    // We found a user that we can't handle.
  }

  // (try_apply (thin_to_thick_function f)) to (try_apply f)
  if (auto *TTTFI = dyn_cast<ThinToThickFunctionInst>(AI->getCallee())) {
    // We currently don't remove any possible retain associated with the thick
    // function when rewriting the callsite. This should be ok because the
    // ABI normally expects a guaranteed callee.
    if (!AI->getOrigCalleeType()->isCalleeConsumed())
      return rewriteApplyCallee(AI, TTTFI->getOperand()).getInstruction();
  }

  // (apply (witness_method)) -> propagate information about
  // a concrete type from init_existential_addr or init_existential_ref.
  if (auto *WMI = dyn_cast<WitnessMethodInst>(AI->getCallee())) {
    if (propagateConcreteTypeOfInitExistential(AI, WMI)) {
      return nullptr;
    }
  }

  // (apply (function_ref method_from_protocol_extension)) ->
  // propagate information about a concrete type from init_existential_addr or
  // init_existential_ref.
  if (isa<FunctionRefInst>(AI->getCallee())) {
    if (propagateConcreteTypeOfInitExistential(AI)) {
      return nullptr;
    }
  }

  return nullptr;
}<|MERGE_RESOLUTION|>--- conflicted
+++ resolved
@@ -907,13 +907,8 @@
         (archetypeTy->getConformsTo().size() == 1)) {
       PD = archetypeTy->getConformsTo()[0];
     } else if (ArgType.isExistentialType() && !ArgType.isAnyObject() &&
-<<<<<<< HEAD
-               !SwiftArgType->isAny() && SwiftArgType->getAnyNominal()) {
-      PD = dyn_cast<ProtocolDecl>(SwiftArgType->getAnyNominal());
-=======
                !SwiftArgType->isAny()) {
       PD = dyn_cast_or_null<ProtocolDecl>(SwiftArgType->getAnyNominal());
->>>>>>> 96a38f68
     }
   }
 
