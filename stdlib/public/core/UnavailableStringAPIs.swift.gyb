--- conflicted
+++ resolved
@@ -98,11 +98,7 @@
   ///   Unicode scalars in the string.  Use this API when you are
   ///   performing low-level manipulation of character data.
   ///
-<<<<<<< HEAD
-  /// - `String.chracters.length` property returns the number of
-=======
-  /// - `String.characters.count` property returns the number of
->>>>>>> ff74e8e8
+  /// - `String.characters.length` property returns the number of
   ///   extended grapheme clusters.  Use this API to count the
   ///   number of user-perceived characters in the string.
   @available(
