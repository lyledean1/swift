--- conflicted
+++ resolved
@@ -134,13 +134,6 @@
   genericArguments: UnsafeRawPointer?)
   -> Any.Type?
 
-<<<<<<< HEAD
-// SWIFT_ENABLE_TENSORFLOW
-// Temporarily disable `#if` check added in 014918c0cab399fc532e45cf725c3c9c0c425aa6 to
-// fix builds.
-// #if INTERNAL_CHECKS_ENABLED
-=======
->>>>>>> 2308bb18
 @_silgen_name("swift_getMetadataSection")
 public func _getMetadataSection(
   _ index: UInt)
@@ -153,9 +146,4 @@
 @_silgen_name("swift_getMetadataSectionName")
 public func _getMetadataSectionName(
   _ metadata_section: UnsafeRawPointer)
-<<<<<<< HEAD
-  -> UnsafePointer<CChar>
-// #endif
-=======
-  -> UnsafePointer<CChar>
->>>>>>> 2308bb18
+  -> UnsafePointer<CChar>