//===----------------------------------------------------------------------===//
//
// This source file is part of the Swift.org open source project
//
// Copyright (c) 2014 - 2016 Apple Inc. and the Swift project authors
// Licensed under Apache License v2.0 with Runtime Library Exception
//
// See http://swift.org/LICENSE.txt for license information
// See http://swift.org/CONTRIBUTORS.txt for the list of Swift project authors
//
//===----------------------------------------------------------------------===//

import SwiftShims

// FIXME: complexity documentation for most of methods on String is ought to be
// qualified with "amortized" at least, as Characters are variable-length.

/// An arbitrary Unicode string value.
///
/// Unicode-Correct
/// ===============
///
/// Swift strings are designed to be Unicode-correct.  In particular,
/// the APIs make it easy to write code that works correctly, and does
/// not surprise end-users, regardless of where you venture in the
/// Unicode character space.  For example, the `==` operator checks
/// for [Unicode canonical
/// equivalence](http://www.unicode.org/glossary/#deterministic_comparison),
/// so two different representations of the same string will always
/// compare equal.
///
/// Locale-Insensitive
/// ==================
///
/// The fundamental operations on Swift strings are not sensitive to
/// locale settings.  That's because, for example, the validity of a
/// `Dictionary<String, T>` in a running program depends on a given
/// string comparison having a single, stable result.  Therefore,
/// Swift always uses the default,
/// un-[tailored](http://www.unicode.org/glossary/#tailorable) Unicode
/// algorithms for basic string operations.
///
/// Importing `Foundation` endows swift strings with the full power of
/// the `NSString` API, which allows you to choose more complex
/// locale-sensitive operations explicitly.
///
/// Value Semantics
/// ===============
///
/// Each string variable, `let` binding, or stored property has an
/// independent value, so mutations to the string are not observable
/// through its copies:
///
///     var a = "foo"
///     var b = a
///     b.append("bar")
///     print("a=\(a), b=\(b)")     // a=foo, b=foobar
///
/// Strings use Copy-on-Write so that their data is only copied
/// lazily, upon mutation, when more than one string instance is using
/// the same buffer.  Therefore, the first in any sequence of mutating
/// operations may cost `O(N)` time and space, where `N` is the length
/// of the string's (unspecified) underlying representation.
///
/// Views
/// =====
///
/// `String` is not itself a collection of anything.  Instead, it has
/// properties that present the string's contents as meaningful
/// collections:
///
///   - `characters`: a collection of `Character` ([extended grapheme
///     cluster](http://www.unicode.org/glossary/#extended_grapheme_cluster))
///     elements, a unit of text that is meaningful to most humans.
///
///   - `unicodeScalars`: a collection of `UnicodeScalar` ([Unicode
///     scalar
///     values](http://www.unicode.org/glossary/#unicode_scalar_value))
///     the 21-bit codes that are the basic unit of Unicode.  These
///     values are equivalent to UTF-32 code units.
///
///   - `utf16`: a collection of `UTF16.CodeUnit`, the 16-bit
///     elements of the string's UTF-16 encoding.
///
///   - `utf8`: a collection of `UTF8.CodeUnit`, the 8-bit
///     elements of the string's UTF-8 encoding.
///
/// Growth and Capacity
/// ===================
///
/// When a string's contiguous storage fills up, new storage must be
/// allocated and characters must be moved to the new storage.
/// `String` uses an exponential growth strategy that makes `append` a
/// constant time operation *when amortized over many invocations*.
///
/// Objective-C Bridge
/// ==================
///
/// `String` is bridged to Objective-C as `NSString`, and a `String`
/// that originated in Objective-C may store its characters in an
/// `NSString`.  Since any arbitrary subclass of `NSString` can
/// become a `String`, there are no guarantees about representation or
/// efficiency in this case.  Since `NSString` is immutable, it is
/// just as though the storage was shared by some copy: the first in
/// any sequence of mutating operations causes elements to be copied
/// into unique, contiguous storage which may cost `O(N)` time and
/// space, where `N` is the length of the string representation (or
/// more, if the underlying `NSString` has unusual performance
/// characteristics).
@_fixed_layout
public struct String {
  /// An empty `String`.
  public init() {
    _core = _StringCore()
  }

  public // @testable
  init(_ _core: _StringCore) {
    self._core = _core
  }

  public // @testable
  var _core: _StringCore
}

extension String {
  @warn_unused_result
  public // @testable
  static func _fromWellFormedCodeUnitSequence<
    Encoding: UnicodeCodec, Input: Collection
    where Input.Iterator.Element == Encoding.CodeUnit
  >(
    _ encoding: Encoding.Type, input: Input
  ) -> String {
    return String._fromCodeUnitSequence(encoding, input: input)!
  }

  @warn_unused_result
  public // @testable
  static func _fromCodeUnitSequence<
    Encoding: UnicodeCodec, Input: Collection
    where Input.Iterator.Element == Encoding.CodeUnit
  >(
    _ encoding: Encoding.Type, input: Input
  ) -> String? {
    let (stringBufferOptional, _) =
        _StringBuffer.fromCodeUnits(input, encoding: encoding,
            repairIllFormedSequences: false)
    if let stringBuffer = stringBufferOptional {
      return String(_storage: stringBuffer)
    } else {
      return nil
    }
  }

  @warn_unused_result
  public // @testable
  static func _fromCodeUnitSequenceWithRepair<
    Encoding: UnicodeCodec, Input: Collection
    where Input.Iterator.Element == Encoding.CodeUnit
  >(
    _ encoding: Encoding.Type, input: Input
  ) -> (String, hadError: Bool) {
    let (stringBuffer, hadError) =
        _StringBuffer.fromCodeUnits(input, encoding: encoding,
            repairIllFormedSequences: true)
    return (String(_storage: stringBuffer!), hadError)
  }
}

extension String : _BuiltinUnicodeScalarLiteralConvertible {
  @effects(readonly)
  public // @testable
  init(_builtinUnicodeScalarLiteral value: Builtin.Int32) {
    self = String._fromWellFormedCodeUnitSequence(
      UTF32.self, input: CollectionOfOne(UInt32(value)))
  }
}

extension String : UnicodeScalarLiteralConvertible {
  /// Create an instance initialized to `value`.
  public init(unicodeScalarLiteral value: String) {
    self = value
  }
}

extension String : _BuiltinExtendedGraphemeClusterLiteralConvertible {
  @effects(readonly)
  @_semantics("string.makeUTF8")
  public init(
    _builtinExtendedGraphemeClusterLiteral start: Builtin.RawPointer,
    utf8CodeUnitCount: Builtin.Word,
    isASCII: Builtin.Int1) {
    self = String._fromWellFormedCodeUnitSequence(
      UTF8.self,
      input: UnsafeBufferPointer(
        start: UnsafeMutablePointer<UTF8.CodeUnit>(start),
        count: Int(utf8CodeUnitCount)))
  }
}

extension String : ExtendedGraphemeClusterLiteralConvertible {
  /// Create an instance initialized to `value`.
  public init(extendedGraphemeClusterLiteral value: String) {
    self = value
  }
}

extension String : _BuiltinUTF16StringLiteralConvertible {
  @effects(readonly)
  @_semantics("string.makeUTF16")
  public init(
    _builtinUTF16StringLiteral start: Builtin.RawPointer,
    utf16CodeUnitCount: Builtin.Word
  ) {
    self = String(
      _StringCore(
        baseAddress: OpaquePointer(start),
        count: Int(utf16CodeUnitCount),
        elementShift: 1,
        hasCocoaBuffer: false,
        owner: nil))
  }
}

extension String : _BuiltinStringLiteralConvertible {
  @effects(readonly)
  @_semantics("string.makeUTF8")
  public init(
    _builtinStringLiteral start: Builtin.RawPointer,
    utf8CodeUnitCount: Builtin.Word,
    isASCII: Builtin.Int1) {
    if Bool(isASCII) {
      self = String(
        _StringCore(
          baseAddress: OpaquePointer(start),
          count: Int(utf8CodeUnitCount),
          elementShift: 0,
          hasCocoaBuffer: false,
          owner: nil))
    }
    else {
      self = String._fromWellFormedCodeUnitSequence(
        UTF8.self,
        input: UnsafeBufferPointer(
          start: UnsafeMutablePointer<UTF8.CodeUnit>(start),
          count: Int(utf8CodeUnitCount)))
    }
  }
}

extension String : StringLiteralConvertible {
  /// Create an instance initialized to `value`.
  public init(stringLiteral value: String) {
     self = value
  }
}

extension String : CustomDebugStringConvertible {
  /// A textual representation of `self`, suitable for debugging.
  public var debugDescription: String {
    var result = "\""
    for us in self.unicodeScalars {
      result += us.escaped(asASCII: false)
    }
    result += "\""
    return result
  }
}

extension String {
  /// Returns the number of code units occupied by this string
  /// in the given encoding.
  @warn_unused_result
  func _encodedLength<
    Encoding: UnicodeCodec
  >(_ encoding: Encoding.Type) -> Int {
    var codeUnitCount = 0
    let output: (Encoding.CodeUnit) -> Void = { _ in codeUnitCount += 1 }
    self._encode(encoding, output: output)
    return codeUnitCount
  }

  // FIXME: this function does not handle the case when a wrapped NSString
  // contains unpaired surrogates.  Fix this before exposing this function as a
  // public API.  But it is unclear if it is valid to have such an NSString in
  // the first place.  If it is not, we should not be crashing in an obscure
  // way -- add a test for that.
  // Related: <rdar://problem/17340917> Please document how NSString interacts
  // with unpaired surrogates
  func _encode<
    Encoding: UnicodeCodec
  >(_ encoding: Encoding.Type, @noescape output: (Encoding.CodeUnit) -> Void)
  {
    return _core.encode(encoding, output: output)
  }
}

#if _runtime(_ObjC)
/// Compare two strings using the Unicode collation algorithm in the
/// deterministic comparison mode.  (The strings which are equivalent according
/// to their NFD form are considered equal.  Strings which are equivalent
/// according to the plain Unicode collation algorithm are additionally ordered
/// based on their NFD.)
///
/// See Unicode Technical Standard #10.
///
/// The behavior is equivalent to `NSString.compare()` with default options.
///
/// - returns:
///   * an unspecified value less than zero if `lhs < rhs`,
///   * zero if `lhs == rhs`,
///   * an unspecified value greater than zero if `lhs > rhs`.
@_silgen_name("swift_stdlib_compareNSStringDeterministicUnicodeCollation")
public func _stdlib_compareNSStringDeterministicUnicodeCollation(
  _ lhs: AnyObject, _ rhs: AnyObject
) -> Int32

@_silgen_name("swift_stdlib_compareNSStringDeterministicUnicodeCollationPtr")
public func _stdlib_compareNSStringDeterministicUnicodeCollationPointer(
  _ lhs: OpaquePointer, _ rhs: OpaquePointer
) -> Int32
#endif

extension String : Equatable {
}

@warn_unused_result
public func ==(lhs: String, rhs: String) -> Bool {
  if lhs._core.isASCII && rhs._core.isASCII {
    if lhs._core.count != rhs._core.count {
      return false
    }
    return _swift_stdlib_memcmp(
      lhs._core.startASCII, rhs._core.startASCII,
      rhs._core.count) == 0
  }
  return lhs._compareString(rhs) == 0
}

extension String : Comparable {
}

extension String {
#if _runtime(_ObjC)
  /// This is consistent with Foundation, but incorrect as defined by Unicode.
  /// Unicode weights some ASCII punctuation in a different order than ASCII
  /// value. Such as:
  ///
  ///   0022  ; [*02FF.0020.0002] # QUOTATION MARK
  ///   0023  ; [*038B.0020.0002] # NUMBER SIGN
  ///   0025  ; [*038C.0020.0002] # PERCENT SIGN
  ///   0026  ; [*0389.0020.0002] # AMPERSAND
  ///   0027  ; [*02F8.0020.0002] # APOSTROPHE
  ///
  /// - Precondition: Both `self` and `rhs` are ASCII strings.
  @warn_unused_result
  public // @testable
  func _compareASCII(_ rhs: String) -> Int {
    var compare = Int(_swift_stdlib_memcmp(
      self._core.startASCII, rhs._core.startASCII,
      min(self._core.count, rhs._core.count)))
    if compare == 0 {
      compare = self._core.count - rhs._core.count
    }
    // This efficiently normalizes the result to -1, 0, or 1 to match the
    // behavior of NSString's compare function.
    return (compare > 0 ? 1 : 0) - (compare < 0 ? 1 : 0)
  }
#endif

  /// Compares two strings with the Unicode Collation Algorithm.
  @warn_unused_result
  @inline(never)
  @_semantics("stdlib_binary_only") // Hide the CF/ICU dependency
  public  // @testable
  func _compareDeterministicUnicodeCollation(_ rhs: String) -> Int {
    // Note: this operation should be consistent with equality comparison of
    // Character.
#if _runtime(_ObjC)
    if self._core.hasContiguousStorage && rhs._core.hasContiguousStorage {
      let lhsStr = _NSContiguousString(self._core)
      let rhsStr = _NSContiguousString(rhs._core)
      let res = lhsStr._unsafeWithNotEscapedSelfPointerPair(rhsStr) {
        return Int(
            _stdlib_compareNSStringDeterministicUnicodeCollationPointer($0, $1))
      }
      return res
    }
    return Int(_stdlib_compareNSStringDeterministicUnicodeCollation(
      _bridgeToObjectiveCImpl(), rhs._bridgeToObjectiveCImpl()))
#else
    switch (_core.isASCII, rhs._core.isASCII) {
    case (true, false):
      let lhsPtr = UnsafePointer<Int8>(_core.startASCII)
      let rhsPtr = UnsafePointer<UTF16.CodeUnit>(rhs._core.startUTF16)

      return Int(_swift_stdlib_unicode_compare_utf8_utf16(
        lhsPtr, Int32(_core.count), rhsPtr, Int32(rhs._core.count)))
    case (false, true):
      // Just invert it and recurse for this case.
      return -rhs._compareDeterministicUnicodeCollation(self)
    case (false, false):
      let lhsPtr = UnsafePointer<UTF16.CodeUnit>(_core.startUTF16)
      let rhsPtr = UnsafePointer<UTF16.CodeUnit>(rhs._core.startUTF16)

      return Int(_swift_stdlib_unicode_compare_utf16_utf16(
        lhsPtr, Int32(_core.count),
        rhsPtr, Int32(rhs._core.count)))
    case (true, true):
      let lhsPtr = UnsafePointer<Int8>(_core.startASCII)
      let rhsPtr = UnsafePointer<Int8>(rhs._core.startASCII)

      return Int(_swift_stdlib_unicode_compare_utf8_utf8(
        lhsPtr, Int32(_core.count),
        rhsPtr, Int32(rhs._core.count)))
    }
#endif
  }

  @warn_unused_result
  public  // @testable
  func _compareString(_ rhs: String) -> Int {
#if _runtime(_ObjC)
    // We only want to perform this optimization on objc runtimes. Elsewhere,
    // we will make it follow the unicode collation algorithm even for ASCII.
    if (_core.isASCII && rhs._core.isASCII) {
      return _compareASCII(rhs)
    }
#endif
    return _compareDeterministicUnicodeCollation(rhs)
  }
}

@warn_unused_result
public func <(lhs: String, rhs: String) -> Bool {
  return lhs._compareString(rhs) < 0
}

// Support for copy-on-write
extension String {

  /// Append the elements of `other` to `self`.
  public mutating func append(_ other: String) {
    _core.append(other._core)
  }

  /// Append `x` to `self`.
  ///
  /// - Complexity: Amortized O(1).
  public mutating func append(_ x: UnicodeScalar) {
    _core.append(x)
  }

  public // SPI(Foundation)
  init(_storage: _StringBuffer) {
    _core = _StringCore(_storage)
  }
}

#if _runtime(_ObjC)
@warn_unused_result
@_silgen_name("swift_stdlib_NSStringHashValue")
func _stdlib_NSStringHashValue(_ str: AnyObject, _ isASCII: Bool) -> Int

@warn_unused_result
@_silgen_name("swift_stdlib_NSStringHashValuePointer")
func _stdlib_NSStringHashValuePointer(_ str: OpaquePointer, _ isASCII: Bool) -> Int
#endif

extension String : Hashable {
  /// The hash value.
  ///
  /// **Axiom:** `x == y` implies `x.hashValue == y.hashValue`.
  ///
  /// - Note: The hash value is not guaranteed to be stable across
  ///   different invocations of the same program.  Do not persist the
  ///   hash value across program runs.
  public var hashValue: Int {
#if _runtime(_ObjC)
    // Mix random bits into NSString's hash so that clients don't rely on
    // Swift.String.hashValue and NSString.hash being the same.
#if arch(i386) || arch(arm)
    let hashOffset = Int(bitPattern: 0x88dd_cc21)
#else
    let hashOffset = Int(bitPattern: 0x429b_1266_88dd_cc21)
#endif
    // If we have a contiguous string then we can use the stack optimization.
    let core = self._core
    let isASCII = core.isASCII
    if core.hasContiguousStorage {
      let stackAllocated = _NSContiguousString(core)
      return hashOffset ^ stackAllocated._unsafeWithNotEscapedSelfPointer {
        return _stdlib_NSStringHashValuePointer($0, isASCII )
      }
    } else {
      let cocoaString = unsafeBitCast(
        self._bridgeToObjectiveCImpl(), to: _NSStringCore.self)
      return hashOffset ^ _stdlib_NSStringHashValue(cocoaString, isASCII)
    }
#else
    if self._core.isASCII {
      return _swift_stdlib_unicode_hash_ascii(
        UnsafeMutablePointer<Int8>(_core.startASCII),
        Int32(_core.count))
    } else {
      return _swift_stdlib_unicode_hash(
        UnsafeMutablePointer<UInt16>(_core.startUTF16),
        Int32(_core.count))
    }
#endif
  }
}

@warn_unused_result
@effects(readonly)
@_semantics("string.concat")
public func + (lhs: String, rhs: String) -> String {
  var lhs = lhs
  if (lhs.isEmpty) {
    return rhs
  }
  lhs._core.append(rhs._core)
  return lhs
}

// String append
public func += (lhs: inout String, rhs: String) {
  if lhs.isEmpty {
    lhs = rhs
  }
  else {
    lhs._core.append(rhs._core)
  }
}

extension String {
  /// Constructs a `String` in `resultStorage` containing the given UTF-8.
  ///
  /// Low-level construction interface used by introspection
  /// implementation in the runtime library.
  @_silgen_name("swift_stringFromUTF8InRawMemory")
  public // COMPILER_INTRINSIC
  static func _fromUTF8InRawMemory(
    _ resultStorage: UnsafeMutablePointer<String>,
    start: UnsafeMutablePointer<UTF8.CodeUnit>,
    utf8CodeUnitCount: Int
  ) {
    resultStorage.initialize(with: 
      String._fromWellFormedCodeUnitSequence(
        UTF8.self,
        input: UnsafeBufferPointer(start: start, count: utf8CodeUnitCount)))
  }
}

extension String {
  public typealias Index = CharacterView.Index
  public typealias IndexDistance = CharacterView.IndexDistance

  /// The position of the first `Character` in `self.characters` if
  /// `self` is non-empty; identical to `endIndex` otherwise.
  public var startIndex: Index { return characters.startIndex }
  
  /// The "past the end" position in `self.characters`.
  ///
  /// `endIndex` is not a valid argument to `subscript`, and is always
  /// reachable from `startIndex` by zero or more applications of
  /// `successor(of:)`.
  public var endIndex: Index { return characters.endIndex }

    // TODO: swift-3-indexing-model - add docs
  @warn_unused_result
  public func successor(of i: Index) -> Index { return characters.successor(of: i) }

  // TODO: swift-3-indexing-model - add docs
  @warn_unused_result
  public func predecessor(of i: Index) -> Index { return characters.predecessor(of: i) }

  // TODO: swift-3-indexing-model - add docs
  @warn_unused_result
  public func index(n: IndexDistance, stepsFrom i: Index) -> Index {
    return characters.index(n, stepsFrom: i)
  }

  // TODO: swift-3-indexing-model - add docs
  @warn_unused_result
  public func index(n: IndexDistance, stepsFrom i: Index, limitedBy limit: Index) -> Index {
    return characters.index(n, stepsFrom: i, limitedBy: limit)
  }

  // TODO: swift-3-indexing-model - add docs
  @warn_unused_result
  public func distance(from start: Index, to end: Index) -> IndexDistance {
    return characters.distance(from: start, to: end)
  }

  /// Access the `Character` at `position`.
  ///
  /// - Precondition: `position` is a valid position in `self.characters`
  ///   and `position != endIndex`.
  public subscript(i: Index) -> Character { return characters[i] }
}

@warn_unused_result
public func == (lhs: String.Index, rhs: String.Index) -> Bool {
  return lhs._base == rhs._base
}

@warn_unused_result
public func < (lhs: String.Index, rhs: String.Index) -> Bool {
  return lhs._base < rhs._base
}

extension String {
  /// Return the characters within the given `bounds`.
  ///
  /// - Complexity: O(1) unless bridging from Objective-C requires an
  ///   O(N) conversion.
  public subscript(bounds: Range<Index>) -> String {
    return String(characters[bounds])
  }
}

extension String {
  public mutating func reserveCapacity(_ n: Int) {
    withMutableCharacters {
      (v: inout CharacterView) in v.reserveCapacity(n)
    }
  }
  public mutating func append(_ c: Character) {
    withMutableCharacters {
      (v: inout CharacterView) in v.append(c)
    }
  }
  
  public mutating func append<
    S : Sequence where S.Iterator.Element == Character
  >(contentsOf newElements: S) {
    withMutableCharacters {
      (v: inout CharacterView) in v.append(contentsOf: newElements)
    }
  }
  
  /// Create an instance containing `characters`.
  public init<
    S : Sequence where S.Iterator.Element == Character
  >(_ characters: S) {
    self._core = CharacterView(characters)._core
  }
}

extension Sequence where Iterator.Element == String {

  /// Interpose the `separator` between elements of `self`, then concatenate
  /// the result.  For example:
  ///
  ///     ["foo", "bar", "baz"].joined(separator: "-|-") // "foo-|-bar-|-baz"
  @warn_unused_result
  public func joined(separator: String) -> String {
    var result = ""

    // FIXME(performance): this code assumes UTF-16 in-memory representation.
    // It should be switched to low-level APIs.
    let separatorSize = separator.utf16.count

    let reservation = self._preprocessingPass {
      () -> Int in
      var r = 0
      for chunk in self {
        // FIXME(performance): this code assumes UTF-16 in-memory representation.
        // It should be switched to low-level APIs.
        r += separatorSize + chunk.utf16.count
      }
      return r - separatorSize
    }

    if let n = reservation {
      result.reserveCapacity(n)
    }

    if separatorSize == 0 {
      for x in self {
        result.append(x)
      }
      return result
    }

    var iter = makeIterator()
    if let first = iter.next() {
      result.append(first)
      while let next = iter.next() {
        result.append(separator)
        result.append(next)
      }
    }

    return result
  }
}

extension String {
  /// Replace the characters within `bounds` with the elements of
  /// `replacement`.
  ///
  /// Invalidates all indices with respect to `self`.
  ///
  /// - Complexity: O(`bounds.count`) if `bounds.upperBound
  ///   == self.endIndex` and `newElements.isEmpty`, O(N) otherwise.
  public mutating func replaceSubrange<
    Bounds : RangeProtocol, C : Collection
    where C.Iterator.Element == Character, Bounds.Bound == Index
  >(
<<<<<<< HEAD
    bounds: Bounds, with newElements: C
=======
    _ bounds: Range<Index>, with newElements: C
>>>>>>> 510f29ab
  ) {
    withMutableCharacters {
      (v: inout CharacterView) in v.replaceSubrange(bounds, with: newElements)
    }
  }

  /// Replace the text in `bounds` with `replacement`.
  ///
  /// Invalidates all indices with respect to `self`.
  ///
  /// - Complexity: O(`bounds.count`) if `bounds.upperBound
  ///   == self.endIndex` and `newElements.isEmpty`, O(N) otherwise.
  public mutating func replaceSubrange(
    _ bounds: Range<Index>, with newElements: String
  ) {
    replaceSubrange(bounds, with: newElements.characters)
  }

  /// Insert `newElement` at position `i`.
  ///
  /// Invalidates all indices with respect to `self`.
  ///
  /// - Complexity: O(`self.count`).
  public mutating func insert(_ newElement: Character, at i: Index) {
    withMutableCharacters {
      (v: inout CharacterView) in v.insert(newElement, at: i)
    }
  }

  /// Insert `newElements` at position `i`.
  ///
  /// Invalidates all indices with respect to `self`.
  ///
  /// - Complexity: O(`self.count + newElements.count`).
  public mutating func insert<
    S : Collection where S.Iterator.Element == Character
  >(contentsOf newElements: S, at i: Index) {
    withMutableCharacters {
      (v: inout CharacterView) in v.insert(contentsOf: newElements, at: i)
    }
  }

  /// Remove and return the `Character` at position `i`.
  ///
  /// Invalidates all indices with respect to `self`.
  ///
  /// - Complexity: O(`self.count`).
  public mutating func remove(at i: Index) -> Character {
    return withMutableCharacters {
      (v: inout CharacterView) in v.remove(at: i)
    }
  }

  /// Remove the characters in `bounds`.
  ///
  /// Invalidates all indices with respect to `self`.
  ///
  /// - Complexity: O(`self.count`).
  public mutating func removeSubrange(_ bounds: Range<Index>) {
    withMutableCharacters {
      (v: inout CharacterView) in v.removeSubrange(bounds)
    }
  }

  /// Replace `self` with the empty string.
  ///
  /// Invalidates all indices with respect to `self`.
  ///
  /// - parameter keepCapacity: If `true`, prevents the release of
  ///   allocated storage, which can be a useful optimization
  ///   when `self` is going to be grown again.
  public mutating func removeAll(keepingCapacity keepCapacity: Bool = false) {
    withMutableCharacters {
      (v: inout CharacterView) in v.removeAll(keepingCapacity: keepCapacity)
    }
  }
}
#if _runtime(_ObjC)
@warn_unused_result
@_silgen_name("swift_stdlib_NSStringLowercaseString")
func _stdlib_NSStringLowercaseString(_ str: AnyObject) -> _CocoaString

@warn_unused_result
@_silgen_name("swift_stdlib_NSStringUppercaseString")
func _stdlib_NSStringUppercaseString(_ str: AnyObject) -> _CocoaString
#else
@warn_unused_result
internal func _nativeUnicodeLowercaseString(_ str: String) -> String {
  var buffer = _StringBuffer(
    capacity: str._core.count, initialSize: str._core.count, elementWidth: 2)

  // Try to write it out to the same length.
  let dest = UnsafeMutablePointer<UTF16.CodeUnit>(buffer.start)
  let z = _swift_stdlib_unicode_strToLower(
    dest, Int32(str._core.count),
    str._core.startUTF16, Int32(str._core.count))
  let correctSize = Int(z)

  // If more space is needed, do it again with the correct buffer size.
  if correctSize != str._core.count {
    buffer = _StringBuffer(
      capacity: correctSize, initialSize: correctSize, elementWidth: 2)
    let dest = UnsafeMutablePointer<UTF16.CodeUnit>(buffer.start)
    _swift_stdlib_unicode_strToLower(
      dest, Int32(correctSize), str._core.startUTF16, Int32(str._core.count))
  }

  return String(_storage: buffer)
}

@warn_unused_result
internal func _nativeUnicodeUppercaseString(_ str: String) -> String {
  var buffer = _StringBuffer(
    capacity: str._core.count, initialSize: str._core.count, elementWidth: 2)

  // Try to write it out to the same length.
  let dest = UnsafeMutablePointer<UTF16.CodeUnit>(buffer.start)
  let z = _swift_stdlib_unicode_strToUpper(
    dest, Int32(str._core.count),
    str._core.startUTF16, Int32(str._core.count))
  let correctSize = Int(z)

  // If more space is needed, do it again with the correct buffer size.
  if correctSize != str._core.count {
    buffer = _StringBuffer(
      capacity: correctSize, initialSize: correctSize, elementWidth: 2)
    let dest = UnsafeMutablePointer<UTF16.CodeUnit>(buffer.start)
    _swift_stdlib_unicode_strToUpper(
      dest, Int32(correctSize), str._core.startUTF16, Int32(str._core.count))
  }

  return String(_storage: buffer)
}
#endif

// Unicode algorithms
extension String {
  // FIXME: implement case folding without relying on Foundation.
  // <rdar://problem/17550602> [unicode] Implement case folding

  /// A "table" for which ASCII characters need to be upper cased.
  /// To determine which bit corresponds to which ASCII character, subtract 1
  /// from the ASCII value of that character and divide by 2. The bit is set iff
  /// that character is a lower case character.
  internal var _asciiLowerCaseTable: UInt64 {
    @inline(__always)
    get {
      return 0b0001_1111_1111_1111_0000_0000_0000_0000_0000_0000_0000_0000_0000_0000_0000_0000
    }
  }

  /// The same table for upper case characters.
  internal var _asciiUpperCaseTable: UInt64 {
    @inline(__always)
    get {
      return 0b0000_0000_0000_0000_0001_1111_1111_1111_0000_0000_0000_0000_0000_0000_0000_0000
    }
  }

  /// Return `self` converted to lower case.
  ///
  /// - Complexity: O(n)
  public func lowercased() -> String {
    if self._core.isASCII {
      let count = self._core.count
      let source = self._core.startASCII
      let buffer = _StringBuffer(
        capacity: count, initialSize: count, elementWidth: 1)
      let dest = UnsafeMutablePointer<UInt8>(buffer.start)
      for i in 0..<count {
        // For each character in the string, we lookup if it should be shifted
        // in our ascii table, then we return 0x20 if it should, 0x0 if not.
        // This code is equivalent to:
        // switch source[i] {
        // case let x where (x >= 0x41 && x <= 0x5a):
        //   dest[i] = x &+ 0x20
        // case let x:
        //   dest[i] = x
        // }
        let value = source[i]
        let isUpper =
          _asciiUpperCaseTable >>
          UInt64(((value &- 1) & 0b0111_1111) >> 1)
        let add = (isUpper & 0x1) << 5
        // Since we are left with either 0x0 or 0x20, we can safely truncate to
        // a UInt8 and add to our ASCII value (this will not overflow numbers in
        // the ASCII range).
        dest[i] = value &+ UInt8(truncatingBitPattern: add)
      }
      return String(_storage: buffer)
    }

#if _runtime(_ObjC)
    return _cocoaStringToSwiftString_NonASCII(
      _stdlib_NSStringLowercaseString(self._bridgeToObjectiveCImpl()))
#else
    return _nativeUnicodeLowercaseString(self)
#endif
  }

  /// Return `self` converted to upper case.
  ///
  /// - Complexity: O(n)
  public func uppercased() -> String {
    if self._core.isASCII {
      let count = self._core.count
      let source = self._core.startASCII
      let buffer = _StringBuffer(
        capacity: count, initialSize: count, elementWidth: 1)
      let dest = UnsafeMutablePointer<UInt8>(buffer.start)
      for i in 0..<count {
        // See the comment above in lowercaseString.
        let value = source[i]
        let isLower =
          _asciiLowerCaseTable >>
          UInt64(((value &- 1) & 0b0111_1111) >> 1)
        let add = (isLower & 0x1) << 5
        dest[i] = value &- UInt8(truncatingBitPattern: add)
      }
      return String(_storage: buffer)
    }

#if _runtime(_ObjC)
    return _cocoaStringToSwiftString_NonASCII(
      _stdlib_NSStringUppercaseString(self._bridgeToObjectiveCImpl()))
#else
    return _nativeUnicodeUppercaseString(self)
#endif
  }
}

// Index conversions
extension String.Index {
  /// Construct the position in `characters` that corresponds exactly to
  /// `unicodeScalarIndex`. If no such position exists, the result is `nil`.
  ///
  /// - Precondition: `unicodeScalarIndex` is an element of
  ///   `characters.unicodeScalars.indices`.
  public init?(
    _ unicodeScalarIndex: String.UnicodeScalarIndex,
    within characters: String
  ) {
    if !unicodeScalarIndex._isOnGraphemeClusterBoundary {
      return nil
    }
    self.init(_base: unicodeScalarIndex)
  }

  /// Construct the position in `characters` that corresponds exactly to
  /// `utf16Index`. If no such position exists, the result is `nil`.
  ///
  /// - Precondition: `utf16Index` is an element of
  ///   `characters.utf16.indices`.
  public init?(
    _ utf16Index: String.UTF16Index,
    within characters: String
  ) {
    if let me = utf16Index.samePosition(
      in: characters.unicodeScalars
    )?.samePosition(in: characters) {
      self = me
    }
    else {
      return nil
    }
  }

  /// Construct the position in `characters` that corresponds exactly to
  /// `utf8Index`. If no such position exists, the result is `nil`.
  ///
  /// - Precondition: `utf8Index` is an element of
  ///   `characters.utf8.indices`.
  public init?(
    _ utf8Index: String.UTF8Index,
    within characters: String
  ) {
    if let me = utf8Index.samePosition(
      in: characters.unicodeScalars
    )?.samePosition(in: characters) {
      self = me
    }
    else {
      return nil
    }
  }

  /// Returns the position in `utf8` that corresponds exactly
  /// to `self`.
  ///
  /// - Precondition: `self` is an element of `String(utf8).indices`.
  @warn_unused_result
  public func samePosition(
    in utf8: String.UTF8View
  ) -> String.UTF8View.Index {
    return String.UTF8View.Index(self, within: utf8)
  }

  /// Returns the position in `utf16` that corresponds exactly
  /// to `self`.
  ///
  /// - Precondition: `self` is an element of `String(utf16).indices`.
  @warn_unused_result
  public func samePosition(
    in utf16: String.UTF16View
  ) -> String.UTF16View.Index {
    return String.UTF16View.Index(self, within: utf16)
  }

  /// Returns the position in `unicodeScalars` that corresponds exactly
  /// to `self`.
  ///
  /// - Precondition: `self` is an element of `String(unicodeScalars).indices`.
  @warn_unused_result
  public func samePosition(
    in unicodeScalars: String.UnicodeScalarView
  ) -> String.UnicodeScalarView.Index {
    return String.UnicodeScalarView.Index(self, within: unicodeScalars)
  }
}

extension String {
  @available(*, unavailable, renamed: "append")
  public mutating func appendContentsOf(_ other: String) {
    fatalError("unavailable function can't be called")
  }

  @available(*, unavailable, renamed: "append(contentsOf:)")
  public mutating func appendContentsOf<
    S : Sequence where S.Iterator.Element == Character
  >(_ newElements: S) {
    fatalError("unavailable function can't be called")
  }

  @available(*, unavailable, renamed: "insert(contentsOf:at:)")
  public mutating func insertContentsOf<
    S : Collection where S.Iterator.Element == Character
  >(_ newElements: S, at i: Index) {
    fatalError("unavailable function can't be called")
  }

  @available(*, unavailable, renamed: "replaceSubrange")
  public mutating func replaceRange<
    C : Collection where C.Iterator.Element == Character
  >(
    _ subRange: Range<Index>, with newElements: C
  ) {
    fatalError("unavailable function can't be called")
  }
    
  @available(*, unavailable, renamed: "replaceSubrange")
  public mutating func replaceRange(
    _ subRange: Range<Index>, with newElements: String
  ) {
    fatalError("unavailable function can't be called")
  }
  
  @available(*, unavailable, renamed: "removeAt")
  public mutating func removeAtIndex(_ i: Index) -> Character {
    fatalError("unavailable function can't be called")
  }

  @available(*, unavailable, renamed: "removeSubrange")
  public mutating func removeRange(_ subRange: Range<Index>) {
    fatalError("unavailable function can't be called")
  }

  @available(*, unavailable, renamed: "lowercased()")
  public var lowercaseString: String {
    fatalError("unavailable function can't be called")
  }

  @available(*, unavailable, renamed: "uppercased()")
  public var uppercaseString: String {
    fatalError("unavailable function can't be called")
  }
}

extension Sequence where Iterator.Element == String {
  @available(*, unavailable, renamed: "joined")
  public func joinWithSeparator(_ separator: String) -> String {
    fatalError("unavailable function can't be called")
  }
}<|MERGE_RESOLUTION|>--- conflicted
+++ resolved
@@ -578,13 +578,15 @@
 
   // TODO: swift-3-indexing-model - add docs
   @warn_unused_result
-  public func index(n: IndexDistance, stepsFrom i: Index) -> Index {
+  public func index(_ n: IndexDistance, stepsFrom i: Index) -> Index {
     return characters.index(n, stepsFrom: i)
   }
 
   // TODO: swift-3-indexing-model - add docs
   @warn_unused_result
-  public func index(n: IndexDistance, stepsFrom i: Index, limitedBy limit: Index) -> Index {
+  public func index(
+    _ n: IndexDistance, stepsFrom i: Index, limitedBy limit: Index
+  ) -> Index {
     return characters.index(n, stepsFrom: i, limitedBy: limit)
   }
 
@@ -710,11 +712,7 @@
     Bounds : RangeProtocol, C : Collection
     where C.Iterator.Element == Character, Bounds.Bound == Index
   >(
-<<<<<<< HEAD
-    bounds: Bounds, with newElements: C
-=======
-    _ bounds: Range<Index>, with newElements: C
->>>>>>> 510f29ab
+    _ bounds: Bounds, with newElements: C
   ) {
     withMutableCharacters {
       (v: inout CharacterView) in v.replaceSubrange(bounds, with: newElements)
