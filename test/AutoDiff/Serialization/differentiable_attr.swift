// RUN: %empty-directory(%t)
// RUN: %target-swift-frontend -enable-experimental-differentiable-programming %s -emit-module -parse-as-library -o %t
// RUN: llvm-bcanalyzer %t/differentiable_attr.swiftmodule | %FileCheck %s -check-prefix=BCANALYZER
<<<<<<< HEAD
// RUN: %target-sil-opt -disable-sil-linking -enable-sil-verify-all %t/differentiable_attr.swiftmodule -o - | %FileCheck %s

// SWIFT_ENABLE_TENSORFLOW
// This test is enabled on `tensorflow` branch.
// `@differentiable` attribute serialization does not yet work on `master`
// branch only.

// TODO(TF-836): Enable this test.
// Blocked by TF-828: `@differentiable` attribute type-checking.
// FAIL: *
=======
// RUN: %target-sil-opt -enable-experimental-differentiable-programming -disable-sil-linking -enable-sil-verify-all %t/differentiable_attr.swiftmodule -o - | %FileCheck %s
>>>>>>> 7811f531

// BCANALYZER-NOT: UnknownCode

import _Differentiation

// CHECK: @differentiable(wrt: x)
// CHECK-NEXT: func simple(x: Float) -> Float
@differentiable
func simple(x: Float) -> Float {
  return x
}

// CHECK: @differentiable(linear, wrt: x)
// CHECK-NEXT: func simple2(x: Float) -> Float
@differentiable(linear)
func simple2(x: Float) -> Float {
  return x
}

// CHECK: @differentiable(linear, wrt: x)
// CHECK-NEXT: func simple4(x: Float) -> Float
@differentiable(linear, wrt: x)
func simple4(x: Float) -> Float {
  return x
}

func jvpSimple(x: Float) -> (Float, (Float) -> Float) {
  return (x, { v in v })
}

func vjpSimple(x: Float) -> (Float, (Float) -> Float) {
  return (x, { v in v })
}

// CHECK: @differentiable(wrt: x)
// CHECK-NEXT: func testWrtClause(x: Float, y: Float) -> Float
@differentiable(wrt: x)
func testWrtClause(x: Float, y: Float) -> Float {
  return x + y
}

struct InstanceMethod : Differentiable {
  // CHECK: @differentiable(wrt: (self, y))
  // CHECK-NEXT: func testWrtClause(x: Float, y: Float) -> Float
  @differentiable(wrt: (self, y))
  func testWrtClause(x: Float, y: Float) -> Float {
    return x + y
  }

  struct TangentVector: Differentiable, AdditiveArithmetic {
    typealias TangentVector = Self
    static func ==(_: Self, _: Self) -> Bool { fatalError() }
    static var zero: Self { fatalError() }
    static func +(_: Self, _: Self) -> Self { fatalError() }
    static func -(_: Self, _: Self) -> Self { fatalError() }
  }
  mutating func move(along direction: TangentVector) {}
}

// CHECK: @differentiable(wrt: x where T : Differentiable)
// CHECK-NEXT: func testOnlyWhereClause<T>(x: T) -> T where T : Numeric
@differentiable(where T : Differentiable)
func testOnlyWhereClause<T : Numeric>(x: T) -> T {
  return x
}

// CHECK: @differentiable(wrt: x where T : Differentiable)
// CHECK-NEXT: func testWhereClause<T>(x: T) -> T where T : Numeric
@differentiable(where T : Differentiable)
func testWhereClause<T : Numeric>(x: T) -> T {
  return x
}

protocol P {}
extension P {
  // CHECK: @differentiable(wrt: self where Self : Differentiable)
  // CHECK-NEXT: func testWhereClauseMethod() -> Self
  @differentiable(wrt: self where Self : Differentiable)
  func testWhereClauseMethod() -> Self {
    return self
  }
}
extension P where Self : Differentiable {
  func vjpTestWhereClauseMethod() -> (Self, (Self.TangentVector) -> Self.TangentVector) {
    return (self, { v in v })
  }
}

// CHECK: @differentiable(wrt: x where T : Differentiable, T == T.TangentVector)
// CHECK-NEXT: func testWhereClauseMethodTypeConstraint<T>(x: T) -> T where T : Numeric
@differentiable(where T : Differentiable, T == T.TangentVector)
func testWhereClauseMethodTypeConstraint<T : Numeric>(x: T) -> T {
  return x
}
func vjpTestWhereClauseMethodTypeConstraint<T>(x: T) -> (T, (T) -> T)
  where T : Numeric, T : Differentiable, T == T.TangentVector
{
  return (x, { v in v })
}

extension P {
  // CHECK: @differentiable(wrt: self where Self : Differentiable, Self == Self.TangentVector)
  // CHECK-NEXT: func testWhereClauseMethodTypeConstraint() -> Self
  @differentiable(wrt: self where Self.TangentVector == Self, Self : Differentiable)
  func testWhereClauseMethodTypeConstraint() -> Self {
    return self
  }
}
extension P where Self : Differentiable, Self == Self.TangentVector {
  func vjpTestWhereClauseMethodTypeConstraint() -> (Self, (Self.TangentVector) -> Self.TangentVector) {
    return (self, { v in v })
  }
}<|MERGE_RESOLUTION|>--- conflicted
+++ resolved
@@ -1,20 +1,7 @@
 // RUN: %empty-directory(%t)
 // RUN: %target-swift-frontend -enable-experimental-differentiable-programming %s -emit-module -parse-as-library -o %t
 // RUN: llvm-bcanalyzer %t/differentiable_attr.swiftmodule | %FileCheck %s -check-prefix=BCANALYZER
-<<<<<<< HEAD
-// RUN: %target-sil-opt -disable-sil-linking -enable-sil-verify-all %t/differentiable_attr.swiftmodule -o - | %FileCheck %s
-
-// SWIFT_ENABLE_TENSORFLOW
-// This test is enabled on `tensorflow` branch.
-// `@differentiable` attribute serialization does not yet work on `master`
-// branch only.
-
-// TODO(TF-836): Enable this test.
-// Blocked by TF-828: `@differentiable` attribute type-checking.
-// FAIL: *
-=======
 // RUN: %target-sil-opt -enable-experimental-differentiable-programming -disable-sil-linking -enable-sil-verify-all %t/differentiable_attr.swiftmodule -o - | %FileCheck %s
->>>>>>> 7811f531
 
 // BCANALYZER-NOT: UnknownCode
 
